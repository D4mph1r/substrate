[package]
description = "Connectivity manager based on reputation"
homepage = "https://substrate.io"
license = "GPL-3.0-or-later WITH Classpath-exception-2.0"
name = "sc-peerset"
version = "4.0.0-dev"
authors = ["Parity Technologies <admin@parity.io>"]
edition = "2021"
repository = "https://github.com/paritytech/substrate/"
documentation = "https://docs.rs/sc-peerset"
readme = "README.md"

[package.metadata.docs.rs]
targets = ["x86_64-unknown-linux-gnu"]

[dependencies]
futures = "0.3.21"
<<<<<<< HEAD
libp2p = { version = "0.47.0", default-features = false }
=======
libp2p = "0.50.0"
>>>>>>> dbb7becf
log = "0.4.17"
serde_json = "1.0.85"
wasm-timer = "0.2"
sc-utils = { version = "4.0.0-dev", path = "../utils" }

[dev-dependencies]
rand = "0.7.2"<|MERGE_RESOLUTION|>--- conflicted
+++ resolved
@@ -15,11 +15,7 @@
 
 [dependencies]
 futures = "0.3.21"
-<<<<<<< HEAD
-libp2p = { version = "0.47.0", default-features = false }
-=======
 libp2p = "0.50.0"
->>>>>>> dbb7becf
 log = "0.4.17"
 serde_json = "1.0.85"
 wasm-timer = "0.2"
