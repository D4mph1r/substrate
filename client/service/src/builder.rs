// This file is part of Substrate.

// Copyright (C) Parity Technologies (UK) Ltd.
// SPDX-License-Identifier: GPL-3.0-or-later WITH Classpath-exception-2.0

// This program is free software: you can redistribute it and/or modify
// it under the terms of the GNU General Public License as published by
// the Free Software Foundation, either version 3 of the License, or
// (at your option) any later version.

// This program is distributed in the hope that it will be useful,
// but WITHOUT ANY WARRANTY; without even the implied warranty of
// MERCHANTABILITY or FITNESS FOR A PARTICULAR PURPOSE. See the
// GNU General Public License for more details.

// You should have received a copy of the GNU General Public License
// along with this program. If not, see <https://www.gnu.org/licenses/>.

use crate::{
	build_network_future, build_system_rpc_future,
	client::{Client, ClientConfig},
	config::{Configuration, KeystoreConfig, PrometheusConfig},
	error::Error,
	metrics::MetricsService,
	start_rpc_servers, BuildGenesisBlock, GenesisBlockBuilder, RpcHandlers, SpawnTaskHandle,
	TaskManager, TransactionPoolAdapter,
};
use futures::{channel::oneshot, future::ready, FutureExt, StreamExt};
use jsonrpsee::RpcModule;
use log::info;
use prometheus_endpoint::Registry;
use sc_chain_spec::get_extension;
use sc_client_api::{
	execution_extensions::ExecutionExtensions, proof_provider::ProofProvider, BadBlocks,
	BlockBackend, BlockchainEvents, ExecutorProvider, ForkBlocks, StorageProvider, UsageProvider,
};
use sc_client_db::{Backend, DatabaseSettings};
use sc_consensus::import_queue::ImportQueue;
use sc_executor::RuntimeVersionOf;
use sc_keystore::LocalKeystore;
use sc_network::{config::SyncMode, NetworkService, NetworkStateInfo, NetworkStatusProvider};
use sc_network_bitswap::BitswapRequestHandler;
use sc_network_common::{role::Roles, sync::warp::WarpSyncParams};
use sc_network_light::light_client_requests::handler::LightClientRequestHandler;
use sc_network_sync::{
	block_request_handler::BlockRequestHandler, engine::SyncingEngine,
	service::network::NetworkServiceProvider, state_request_handler::StateRequestHandler,
	warp_request_handler::RequestHandler as WarpSyncRequestHandler, SyncingService,
};
use sc_rpc::{
	author::AuthorApiServer,
	chain::ChainApiServer,
	offchain::OffchainApiServer,
	state::{ChildStateApiServer, StateApiServer},
	system::SystemApiServer,
	DenyUnsafe, SubscriptionTaskExecutor,
};
use sc_rpc_spec_v2::{chain_head::ChainHeadApiServer, transaction::TransactionApiServer};
use sc_telemetry::{telemetry, ConnectionMessage, Telemetry, TelemetryHandle, SUBSTRATE_INFO};
use sc_transaction_pool_api::MaintainedTransactionPool;
use sc_utils::mpsc::{tracing_unbounded, TracingUnboundedSender};
use sp_api::{CallApiAt, ProvideRuntimeApi};
use sp_blockchain::{HeaderBackend, HeaderMetadata};
use sp_consensus::block_validation::{
	BlockAnnounceValidator, Chain, DefaultBlockAnnounceValidator,
};
use sp_core::traits::{CodeExecutor, SpawnNamed};
use sp_keystore::KeystorePtr;
use sp_runtime::traits::{Block as BlockT, BlockIdTo, NumberFor, Zero};
use std::{str::FromStr, sync::Arc, time::SystemTime};

/// Full client type.
pub type TFullClient<TBl, TRtApi, TExec> =
	Client<TFullBackend<TBl>, TFullCallExecutor<TBl, TExec>, TBl, TRtApi>;

/// Full client backend type.
pub type TFullBackend<TBl> = sc_client_db::Backend<TBl>;

/// Full client call executor type.
pub type TFullCallExecutor<TBl, TExec> =
	crate::client::LocalCallExecutor<TBl, sc_client_db::Backend<TBl>, TExec>;

type TFullParts<TBl, TRtApi, TExec> =
	(TFullClient<TBl, TRtApi, TExec>, Arc<TFullBackend<TBl>>, KeystoreContainer, TaskManager);

/// Construct a local keystore shareable container
pub struct KeystoreContainer(Arc<LocalKeystore>);

impl KeystoreContainer {
	/// Construct KeystoreContainer
	pub fn new(config: &KeystoreConfig) -> Result<Self, Error> {
		let keystore = Arc::new(match config {
			KeystoreConfig::Path { path, password } =>
				LocalKeystore::open(path.clone(), password.clone())?,
			KeystoreConfig::InMemory => LocalKeystore::in_memory(),
		});

		Ok(Self(keystore))
	}

	/// Returns a shared reference to a dynamic `Keystore` trait implementation.
	pub fn keystore(&self) -> KeystorePtr {
		self.0.clone()
	}

	/// Returns a shared reference to the local keystore .
	pub fn local_keystore(&self) -> Arc<LocalKeystore> {
		self.0.clone()
	}
}

/// Creates a new full client for the given config.
pub fn new_full_client<TBl, TRtApi, TExec>(
	config: &Configuration,
	telemetry: Option<TelemetryHandle>,
	executor: TExec,
) -> Result<TFullClient<TBl, TRtApi, TExec>, Error>
where
	TBl: BlockT,
	TExec: CodeExecutor + RuntimeVersionOf + Clone,
{
	new_full_parts(config, telemetry, executor).map(|parts| parts.0)
}

/// Create the initial parts of a full node with the default genesis block builder.
pub fn new_full_parts<TBl, TRtApi, TExec>(
	config: &Configuration,
	telemetry: Option<TelemetryHandle>,
	executor: TExec,
) -> Result<TFullParts<TBl, TRtApi, TExec>, Error>
where
	TBl: BlockT,
	TExec: CodeExecutor + RuntimeVersionOf + Clone,
{
	let backend = new_db_backend(config.db_config())?;

	let genesis_block_builder = GenesisBlockBuilder::new(
		config.chain_spec.as_storage_builder(),
		!config.no_genesis(),
		backend.clone(),
		executor.clone(),
	)?;

	new_full_parts_with_genesis_builder(config, telemetry, executor, backend, genesis_block_builder)
}

/// Create the initial parts of a full node.
pub fn new_full_parts_with_genesis_builder<TBl, TRtApi, TExec, TBuildGenesisBlock>(
	config: &Configuration,
	telemetry: Option<TelemetryHandle>,
	executor: TExec,
	backend: Arc<TFullBackend<TBl>>,
	genesis_block_builder: TBuildGenesisBlock,
) -> Result<TFullParts<TBl, TRtApi, TExec>, Error>
where
	TBl: BlockT,
	TExec: CodeExecutor + RuntimeVersionOf + Clone,
	TBuildGenesisBlock: BuildGenesisBlock<
		TBl,
		BlockImportOperation = <Backend<TBl> as sc_client_api::backend::Backend<TBl>>::BlockImportOperation
	>,
{
	let keystore_container = KeystoreContainer::new(&config.keystore)?;

	let task_manager = {
		let registry = config.prometheus_config.as_ref().map(|cfg| &cfg.registry);
		TaskManager::new(config.tokio_handle.clone(), registry)?
	};

	let chain_spec = &config.chain_spec;
	let fork_blocks = get_extension::<ForkBlocks<TBl>>(chain_spec.extensions())
		.cloned()
		.unwrap_or_default();

	let bad_blocks = get_extension::<BadBlocks<TBl>>(chain_spec.extensions())
		.cloned()
		.unwrap_or_default();

	let client = {
<<<<<<< HEAD
		let extensions = sc_client_api::execution_extensions::ExecutionExtensions::default();
=======
		let extensions = sc_client_api::execution_extensions::ExecutionExtensions::new(
			config.execution_strategies.clone(),
			Some(keystore_container.keystore()),
			sc_offchain::OffchainDb::factory_from_backend(&*backend),
			Arc::new(executor.clone()),
		);
>>>>>>> afbc691a

		let wasm_runtime_substitutes = config
			.chain_spec
			.code_substitutes()
			.into_iter()
			.map(|(n, c)| {
				let number = NumberFor::<TBl>::from_str(&n).map_err(|_| {
					Error::Application(Box::from(format!(
						"Failed to parse `{}` as block number for code substitutes. \
						 In an old version the key for code substitute was a block hash. \
						 Please update the chain spec to a version that is compatible with your node.",
						n
					)))
				})?;
				Ok((number, c))
			})
			.collect::<Result<std::collections::HashMap<_, _>, Error>>()?;

		let client = new_client(
			backend.clone(),
			executor,
			genesis_block_builder,
			fork_blocks,
			bad_blocks,
			extensions,
			Box::new(task_manager.spawn_handle()),
			config.prometheus_config.as_ref().map(|config| config.registry.clone()),
			telemetry,
			ClientConfig {
				offchain_worker_enabled: config.offchain_worker.enabled,
				offchain_indexing_api: config.offchain_worker.indexing_enabled,
				wasm_runtime_overrides: config.wasm_runtime_overrides.clone(),
				no_genesis: matches!(
					config.network.sync_mode,
					SyncMode::Fast { .. } | SyncMode::Warp { .. }
				),
				wasm_runtime_substitutes,
			},
		)?;

		client
	};

	Ok((client, backend, keystore_container, task_manager))
}

/// Create an instance of default DB-backend backend.
pub fn new_db_backend<Block>(
	settings: DatabaseSettings,
) -> Result<Arc<Backend<Block>>, sp_blockchain::Error>
where
	Block: BlockT,
{
	const CANONICALIZATION_DELAY: u64 = 4096;

	Ok(Arc::new(Backend::new(settings, CANONICALIZATION_DELAY)?))
}

/// Create an instance of client backed by given backend.
pub fn new_client<E, Block, RA, G>(
	backend: Arc<Backend<Block>>,
	executor: E,
	genesis_block_builder: G,
	fork_blocks: ForkBlocks<Block>,
	bad_blocks: BadBlocks<Block>,
	execution_extensions: ExecutionExtensions<Block>,
	spawn_handle: Box<dyn SpawnNamed>,
	prometheus_registry: Option<Registry>,
	telemetry: Option<TelemetryHandle>,
	config: ClientConfig<Block>,
) -> Result<
	crate::client::Client<
		Backend<Block>,
		crate::client::LocalCallExecutor<Block, Backend<Block>, E>,
		Block,
		RA,
	>,
	sp_blockchain::Error,
>
where
	Block: BlockT,
	E: CodeExecutor + RuntimeVersionOf,
	G: BuildGenesisBlock<
		Block,
		BlockImportOperation = <Backend<Block> as sc_client_api::backend::Backend<Block>>::BlockImportOperation
	>,
{
	let executor = crate::client::LocalCallExecutor::new(
		backend.clone(),
		executor,
		config.clone(),
		execution_extensions,
	)?;

	crate::client::Client::new(
		backend,
		executor,
		spawn_handle,
		genesis_block_builder,
		fork_blocks,
		bad_blocks,
		prometheus_registry,
		telemetry,
		config,
	)
}

/// Shared network instance implementing a set of mandatory traits.
pub trait SpawnTaskNetwork<Block: BlockT>:
	sc_offchain::NetworkProvider + NetworkStateInfo + NetworkStatusProvider + Send + Sync + 'static
{
}

impl<T, Block> SpawnTaskNetwork<Block> for T
where
	Block: BlockT,
	T: sc_offchain::NetworkProvider
		+ NetworkStateInfo
		+ NetworkStatusProvider
		+ Send
		+ Sync
		+ 'static,
{
}

/// Parameters to pass into `build`.
pub struct SpawnTasksParams<'a, TBl: BlockT, TCl, TExPool, TRpc, Backend> {
	/// The service configuration.
	pub config: Configuration,
	/// A shared client returned by `new_full_parts`.
	pub client: Arc<TCl>,
	/// A shared backend returned by `new_full_parts`.
	pub backend: Arc<Backend>,
	/// A task manager returned by `new_full_parts`.
	pub task_manager: &'a mut TaskManager,
	/// A shared keystore returned by `new_full_parts`.
	pub keystore: KeystorePtr,
	/// A shared transaction pool.
	pub transaction_pool: Arc<TExPool>,
	/// Builds additional [`RpcModule`]s that should be added to the server
	pub rpc_builder:
		Box<dyn Fn(DenyUnsafe, SubscriptionTaskExecutor) -> Result<RpcModule<TRpc>, Error>>,
	/// A shared network instance.
	pub network: Arc<dyn SpawnTaskNetwork<TBl>>,
	/// A Sender for RPC requests.
	pub system_rpc_tx: TracingUnboundedSender<sc_rpc::system::Request<TBl>>,
	/// Controller for transactions handlers
	pub tx_handler_controller:
		sc_network_transactions::TransactionsHandlerController<<TBl as BlockT>::Hash>,
	/// Syncing service.
	pub sync_service: Arc<SyncingService<TBl>>,
	/// Telemetry instance for this node.
	pub telemetry: Option<&'a mut Telemetry>,
}

/// Spawn the tasks that are required to run a node.
pub fn spawn_tasks<TBl, TBackend, TExPool, TRpc, TCl>(
	params: SpawnTasksParams<TBl, TCl, TExPool, TRpc, TBackend>,
) -> Result<RpcHandlers, Error>
where
	TCl: ProvideRuntimeApi<TBl>
		+ HeaderMetadata<TBl, Error = sp_blockchain::Error>
		+ Chain<TBl>
		+ BlockBackend<TBl>
		+ BlockIdTo<TBl, Error = sp_blockchain::Error>
		+ ProofProvider<TBl>
		+ HeaderBackend<TBl>
		+ BlockchainEvents<TBl>
		+ ExecutorProvider<TBl>
		+ UsageProvider<TBl>
		+ StorageProvider<TBl, TBackend>
		+ CallApiAt<TBl>
		+ Send
		+ 'static,
	<TCl as ProvideRuntimeApi<TBl>>::Api: sp_api::Metadata<TBl>
		+ sc_offchain::OffchainWorkerApi<TBl>
		+ sp_transaction_pool::runtime_api::TaggedTransactionQueue<TBl>
		+ sp_session::SessionKeys<TBl>
		+ sp_api::ApiExt<TBl, StateBackend = TBackend::State>,
	TBl: BlockT,
	TBl::Hash: Unpin,
	TBl::Header: Unpin,
	TBackend: 'static + sc_client_api::backend::Backend<TBl> + Send,
	TExPool: MaintainedTransactionPool<Block = TBl, Hash = <TBl as BlockT>::Hash> + 'static,
{
	let SpawnTasksParams {
		mut config,
		task_manager,
		client,
		backend,
		keystore,
		transaction_pool,
		rpc_builder,
		network,
		system_rpc_tx,
		tx_handler_controller,
		sync_service,
		telemetry,
	} = params;

	let chain_info = client.usage_info().chain;

	sp_session::generate_initial_session_keys(
		client.clone(),
		chain_info.best_hash,
		config.dev_key_seed.clone().map(|s| vec![s]).unwrap_or_default(),
	)
	.map_err(|e| Error::Application(Box::new(e)))?;

	let sysinfo = sc_sysinfo::gather_sysinfo();
	sc_sysinfo::print_sysinfo(&sysinfo);

	let telemetry = telemetry
		.map(|telemetry| {
			init_telemetry(&mut config, network.clone(), client.clone(), telemetry, Some(sysinfo))
		})
		.transpose()?;

	info!("📦 Highest known block at #{}", chain_info.best_number);

	let spawn_handle = task_manager.spawn_handle();

	// Inform the tx pool about imported and finalized blocks.
	spawn_handle.spawn(
		"txpool-notifications",
		Some("transaction-pool"),
		sc_transaction_pool::notification_future(client.clone(), transaction_pool.clone()),
	);

	spawn_handle.spawn(
		"on-transaction-imported",
		Some("transaction-pool"),
		transaction_notifications(
			transaction_pool.clone(),
			tx_handler_controller,
			telemetry.clone(),
		),
	);

	// Prometheus metrics.
	let metrics_service =
		if let Some(PrometheusConfig { port, registry }) = config.prometheus_config.clone() {
			// Set static metrics.
			let metrics = MetricsService::with_prometheus(telemetry, &registry, &config)?;
			spawn_handle.spawn(
				"prometheus-endpoint",
				None,
				prometheus_endpoint::init_prometheus(port, registry).map(drop),
			);

			metrics
		} else {
			MetricsService::new(telemetry)
		};

	// Periodically updated metrics and telemetry updates.
	spawn_handle.spawn(
		"telemetry-periodic-send",
		None,
		metrics_service.run(
			client.clone(),
			transaction_pool.clone(),
			network.clone(),
			sync_service.clone(),
		),
	);

	let rpc_id_provider = config.rpc_id_provider.take();

	// jsonrpsee RPC
	let gen_rpc_module = |deny_unsafe: DenyUnsafe| {
		gen_rpc_module(
			deny_unsafe,
			task_manager.spawn_handle(),
			client.clone(),
			transaction_pool.clone(),
			keystore.clone(),
			system_rpc_tx.clone(),
			&config,
			backend.clone(),
			&*rpc_builder,
		)
	};

	let rpc = start_rpc_servers(&config, gen_rpc_module, rpc_id_provider)?;
	let rpc_handlers = RpcHandlers(Arc::new(gen_rpc_module(sc_rpc::DenyUnsafe::No)?.into()));

	// Spawn informant task
	spawn_handle.spawn(
		"informant",
		None,
		sc_informant::build(
			client.clone(),
			network,
			sync_service.clone(),
			config.informant_output_format,
		),
	);

	task_manager.keep_alive((config.base_path, rpc));

	Ok(rpc_handlers)
}

async fn transaction_notifications<Block, ExPool>(
	transaction_pool: Arc<ExPool>,
	tx_handler_controller: sc_network_transactions::TransactionsHandlerController<
		<Block as BlockT>::Hash,
	>,
	telemetry: Option<TelemetryHandle>,
) where
	Block: BlockT,
	ExPool: MaintainedTransactionPool<Block = Block, Hash = <Block as BlockT>::Hash>,
{
	// transaction notifications
	transaction_pool
		.import_notification_stream()
		.for_each(move |hash| {
			tx_handler_controller.propagate_transaction(hash);
			let status = transaction_pool.status();
			telemetry!(
				telemetry;
				SUBSTRATE_INFO;
				"txpool.import";
				"ready" => status.ready,
				"future" => status.future,
			);
			ready(())
		})
		.await;
}

fn init_telemetry<Block, Client, Network>(
	config: &mut Configuration,
	network: Network,
	client: Arc<Client>,
	telemetry: &mut Telemetry,
	sysinfo: Option<sc_telemetry::SysInfo>,
) -> sc_telemetry::Result<TelemetryHandle>
where
	Block: BlockT,
	Client: BlockBackend<Block>,
	Network: NetworkStateInfo,
{
	let genesis_hash = client.block_hash(Zero::zero()).ok().flatten().unwrap_or_default();
	let connection_message = ConnectionMessage {
		name: config.network.node_name.to_owned(),
		implementation: config.impl_name.to_owned(),
		version: config.impl_version.to_owned(),
		target_os: sc_sysinfo::TARGET_OS.into(),
		target_arch: sc_sysinfo::TARGET_ARCH.into(),
		target_env: sc_sysinfo::TARGET_ENV.into(),
		config: String::new(),
		chain: config.chain_spec.name().to_owned(),
		genesis_hash: format!("{:?}", genesis_hash),
		authority: config.role.is_authority(),
		startup_time: SystemTime::UNIX_EPOCH
			.elapsed()
			.map(|dur| dur.as_millis())
			.unwrap_or(0)
			.to_string(),
		network_id: network.local_peer_id().to_base58(),
		sysinfo,
	};

	telemetry.start_telemetry(connection_message)?;

	Ok(telemetry.handle())
}

fn gen_rpc_module<TBl, TBackend, TCl, TRpc, TExPool>(
	deny_unsafe: DenyUnsafe,
	spawn_handle: SpawnTaskHandle,
	client: Arc<TCl>,
	transaction_pool: Arc<TExPool>,
	keystore: KeystorePtr,
	system_rpc_tx: TracingUnboundedSender<sc_rpc::system::Request<TBl>>,
	config: &Configuration,
	backend: Arc<TBackend>,
	rpc_builder: &(dyn Fn(DenyUnsafe, SubscriptionTaskExecutor) -> Result<RpcModule<TRpc>, Error>),
) -> Result<RpcModule<()>, Error>
where
	TBl: BlockT,
	TCl: ProvideRuntimeApi<TBl>
		+ BlockchainEvents<TBl>
		+ HeaderBackend<TBl>
		+ HeaderMetadata<TBl, Error = sp_blockchain::Error>
		+ ExecutorProvider<TBl>
		+ CallApiAt<TBl>
		+ ProofProvider<TBl>
		+ StorageProvider<TBl, TBackend>
		+ BlockBackend<TBl>
		+ Send
		+ Sync
		+ 'static,
	TBackend: sc_client_api::backend::Backend<TBl> + 'static,
	<TCl as ProvideRuntimeApi<TBl>>::Api: sp_session::SessionKeys<TBl> + sp_api::Metadata<TBl>,
	TExPool: MaintainedTransactionPool<Block = TBl, Hash = <TBl as BlockT>::Hash> + 'static,
	TBl::Hash: Unpin,
	TBl::Header: Unpin,
{
	let system_info = sc_rpc::system::SystemInfo {
		chain_name: config.chain_spec.name().into(),
		impl_name: config.impl_name.clone(),
		impl_version: config.impl_version.clone(),
		properties: config.chain_spec.properties(),
		chain_type: config.chain_spec.chain_type(),
	};

	let mut rpc_api = RpcModule::new(());
	let task_executor = Arc::new(spawn_handle);

	let (chain, state, child_state) = {
		let chain = sc_rpc::chain::new_full(client.clone(), task_executor.clone()).into_rpc();
		let (state, child_state) =
			sc_rpc::state::new_full(client.clone(), task_executor.clone(), deny_unsafe);
		let state = state.into_rpc();
		let child_state = child_state.into_rpc();

		(chain, state, child_state)
	};

	let transaction_v2 = sc_rpc_spec_v2::transaction::Transaction::new(
		client.clone(),
		transaction_pool.clone(),
		task_executor.clone(),
	)
	.into_rpc();

	// Maximum pinned blocks per connection.
	// This number is large enough to consider immediate blocks,
	// but it will change to facilitate adequate limits for the pinning API.
	const MAX_PINNED_BLOCKS: usize = 4096;
	let chain_head_v2 = sc_rpc_spec_v2::chain_head::ChainHead::new(
		client.clone(),
		backend.clone(),
		task_executor.clone(),
		client.info().genesis_hash,
		MAX_PINNED_BLOCKS,
	)
	.into_rpc();

	let author = sc_rpc::author::Author::new(
		client.clone(),
		transaction_pool,
		keystore,
		deny_unsafe,
		task_executor.clone(),
	)
	.into_rpc();

	let system = sc_rpc::system::System::new(system_info, system_rpc_tx, deny_unsafe).into_rpc();

	if let Some(storage) = backend.offchain_storage() {
		let offchain = sc_rpc::offchain::Offchain::new(storage, deny_unsafe).into_rpc();

		rpc_api.merge(offchain).map_err(|e| Error::Application(e.into()))?;
	}

	// Part of the RPC v2 spec.
	rpc_api.merge(transaction_v2).map_err(|e| Error::Application(e.into()))?;
	rpc_api.merge(chain_head_v2).map_err(|e| Error::Application(e.into()))?;

	// Part of the old RPC spec.
	rpc_api.merge(chain).map_err(|e| Error::Application(e.into()))?;
	rpc_api.merge(author).map_err(|e| Error::Application(e.into()))?;
	rpc_api.merge(system).map_err(|e| Error::Application(e.into()))?;
	rpc_api.merge(state).map_err(|e| Error::Application(e.into()))?;
	rpc_api.merge(child_state).map_err(|e| Error::Application(e.into()))?;
	// Additional [`RpcModule`]s defined in the node to fit the specific blockchain
	let extra_rpcs = rpc_builder(deny_unsafe, task_executor.clone())?;
	rpc_api.merge(extra_rpcs).map_err(|e| Error::Application(e.into()))?;

	Ok(rpc_api)
}

/// Parameters to pass into `build_network`.
pub struct BuildNetworkParams<'a, TBl: BlockT, TExPool, TImpQu, TCl> {
	/// The service configuration.
	pub config: &'a Configuration,
	/// A shared client returned by `new_full_parts`.
	pub client: Arc<TCl>,
	/// A shared transaction pool.
	pub transaction_pool: Arc<TExPool>,
	/// A handle for spawning tasks.
	pub spawn_handle: SpawnTaskHandle,
	/// An import queue.
	pub import_queue: TImpQu,
	/// A block announce validator builder.
	pub block_announce_validator_builder:
		Option<Box<dyn FnOnce(Arc<TCl>) -> Box<dyn BlockAnnounceValidator<TBl> + Send> + Send>>,
	/// Optional warp sync params.
	pub warp_sync_params: Option<WarpSyncParams<TBl>>,
}
/// Build the network service, the network status sinks and an RPC sender.
pub fn build_network<TBl, TExPool, TImpQu, TCl>(
	params: BuildNetworkParams<TBl, TExPool, TImpQu, TCl>,
) -> Result<
	(
		Arc<NetworkService<TBl, <TBl as BlockT>::Hash>>,
		TracingUnboundedSender<sc_rpc::system::Request<TBl>>,
		sc_network_transactions::TransactionsHandlerController<<TBl as BlockT>::Hash>,
		NetworkStarter,
		Arc<SyncingService<TBl>>,
	),
	Error,
>
where
	TBl: BlockT,
	TCl: ProvideRuntimeApi<TBl>
		+ HeaderMetadata<TBl, Error = sp_blockchain::Error>
		+ Chain<TBl>
		+ BlockBackend<TBl>
		+ BlockIdTo<TBl, Error = sp_blockchain::Error>
		+ ProofProvider<TBl>
		+ HeaderBackend<TBl>
		+ BlockchainEvents<TBl>
		+ 'static,
	TExPool: MaintainedTransactionPool<Block = TBl, Hash = <TBl as BlockT>::Hash> + 'static,
	TImpQu: ImportQueue<TBl> + 'static,
{
	let BuildNetworkParams {
		config,
		client,
		transaction_pool,
		spawn_handle,
		import_queue,
		block_announce_validator_builder,
		warp_sync_params,
	} = params;

	let mut request_response_protocol_configs = Vec::new();

	if warp_sync_params.is_none() && config.network.sync_mode.is_warp() {
		return Err("Warp sync enabled, but no warp sync provider configured.".into())
	}

	if client.requires_full_sync() {
		match config.network.sync_mode {
			SyncMode::Fast { .. } => return Err("Fast sync doesn't work for archive nodes".into()),
			SyncMode::Warp => return Err("Warp sync doesn't work for archive nodes".into()),
			SyncMode::Full => {},
		}
	}

	let protocol_id = config.protocol_id();

	let block_announce_validator = if let Some(f) = block_announce_validator_builder {
		f(client.clone())
	} else {
		Box::new(DefaultBlockAnnounceValidator)
	};

	let block_request_protocol_config = {
		// Allow both outgoing and incoming requests.
		let (handler, protocol_config) = BlockRequestHandler::new(
			&protocol_id,
			config.chain_spec.fork_id(),
			client.clone(),
			config.network.default_peers_set.in_peers as usize +
				config.network.default_peers_set.out_peers as usize,
		);
		spawn_handle.spawn("block-request-handler", Some("networking"), handler.run());
		protocol_config
	};

	let state_request_protocol_config = {
		// Allow both outgoing and incoming requests.
		let (handler, protocol_config) = StateRequestHandler::new(
			&protocol_id,
			config.chain_spec.fork_id(),
			client.clone(),
			config.network.default_peers_set_num_full as usize,
		);
		spawn_handle.spawn("state-request-handler", Some("networking"), handler.run());
		protocol_config
	};

	let warp_sync_protocol_config = match warp_sync_params.as_ref() {
		Some(WarpSyncParams::WithProvider(warp_with_provider)) => {
			// Allow both outgoing and incoming requests.
			let (handler, protocol_config) = WarpSyncRequestHandler::new(
				protocol_id.clone(),
				client
					.block_hash(0u32.into())
					.ok()
					.flatten()
					.expect("Genesis block exists; qed"),
				config.chain_spec.fork_id(),
				warp_with_provider.clone(),
			);
			spawn_handle.spawn("warp-sync-request-handler", Some("networking"), handler.run());
			Some(protocol_config)
		},
		_ => None,
	};

	let light_client_request_protocol_config = {
		// Allow both outgoing and incoming requests.
		let (handler, protocol_config) = LightClientRequestHandler::new(
			&protocol_id,
			config.chain_spec.fork_id(),
			client.clone(),
		);
		spawn_handle.spawn("light-client-request-handler", Some("networking"), handler.run());
		protocol_config
	};

	let (tx, rx) = sc_utils::mpsc::tracing_unbounded("mpsc_syncing_engine_protocol", 100_000);
	let (chain_sync_network_provider, chain_sync_network_handle) = NetworkServiceProvider::new();
	let (engine, sync_service, block_announce_config) = SyncingEngine::new(
		Roles::from(&config.role),
		client.clone(),
		config.prometheus_config.as_ref().map(|config| config.registry.clone()).as_ref(),
		&config.network,
		protocol_id.clone(),
		&config.chain_spec.fork_id().map(ToOwned::to_owned),
		block_announce_validator,
		warp_sync_params,
		chain_sync_network_handle,
		import_queue.service(),
		block_request_protocol_config.name.clone(),
		state_request_protocol_config.name.clone(),
		warp_sync_protocol_config.as_ref().map(|config| config.name.clone()),
		rx,
	)?;
	let sync_service_import_queue = sync_service.clone();
	let sync_service = Arc::new(sync_service);

	request_response_protocol_configs.push(config.network.ipfs_server.then(|| {
		let (handler, protocol_config) = BitswapRequestHandler::new(client.clone());
		spawn_handle.spawn("bitswap-request-handler", Some("networking"), handler.run());
		protocol_config
	}));

	let genesis_hash = client.hash(Zero::zero()).ok().flatten().expect("Genesis block exists; qed");
	let mut network_params = sc_network::config::Params::<TBl> {
		role: config.role.clone(),
		executor: {
			let spawn_handle = Clone::clone(&spawn_handle);
			Box::new(move |fut| {
				spawn_handle.spawn("libp2p-node", Some("networking"), fut);
			})
		},
		network_config: config.network.clone(),
		genesis_hash,
		protocol_id: protocol_id.clone(),
		fork_id: config.chain_spec.fork_id().map(ToOwned::to_owned),
		metrics_registry: config.prometheus_config.as_ref().map(|config| config.registry.clone()),
		block_announce_config,
		tx,
		request_response_protocol_configs: request_response_protocol_configs
			.into_iter()
			.chain([
				Some(block_request_protocol_config),
				Some(state_request_protocol_config),
				Some(light_client_request_protocol_config),
				warp_sync_protocol_config,
			])
			.flatten()
			.collect::<Vec<_>>(),
	};

	// crate transactions protocol and add it to the list of supported protocols of `network_params`
	let transactions_handler_proto = sc_network_transactions::TransactionsHandlerPrototype::new(
		protocol_id.clone(),
		client
			.block_hash(0u32.into())
			.ok()
			.flatten()
			.expect("Genesis block exists; qed"),
		config.chain_spec.fork_id(),
	);
	network_params
		.network_config
		.extra_sets
		.insert(0, transactions_handler_proto.set_config());

	let has_bootnodes = !network_params.network_config.boot_nodes.is_empty();
	let network_mut = sc_network::NetworkWorker::new(network_params)?;
	let network = network_mut.service().clone();

	let (tx_handler, tx_handler_controller) = transactions_handler_proto.build(
		network.clone(),
		sync_service.clone(),
		Arc::new(TransactionPoolAdapter { pool: transaction_pool, client: client.clone() }),
		config.prometheus_config.as_ref().map(|config| &config.registry),
	)?;

	spawn_handle.spawn("network-transactions-handler", Some("networking"), tx_handler.run());
	spawn_handle.spawn_blocking(
		"chain-sync-network-service-provider",
		Some("networking"),
		chain_sync_network_provider.run(network.clone()),
	);
	spawn_handle.spawn("import-queue", None, import_queue.run(Box::new(sync_service_import_queue)));
	spawn_handle.spawn_blocking("syncing", None, engine.run());

	let (system_rpc_tx, system_rpc_rx) = tracing_unbounded("mpsc_system_rpc", 10_000);
	spawn_handle.spawn(
		"system-rpc-handler",
		Some("networking"),
		build_system_rpc_future(
			config.role.clone(),
			network_mut.service().clone(),
			sync_service.clone(),
			client.clone(),
			system_rpc_rx,
			has_bootnodes,
		),
	);

	let future =
		build_network_future(network_mut, client, sync_service.clone(), config.announce_block);

	// TODO: Normally, one is supposed to pass a list of notifications protocols supported by the
	// node through the `NetworkConfiguration` struct. But because this function doesn't know in
	// advance which components, such as GrandPa or Polkadot, will be plugged on top of the
	// service, it is unfortunately not possible to do so without some deep refactoring. To bypass
	// this problem, the `NetworkService` provides a `register_notifications_protocol` method that
	// can be called even after the network has been initialized. However, we want to avoid the
	// situation where `register_notifications_protocol` is called *after* the network actually
	// connects to other peers. For this reason, we delay the process of the network future until
	// the user calls `NetworkStarter::start_network`.
	//
	// This entire hack should eventually be removed in favour of passing the list of protocols
	// through the configuration.
	//
	// See also https://github.com/paritytech/substrate/issues/6827
	let (network_start_tx, network_start_rx) = oneshot::channel();

	// The network worker is responsible for gathering all network messages and processing
	// them. This is quite a heavy task, and at the time of the writing of this comment it
	// frequently happens that this future takes several seconds or in some situations
	// even more than a minute until it has processed its entire queue. This is clearly an
	// issue, and ideally we would like to fix the network future to take as little time as
	// possible, but we also take the extra harm-prevention measure to execute the networking
	// future using `spawn_blocking`.
	spawn_handle.spawn_blocking("network-worker", Some("networking"), async move {
		if network_start_rx.await.is_err() {
			log::warn!(
				"The NetworkStart returned as part of `build_network` has been silently dropped"
			);
			// This `return` might seem unnecessary, but we don't want to make it look like
			// everything is working as normal even though the user is clearly misusing the API.
			return
		}

		future.await
	});

	Ok((
		network,
		system_rpc_tx,
		tx_handler_controller,
		NetworkStarter(network_start_tx),
		sync_service.clone(),
	))
}

/// Object used to start the network.
#[must_use]
pub struct NetworkStarter(oneshot::Sender<()>);

impl NetworkStarter {
	/// Create a new NetworkStarter
	pub fn new(sender: oneshot::Sender<()>) -> Self {
		NetworkStarter(sender)
	}

	/// Start the network. Call this after all sub-components have been initialized.
	///
	/// > **Note**: If you don't call this function, the networking will not work.
	pub fn start_network(self) {
		let _ = self.0.send(());
	}
}<|MERGE_RESOLUTION|>--- conflicted
+++ resolved
@@ -177,16 +177,10 @@
 		.unwrap_or_default();
 
 	let client = {
-<<<<<<< HEAD
-		let extensions = sc_client_api::execution_extensions::ExecutionExtensions::default();
-=======
 		let extensions = sc_client_api::execution_extensions::ExecutionExtensions::new(
-			config.execution_strategies.clone(),
-			Some(keystore_container.keystore()),
-			sc_offchain::OffchainDb::factory_from_backend(&*backend),
+            None,
 			Arc::new(executor.clone()),
 		);
->>>>>>> afbc691a
 
 		let wasm_runtime_substitutes = config
 			.chain_spec
