--- conflicted
+++ resolved
@@ -16,13 +16,8 @@
 serde = { version = "1.0.163", features = ["derive"] }
 thiserror = "1.0.30"
 sp-blockchain = { version = "4.0.0-dev", path = "../../../primitives/blockchain" }
-<<<<<<< HEAD
-sp-core = { version = "7.0.0", default-features = false, path = "../../../primitives/core" }
-sp-runtime = { version = "7.0.0", default-features = false, path = "../../../primitives/runtime" }
-=======
 sp-core = { version = "21.0.0", default-features = false, path = "../../../primitives/core" }
 sp-runtime = { version = "24.0.0", default-features = false, path = "../../../primitives/runtime" }
->>>>>>> f4d19a3d
 
 [dev-dependencies]
 serde_json = "1.0"