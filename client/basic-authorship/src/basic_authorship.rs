--- conflicted
+++ resolved
@@ -57,11 +57,7 @@
 
 const DEFAULT_SOFT_DEADLINE_PERCENT: Percent = Percent::from_percent(50);
 
-<<<<<<< HEAD
-const LOG_TARGET: &'static str = "basic-authorship";
-=======
 const LOG_TARGET: &'static str = "sc-basic-authorship";
->>>>>>> 93f0d32f
 
 /// [`Proposer`] factory.
 pub struct ProposerFactory<A, B, C, PR> {
@@ -405,11 +401,6 @@
 		Ok(())
 	}
 
-<<<<<<< HEAD
-		// Try to progress any ongoing MBMs. No-OP if there are none.
-		let mode = block_builder.after_inherents()?;
-
-=======
 	/// Apply as many extrinsics as possible to the block.
 	async fn apply_extrinsics(
 		&self,
@@ -417,7 +408,6 @@
 		deadline: time::Instant,
 		block_size_limit: Option<usize>,
 	) -> Result<EndProposingReason, sp_blockchain::Error> {
->>>>>>> 93f0d32f
 		// proceed with transactions
 		// We calculate soft deadline used only in case we start skipping transactions.
 		let now = (self.now)();
@@ -435,11 +425,7 @@
 		let mut pending_iterator = select! {
 			res = t1 => res,
 			_ = t2 => {
-<<<<<<< HEAD
-				log::warn!(target: LOG_TARGET,
-=======
 				warn!(target: LOG_TARGET,
->>>>>>> 93f0d32f
 					"Timeout fired waiting for transaction pool at block #{}. \
 					Proceeding with production.",
 					self.parent_number,
@@ -499,11 +485,7 @@
 			}
 
 			trace!(target: LOG_TARGET, "[{:?}] Pushing to the block.", pending_tx_hash);
-<<<<<<< HEAD
-			match sc_block_builder::BlockBuilder::push(&mut block_builder, pending_tx_data) {
-=======
 			match sc_block_builder::BlockBuilder::push(block_builder, pending_tx_data) {
->>>>>>> 93f0d32f
 				Ok(()) => {
 					transaction_pushed = true;
 					debug!(target: LOG_TARGET, "[{:?}] Pushed to the block.", pending_tx_hash);
