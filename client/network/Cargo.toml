--- conflicted
+++ resolved
@@ -25,12 +25,9 @@
 futures = "0.3.21"
 futures-timer = "3.0.2"
 ip_network = "0.4.1"
-<<<<<<< HEAD
-libp2p = { version = "0.50.0", features = ["dns", "identify", "kad", "macros", "mdns", "mplex", "noise", "ping", "quic", "tcp",  "tokio", "yamux", "websocket"] }
-=======
 libp2p = { version = "0.51.3", features = ["dns", "identify", "kad", "macros", "mdns", "noise", "ping", "tcp",  "tokio", "yamux", "websocket", "request-response"] }
+libp2p-quic = { version = "0.7.0-alpha.3", features = ["tokio"] }
 linked_hash_set = "0.1.3"
->>>>>>> 297b3948
 log = "0.4.17"
 lru = "0.10.0"
 mockall = "0.11.3"
