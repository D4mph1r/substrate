// This file is part of Substrate.

// Copyright (C) 2017-2023 Parity Technologies (UK) Ltd.
// SPDX-License-Identifier: GPL-3.0-or-later WITH Classpath-exception-2.0

// This program is free software: you can redistribute it and/or modify
// it under the terms of the GNU General Public License as published by
// the Free Software Foundation, either version 3 of the License, or
// (at your option) any later version.

// This program is distributed in the hope that it will be useful,
// but WITHOUT ANY WARRANTY; without even the implied warranty of
// MERCHANTABILITY or FITNESS FOR A PARTICULAR PURPOSE. See the
// GNU General Public License for more details.

// You should have received a copy of the GNU General Public License
// along with this program. If not, see <https://www.gnu.org/licenses/>.

//! `SyncingEngine` is the actor responsible for syncing Substrate chain
//! to tip and keep the blockchain up to date with network updates.

use crate::{
	service::{self, chain_sync::ToServiceCommand},
	ChainSync, ClientError, SyncingService,
};

use codec::{Decode, DecodeAll, Encode};
use futures::{FutureExt, StreamExt};
use futures_timer::Delay;
use libp2p::PeerId;
use prometheus_endpoint::{
	register, Gauge, GaugeVec, MetricSource, Opts, PrometheusError, Registry, SourcedGauge, U64,
};
use schnellru::{ByLength, LruMap};

use sc_client_api::{BlockBackend, HeaderBackend, ProofProvider};
use sc_consensus::import_queue::ImportQueueService;
use sc_network::{
	config::{FullNetworkConfiguration, NonDefaultSetConfig, ProtocolId},
	service::traits::{NotificationEvent, ValidationResult},
	types::ProtocolName,
	utils::LruHashSet,
	NotificationService, ReputationChange,
};
use sc_network_common::{
	role::Roles,
	sync::{
		message::{BlockAnnounce, BlockAnnouncesHandshake, BlockState},
		warp::WarpSyncParams,
		BadPeer, ChainSync as ChainSyncT, ExtendedPeerInfo, PollBlockAnnounceValidation, SyncEvent,
	},
};
use sc_utils::mpsc::{tracing_unbounded, TracingUnboundedReceiver, TracingUnboundedSender};
use sp_blockchain::HeaderMetadata;
use sp_consensus::block_validation::BlockAnnounceValidator;
use sp_runtime::traits::{Block as BlockT, Header, NumberFor, Zero};

use std::{
	collections::{HashMap, HashSet},
	num::NonZeroUsize,
	sync::{
		atomic::{AtomicBool, AtomicUsize, Ordering},
		Arc,
	},
	task::Poll,
	time::{Duration, Instant},
};

/// Interval at which we perform time based maintenance
const TICK_TIMEOUT: std::time::Duration = std::time::Duration::from_millis(1100);

/// Maximum number of known block hashes to keep for a peer.
const MAX_KNOWN_BLOCKS: usize = 1024; // ~32kb per peer + LruHashSet overhead

/// Logging target for the file.
const LOG_TARGET: &str = "sync";

/// If the block announces stream to peer has been inactive for 30 seconds meaning local node
/// has not sent or received block announcements to/from the peer, report the node for inactivity,
/// disconnect it and attempt to establish connection to some other peer.
const INACTIVITY_EVICT_THRESHOLD: Duration = Duration::from_secs(30);

/// When `SyncingEngine` is started, wait two minutes before actually staring to count peers as
/// evicted.
///
/// Parachain collator may incorrectly get evicted because it's waiting to receive a number of
/// relaychain blocks before it can start creating parachain blocks. During this wait,
/// `SyncingEngine` still counts it as active and as the peer is not sending blocks, it may get
/// evicted if a block is not received within the first 30 secons since the peer connected.
///
/// To prevent this from happening, define a threshold for how long `SyncingEngine` should wait
/// before it starts evicting peers.
const INITIAL_EVICTION_WAIT_PERIOD: Duration = Duration::from_secs(2 * 60);

mod rep {
	use sc_network::ReputationChange as Rep;
	/// Peer has different genesis.
	pub const GENESIS_MISMATCH: Rep = Rep::new_fatal("Genesis mismatch");
	/// Peer send us a block announcement that failed at validation.
	pub const BAD_BLOCK_ANNOUNCEMENT: Rep = Rep::new(-(1 << 12), "Bad block announcement");
	/// Block announce substream with the peer has been inactive too long
	pub const INACTIVE_SUBSTREAM: Rep = Rep::new(-(1 << 10), "Inactive block announce substream");
}

struct Metrics {
	peers: Gauge<U64>,
	queued_blocks: Gauge<U64>,
	fork_targets: Gauge<U64>,
	justifications: GaugeVec<U64>,
}

impl Metrics {
	fn register(r: &Registry, major_syncing: Arc<AtomicBool>) -> Result<Self, PrometheusError> {
		let _ = MajorSyncingGauge::register(r, major_syncing)?;
		Ok(Self {
			peers: {
				let g = Gauge::new("substrate_sync_peers", "Number of peers we sync with")?;
				register(g, r)?
			},
			queued_blocks: {
				let g =
					Gauge::new("substrate_sync_queued_blocks", "Number of blocks in import queue")?;
				register(g, r)?
			},
			fork_targets: {
				let g = Gauge::new("substrate_sync_fork_targets", "Number of fork sync targets")?;
				register(g, r)?
			},
			justifications: {
				let g = GaugeVec::new(
					Opts::new(
						"substrate_sync_extra_justifications",
						"Number of extra justifications requests",
					),
					&["status"],
				)?;
				register(g, r)?
			},
		})
	}
}

/// The "major syncing" metric.
#[derive(Clone)]
pub struct MajorSyncingGauge(Arc<AtomicBool>);

impl MajorSyncingGauge {
	/// Registers the [`MajorSyncGauge`] metric whose value is
	/// obtained from the given `AtomicBool`.
	fn register(registry: &Registry, value: Arc<AtomicBool>) -> Result<(), PrometheusError> {
		prometheus_endpoint::register(
			SourcedGauge::new(
				&Opts::new(
					"substrate_sub_libp2p_is_major_syncing",
					"Whether the node is performing a major sync or not.",
				),
				MajorSyncingGauge(value),
			)?,
			registry,
		)?;

		Ok(())
	}
}

impl MetricSource for MajorSyncingGauge {
	type N = u64;

	fn collect(&self, mut set: impl FnMut(&[&str], Self::N)) {
		set(&[], self.0.load(Ordering::Relaxed) as u64);
	}
}

/// Peer information
#[derive(Debug)]
pub struct Peer<B: BlockT> {
	pub info: ExtendedPeerInfo<B>,
	/// Holds a set of blocks known to this peer.
	pub known_blocks: LruHashSet<B::Hash>,
	/// Instant when the last notification was sent to peer.
	last_notification_sent: Instant,
	/// Instant when the last notification was received from peer.
	last_notification_received: Instant,
	/// Is the peer inbound.
	inbound: bool,
}

pub struct SyncingEngine<B: BlockT, Client> {
	/// State machine that handles the list of in-progress requests. Only full node peers are
	/// registered.
	chain_sync: ChainSync<B, Client>,

	/// Blockchain client.
	client: Arc<Client>,

	/// Number of peers we're connected to.
	num_connected: Arc<AtomicUsize>,

	/// Are we actively catching up with the chain?
	is_major_syncing: Arc<AtomicBool>,

	/// Network service.
	network_service: service::network::NetworkServiceHandle,

	/// Channel for receiving service commands
	service_rx: TracingUnboundedReceiver<ToServiceCommand<B>>,

	/// Assigned roles.
	roles: Roles,

	/// Genesis hash.
	genesis_hash: B::Hash,

	/// Set of channels for other protocols that have subscribed to syncing events.
	event_streams: Vec<TracingUnboundedSender<SyncEvent>>,

	/// Interval at which we call `tick`.
	tick_timeout: Delay,

	/// All connected peers. Contains both full and light node peers.
	peers: HashMap<PeerId, Peer<B>>,

	/// Evicted peers
	evicted: HashSet<PeerId>,

	/// List of nodes for which we perform additional logging because they are important for the
	/// user.
	important_peers: HashSet<PeerId>,

	/// Actual list of connected no-slot nodes.
	default_peers_set_no_slot_connected_peers: HashSet<PeerId>,

	/// List of nodes that should never occupy peer slots.
	default_peers_set_no_slot_peers: HashSet<PeerId>,

	/// Value that was passed as part of the configuration. Used to cap the number of full
	/// nodes.
	default_peers_set_num_full: usize,

	/// Number of slots to allocate to light nodes.
	default_peers_set_num_light: usize,

	/// Maximum number of inbound peers.
	max_in_peers: usize,

	/// Number of inbound peers accepted so far.
	num_in_peers: usize,

	/// A cache for the data that was associated to a block announcement.
	block_announce_data_cache: LruMap<B::Hash, Vec<u8>>,

	/// The `PeerId`'s of all boot nodes.
	boot_node_ids: HashSet<PeerId>,

	/// Protocol name used for block announcements
	block_announce_protocol_name: ProtocolName,

	/// Prometheus metrics.
	metrics: Option<Metrics>,

	/// Handle that is used to communicate with `sc_network::Notifications`.
	notification_service: Box<dyn NotificationService>,

	/// When the syncing was started.
	///
	/// Stored as an `Option<Instant>` so once the initial wait has passed, `SyncingEngine`
	/// can reset the peer timers and continue with the normal eviction process.
	syncing_started: Option<Instant>,
}

impl<B: BlockT, Client> SyncingEngine<B, Client>
where
	B: BlockT,
	Client: HeaderBackend<B>
		+ BlockBackend<B>
		+ HeaderMetadata<B, Error = sp_blockchain::Error>
		+ ProofProvider<B>
		+ Send
		+ Sync
		+ 'static,
{
	pub fn new(
		roles: Roles,
		client: Arc<Client>,
		metrics_registry: Option<&Registry>,
		net_config: &FullNetworkConfiguration,
		protocol_id: ProtocolId,
		fork_id: &Option<String>,
		block_announce_validator: Box<dyn BlockAnnounceValidator<B> + Send>,
		warp_sync_params: Option<WarpSyncParams<B>>,
		network_service: service::network::NetworkServiceHandle,
		import_queue: Box<dyn ImportQueueService<B>>,
		block_request_protocol_name: ProtocolName,
		state_request_protocol_name: ProtocolName,
		warp_sync_protocol_name: Option<ProtocolName>,
		_rx: sc_utils::mpsc::TracingUnboundedReceiver<sc_network::SyncEvent<B>>,
	) -> Result<(Self, SyncingService<B>, NonDefaultSetConfig), ClientError> {
		let mode = net_config.network_config.sync_mode;
		let max_parallel_downloads = net_config.network_config.max_parallel_downloads;
		let max_blocks_per_request = if net_config.network_config.max_blocks_per_request >
			crate::MAX_BLOCKS_IN_RESPONSE as u32
		{
			log::info!(target: "sync", "clamping maximum blocks per request to {}", crate::MAX_BLOCKS_IN_RESPONSE);
			crate::MAX_BLOCKS_IN_RESPONSE as u32
		} else {
			net_config.network_config.max_blocks_per_request
		};
		let cache_capacity = (net_config.network_config.default_peers_set.in_peers +
			net_config.network_config.default_peers_set.out_peers)
			.max(1);
		let important_peers = {
			let mut imp_p = HashSet::new();
			for reserved in &net_config.network_config.default_peers_set.reserved_nodes {
				imp_p.insert(reserved.peer_id);
			}
			for config in net_config.notification_protocols() {
				let peer_ids = config
					.set_config()
					.reserved_nodes
					.iter()
					.map(|info| info.peer_id)
					.collect::<Vec<PeerId>>();
				imp_p.extend(peer_ids);
			}

			imp_p.shrink_to_fit();
			imp_p
		};
		let boot_node_ids = {
			let mut list = HashSet::new();
			for node in &net_config.network_config.boot_nodes {
				list.insert(node.peer_id);
			}
			list.shrink_to_fit();
			list
		};
		let default_peers_set_no_slot_peers = {
			let mut no_slot_p: HashSet<PeerId> = net_config
				.network_config
				.default_peers_set
				.reserved_nodes
				.iter()
				.map(|reserved| reserved.peer_id)
				.collect();
			no_slot_p.shrink_to_fit();
			no_slot_p
		};
		let default_peers_set_num_full =
			net_config.network_config.default_peers_set_num_full as usize;
		let default_peers_set_num_light = {
			let total = net_config.network_config.default_peers_set.out_peers +
				net_config.network_config.default_peers_set.in_peers;
			total.saturating_sub(net_config.network_config.default_peers_set_num_full) as usize
		};

		let (chain_sync, block_announce_config, notification_service) = ChainSync::new(
			mode,
			client.clone(),
			protocol_id,
			fork_id,
			roles,
			block_announce_validator,
			max_parallel_downloads,
			max_blocks_per_request,
			warp_sync_params,
			metrics_registry,
			network_service.clone(),
			import_queue,
			block_request_protocol_name,
			state_request_protocol_name,
			warp_sync_protocol_name,
		)?;

		let block_announce_protocol_name = block_announce_config.protocol_name().clone();
		let (tx, service_rx) = tracing_unbounded("mpsc_chain_sync", 100_000);
		let num_connected = Arc::new(AtomicUsize::new(0));
		let is_major_syncing = Arc::new(AtomicBool::new(false));
		let genesis_hash = client
			.block_hash(0u32.into())
			.ok()
			.flatten()
			.expect("Genesis block exists; qed");

		// `default_peers_set.in_peers` contains an unspecified amount of light peers so the number
		// of full inbound peers must be calculated from the total full peer count
		let max_full_peers = net_config.network_config.default_peers_set_num_full;
		let max_out_peers = net_config.network_config.default_peers_set.out_peers;
		let max_in_peers = (max_full_peers - max_out_peers) as usize;

		Ok((
			Self {
				roles,
				client,
				chain_sync,
				network_service,
				peers: HashMap::new(),
				evicted: HashSet::new(),
				block_announce_data_cache: LruMap::new(ByLength::new(cache_capacity)),
				block_announce_protocol_name,
				num_connected: num_connected.clone(),
				is_major_syncing: is_major_syncing.clone(),
				service_rx,
				genesis_hash,
				important_peers,
				default_peers_set_no_slot_connected_peers: HashSet::new(),
				boot_node_ids,
				default_peers_set_no_slot_peers,
				default_peers_set_num_full,
				default_peers_set_num_light,
				num_in_peers: 0usize,
				max_in_peers,
				event_streams: Vec::new(),
				notification_service,
				tick_timeout: Delay::new(TICK_TIMEOUT),
				syncing_started: None,
				metrics: if let Some(r) = metrics_registry {
					match Metrics::register(r, is_major_syncing.clone()) {
						Ok(metrics) => Some(metrics),
						Err(err) => {
							log::error!(target: "sync", "Failed to register metrics {err:?}");
							None
						},
					}
				} else {
					None
				},
			},
			SyncingService::new(tx, num_connected, is_major_syncing),
			block_announce_config,
		))
	}

	/// Report Prometheus metrics.
	pub fn report_metrics(&self) {
		if let Some(metrics) = &self.metrics {
			let n = u64::try_from(self.peers.len()).unwrap_or(std::u64::MAX);
			metrics.peers.set(n);

			let m = self.chain_sync.metrics();

			metrics.fork_targets.set(m.fork_targets.into());
			metrics.queued_blocks.set(m.queued_blocks.into());

			metrics
				.justifications
				.with_label_values(&["pending"])
				.set(m.justifications.pending_requests.into());
			metrics
				.justifications
				.with_label_values(&["active"])
				.set(m.justifications.active_requests.into());
			metrics
				.justifications
				.with_label_values(&["failed"])
				.set(m.justifications.failed_requests.into());
			metrics
				.justifications
				.with_label_values(&["importing"])
				.set(m.justifications.importing_requests.into());
		}
	}

	fn update_peer_info(&mut self, who: &PeerId) {
		if let Some(info) = self.chain_sync.peer_info(who) {
			if let Some(ref mut peer) = self.peers.get_mut(who) {
				peer.info.best_hash = info.best_hash;
				peer.info.best_number = info.best_number;
			}
		}
	}

	/// Process the result of the block announce validation.
	pub fn process_block_announce_validation_result(
		&mut self,
		validation_result: PollBlockAnnounceValidation<B::Header>,
	) {
		match validation_result {
			PollBlockAnnounceValidation::Skip => {},
			PollBlockAnnounceValidation::Nothing { is_best: _, who, announce } => {
				self.update_peer_info(&who);

				if let Some(data) = announce.data {
					if !data.is_empty() {
						self.block_announce_data_cache.insert(announce.header.hash(), data);
					}
				}
			},
			PollBlockAnnounceValidation::Failure { who, disconnect } => {
				if disconnect {
					self.network_service
						.disconnect_peer(who, self.block_announce_protocol_name.clone());
				}

				self.network_service.report_peer(who, rep::BAD_BLOCK_ANNOUNCEMENT);
			},
		}
	}

	/// Push a block announce validation.
	///
	/// It is required that [`ChainSync::poll_block_announce_validation`] is
	/// called later to check for finished validations. The result of the validation
	/// needs to be passed to [`SyncingEngine::process_block_announce_validation_result`]
	/// to finish the processing.
	///
	/// # Note
	///
	/// This will internally create a future, but this future will not be registered
	/// in the task before being polled once. So, it is required to call
	/// [`ChainSync::poll_block_announce_validation`] to ensure that the future is
	/// registered properly and will wake up the task when being ready.
	pub fn push_block_announce_validation(
		&mut self,
		who: PeerId,
		announce: BlockAnnounce<B::Header>,
	) {
		let hash = announce.header.hash();

		let peer = match self.peers.get_mut(&who) {
			Some(p) => p,
			None => {
				log::error!(target: "sync", "Received block announce from disconnected peer {}", who);
				debug_assert!(false);
				return
			},
		};
		peer.known_blocks.insert(hash);
		peer.last_notification_received = Instant::now();

		if peer.info.roles.is_full() {
			let is_best = match announce.state.unwrap_or(BlockState::Best) {
				BlockState::Best => true,
				BlockState::Normal => false,
			};

			self.chain_sync.push_block_announce_validation(who, hash, announce, is_best);
		}
	}

	/// Make sure an important block is propagated to peers.
	///
	/// In chain-based consensus, we often need to make sure non-best forks are
	/// at least temporarily synced.
	pub fn announce_block(&mut self, hash: B::Hash, data: Option<Vec<u8>>) {
		let header = match self.client.header(hash) {
			Ok(Some(header)) => header,
			Ok(None) => {
				log::warn!(target: "sync", "Trying to announce unknown block: {}", hash);
				return
			},
			Err(e) => {
				log::warn!(target: "sync", "Error reading block header {}: {}", hash, e);
				return
			},
		};

		// don't announce genesis block since it will be ignored
		if header.number().is_zero() {
			return
		}

		let is_best = self.client.info().best_hash == hash;
		log::debug!(target: "sync", "Reannouncing block {:?} is_best: {}", hash, is_best);

		let data = data
			.or_else(|| self.block_announce_data_cache.get(&hash).cloned())
			.unwrap_or_default();

		for (who, ref mut peer) in self.peers.iter_mut() {
			let inserted = peer.known_blocks.insert(hash);
			if inserted {
				log::trace!(target: "sync", "Announcing block {:?} to {}", hash, who);
				let message = BlockAnnounce {
					header: header.clone(),
					state: if is_best { Some(BlockState::Best) } else { Some(BlockState::Normal) },
					data: Some(data.clone()),
				};

				peer.last_notification_sent = Instant::now();
				let _ = self.notification_service.send_sync_notification(who, message.encode());
			}
		}
	}

	/// Inform sync about new best imported block.
	pub fn new_best_block_imported(&mut self, hash: B::Hash, number: NumberFor<B>) {
		log::debug!(target: "sync", "New best block imported {:?}/#{}", hash, number);

		self.chain_sync.update_chain_info(&hash, number);
		self.network_service.set_notification_handshake(
			self.block_announce_protocol_name.clone(),
			BlockAnnouncesHandshake::<B>::build(self.roles, number, hash, self.genesis_hash)
				.encode(),
		)
	}

	pub async fn run(mut self) {
		self.syncing_started = Some(Instant::now());

		loop {
			futures::future::poll_fn(|cx| self.poll(cx)).await;
		}
	}

	pub fn poll(&mut self, cx: &mut std::task::Context) -> Poll<()> {
		self.num_connected.store(self.peers.len(), Ordering::Relaxed);
		self.is_major_syncing
			.store(self.chain_sync.status().state.is_major_syncing(), Ordering::Relaxed);

		while let Poll::Ready(()) = self.tick_timeout.poll_unpin(cx) {
			self.report_metrics();
			self.tick_timeout.reset(TICK_TIMEOUT);

			// if `SyncingEngine` has just started, don't evict seemingly inactive peers right away
			// as they may not have produced blocks not because they've disconnected but because
			// they're still waiting to receive enough relaychain blocks to start producing blocks.
			if let Some(started) = self.syncing_started {
				if started.elapsed() < INITIAL_EVICTION_WAIT_PERIOD {
					continue
				}

				// reset the peer activity timers so they don't expire right away after
				// the initial wait is done.
				for info in self.peers.values_mut() {
					info.last_notification_received = Instant::now();
					info.last_notification_sent = Instant::now();
				}

				self.syncing_started = None;
			}

			// go over all connected peers and check if any of them have been idle for a while. Idle
			// in this case means that we haven't sent or received block announcements to/from this
			// peer. If that is the case, because of #5685, it could be that the block announces
			// substream is not actually open and and this peer is just wasting a slot and is should
			// be replaced with some other node that is willing to send us block announcements.
			for (id, peer) in self.peers.iter() {
				// because of a delay between disconnecting a peer in `SyncingEngine` and getting
				// the response back from `Protocol`, a peer might be reported and disconnect
				// multiple times. To prevent this from happening (until the underlying issue is
				// fixed), keep track of evicted peers and report and disconnect them only once.
				if self.evicted.contains(id) {
					continue
				}

				let last_received_late =
					peer.last_notification_received.elapsed() > INACTIVITY_EVICT_THRESHOLD;
				let last_sent_late =
					peer.last_notification_sent.elapsed() > INACTIVITY_EVICT_THRESHOLD;

				if last_received_late && last_sent_late {
					log::debug!(target: "sync", "evict peer {id} since it has been idling for too long");
					self.network_service.report_peer(*id, rep::INACTIVE_SUBSTREAM);
					self.network_service
						.disconnect_peer(*id, self.block_announce_protocol_name.clone());
					self.evicted.insert(*id);
				}
			}
		}

		while let Poll::Ready(Some(event)) = self.service_rx.poll_next_unpin(cx) {
			match event {
				ToServiceCommand::SetSyncForkRequest(peers, hash, number) => {
					self.chain_sync.set_sync_fork_request(peers, &hash, number);
				},
				ToServiceCommand::EventStream(tx) => self.event_streams.push(tx),
				ToServiceCommand::RequestJustification(hash, number) =>
					self.chain_sync.request_justification(&hash, number),
				ToServiceCommand::ClearJustificationRequests =>
					self.chain_sync.clear_justification_requests(),
				ToServiceCommand::BlocksProcessed(imported, count, results) => {
					for result in self.chain_sync.on_blocks_processed(imported, count, results) {
						match result {
							Ok((id, req)) => self.chain_sync.send_block_request(id, req),
							Err(BadPeer(id, repu)) => {
								self.network_service
									.disconnect_peer(id, self.block_announce_protocol_name.clone());
								self.network_service.report_peer(id, repu)
							},
						}
					}
				},
				ToServiceCommand::JustificationImported(peer, hash, number, success) => {
					self.chain_sync.on_justification_import(hash, number, success);
					if !success {
						log::info!(target: "sync", "💔 Invalid justification provided by {} for #{}", peer, hash);
						self.network_service
							.disconnect_peer(peer, self.block_announce_protocol_name.clone());
						self.network_service.report_peer(
							peer,
							ReputationChange::new_fatal("Invalid justification"),
						);
					}
				},
				ToServiceCommand::AnnounceBlock(hash, data) => self.announce_block(hash, data),
				ToServiceCommand::NewBestBlockImported(hash, number) =>
					self.new_best_block_imported(hash, number),
				ToServiceCommand::Status(tx) => {
					let mut status = self.chain_sync.status();
					status.num_connected_peers = self.peers.len() as u32;
					let _ = tx.send(status);
				},
				ToServiceCommand::NumActivePeers(tx) => {
					let _ = tx.send(self.chain_sync.num_active_peers());
				},
				ToServiceCommand::SyncState(tx) => {
					let _ = tx.send(self.chain_sync.status());
				},
				ToServiceCommand::BestSeenBlock(tx) => {
					let _ = tx.send(self.chain_sync.status().best_seen_block);
				},
				ToServiceCommand::NumSyncPeers(tx) => {
					let _ = tx.send(self.chain_sync.status().num_peers);
				},
				ToServiceCommand::NumQueuedBlocks(tx) => {
					let _ = tx.send(self.chain_sync.status().queued_blocks);
				},
				ToServiceCommand::NumDownloadedBlocks(tx) => {
					let _ = tx.send(self.chain_sync.num_downloaded_blocks());
				},
				ToServiceCommand::NumSyncRequests(tx) => {
					let _ = tx.send(self.chain_sync.num_sync_requests());
				},
				ToServiceCommand::PeersInfo(tx) => {
					let peers_info =
						self.peers.iter().map(|(id, peer)| (*id, peer.info.clone())).collect();
					let _ = tx.send(peers_info);
				},
				ToServiceCommand::OnBlockFinalized(hash, header) =>
					self.chain_sync.on_block_finalized(&hash, *header.number()),
			}
		}

		loop {
			let Poll::Ready(Some(event)) = self.notification_service.next_event().poll_unpin(cx) else {
				break;
			};

			match event {
<<<<<<< HEAD
				NotificationEvent::ValidateInboundSubstream { peer, handshake, result_tx } => {
					// TODO(aaro): put peer on probation and wait to receive
					// `NotificationStreamOpened` from them
					let validation_result = self
						.validate_handshake(&peer, handshake)
						.map_or(ValidationResult::Reject, |_| ValidationResult::Accept);

					let _ = result_tx.send(validation_result);
=======
				sc_network::SyncEvent::NotificationStreamOpened {
					remote,
					received_handshake,
					sink,
					inbound,
					tx,
				} => match self.on_sync_peer_connected(remote, &received_handshake, sink, inbound) {
					Ok(()) => {
						let _ = tx.send(true);
					},
					Err(()) => {
						log::debug!(
							target: "sync",
							"Failed to register peer {remote:?}: {received_handshake:?}",
						);
						let _ = tx.send(false);
					},
>>>>>>> 1a1c32a1
				},
				NotificationEvent::NotificationStreamOpened { peer, handshake, .. } => {
					log::debug!(
						target: LOG_TARGET,
						"substream opened for {peer}, handshake {handshake:?}"
					);

					match self.validate_handshake(&peer, handshake) {
						Ok(handshake) =>
							if self.on_sync_peer_connected(peer, &handshake).is_err() {
								log::debug!(target: LOG_TARGET, "failed to register peer");
								self.network_service.disconnect_peer(
									peer,
									self.block_announce_protocol_name.clone(),
								);
							},
						Err(err) => {
							log::debug!(target: LOG_TARGET, "failed to decode handshake: {err:?}");
							self.network_service
								.disconnect_peer(peer, self.block_announce_protocol_name.clone());
						},
					}
				},
				NotificationEvent::NotificationStreamClosed { peer } => {
					self.on_sync_peer_disconnected(peer);
				},
				NotificationEvent::NotificationReceived { peer, notification } => {
					if !self.peers.contains_key(&peer) {
						log::trace!(
							target: LOG_TARGET,
							"received notification from {peer} who had been earlier refused by `SyncingEngine`",
						);
						continue
					}

					let Ok(announce) = BlockAnnounce::decode(&mut notification.as_ref()) else {
						log::warn!(target: LOG_TARGET, "failed to decode block announce");
						continue
					};

					// push the block announcement for validation and make sure it's polled
					// once to register it in the task.
					self.push_block_announce_validation(peer, announce);

					if let Poll::Ready(res) = self.chain_sync.poll_block_announce_validation(cx) {
						self.process_block_announce_validation_result(res)
					}
				},
			}
		}

		// poll `ChainSync` last because of a block announcement was received through the
		// event stream between `SyncingEngine` and `Protocol` and the validation finished
		// right after it as queued, the resulting block request (if any) can be sent right away.
		while let Poll::Ready(result) = self.chain_sync.poll(cx) {
			self.process_block_announce_validation_result(result);
		}

		Poll::Pending
	}

	/// Called by peer when it is disconnecting.
	///
	/// Returns a result if the handshake of this peer was indeed accepted.
<<<<<<< HEAD
	pub fn on_sync_peer_disconnected(&mut self, peer: PeerId) {
		if !self.peers.remove(&peer).is_some() {
			log::error!(target: LOG_TARGET, "{peer} does not exist in `SyncingEngine`");
			return
		}

		if self.important_peers.contains(&peer) {
			log::warn!(target: "sync", "Reserved peer {} disconnected", peer);
=======
	pub fn on_sync_peer_disconnected(&mut self, peer: PeerId) -> Result<(), ()> {
		if let Some(info) = self.peers.remove(&peer) {
			if self.important_peers.contains(&peer) {
				log::warn!(target: "sync", "Reserved peer {} disconnected", peer);
			} else {
				log::debug!(target: "sync", "{} disconnected", peer);
			}

			if !self.default_peers_set_no_slot_connected_peers.remove(&peer) &&
				info.inbound && info.info.roles.is_full()
			{
				match self.num_in_peers.checked_sub(1) {
					Some(value) => {
						self.num_in_peers = value;
					},
					None => {
						log::error!(
							target: "sync",
							"trying to disconnect an inbound node which is not counted as inbound"
						);
						debug_assert!(false);
					},
				}
			}

			self.chain_sync.peer_disconnected(&peer);
			self.event_streams
				.retain(|stream| stream.unbounded_send(SyncEvent::PeerDisconnected(peer)).is_ok());
			Ok(())
>>>>>>> 1a1c32a1
		} else {
			log::debug!(target: "sync", "{} disconnected", peer);
		}

		self.chain_sync.peer_disconnected(&peer);
		// TODO(aaro): remove this bookkeeping when `ProtocolController` is ready
		self.default_peers_set_no_slot_connected_peers.remove(&peer);
		self.event_streams
			.retain(|stream| stream.unbounded_send(SyncEvent::PeerDisconnected(peer)).is_ok());
	}

	fn validate_handshake(
		&mut self,
<<<<<<< HEAD
		peer: &PeerId,
		handshake: Vec<u8>,
	) -> Result<BlockAnnouncesHandshake<B>, ()> {
		log::trace!(target: LOG_TARGET, "New peer {peer} {handshake:?}");

		let handshake = <BlockAnnouncesHandshake<B> as DecodeAll>::decode_all(&mut &handshake[..])
			.map_err(|error| {
				log::debug!(target: LOG_TARGET, "failed to decode handshake for {peer}: {error:?}");
			})?;

		if self.peers.contains_key(&peer) {
			log::error!(
				target: LOG_TARGET,
				"Called on_sync_peer_connected with already connected peer {peer}",
			);
=======
		who: PeerId,
		status: &BlockAnnouncesHandshake<B>,
		sink: NotificationsSink,
		inbound: bool,
	) -> Result<(), ()> {
		log::trace!(target: "sync", "New peer {} {:?}", who, status);

		if self.peers.contains_key(&who) {
			log::error!(target: "sync", "Called on_sync_peer_connected with already connected peer {}", who);
>>>>>>> 1a1c32a1
			debug_assert!(false);
			return Err(())
		}

		if handshake.genesis_hash != self.genesis_hash {
			// TODO(aaro): report peer but verify that `PeerStore` doesn't try to disconnect it
			// self.network_service.report_peer(peer, rep::GENESIS_MISMATCH);

			if self.important_peers.contains(&peer) {
				log::error!(
					target: LOG_TARGET,
					"Reserved peer id `{peer}` is on a different chain (our genesis: {} theirs: {})",
					self.genesis_hash,
					handshake.genesis_hash,
				);
			} else if self.boot_node_ids.contains(&peer) {
				log::error!(
					target: LOG_TARGET,
					"Bootnode with peer id `{peer}` is on a different chain (our genesis: {} theirs: {})",
					self.genesis_hash,
					handshake.genesis_hash,
				);
			} else {
				log::debug!(
					target: LOG_TARGET,
					"Peer is on different chain (our genesis: {} theirs: {})",
					self.genesis_hash,
					handshake.genesis_hash
				);
			}

			return Err(())
		}

		let no_slot_peer = self.default_peers_set_no_slot_peers.contains(&peer);
		let this_peer_reserved_slot: usize = if no_slot_peer { 1 } else { 0 };

<<<<<<< HEAD
		if handshake.roles.is_full() &&
=======
		// make sure to accept no more than `--in-peers` many full nodes
		if !no_slot_peer &&
			status.roles.is_full() &&
			inbound && self.num_in_peers == self.max_in_peers
		{
			log::debug!(target: "sync", "All inbound slots have been consumed, rejecting {who}");
			return Err(())
		}

		if status.roles.is_full() &&
>>>>>>> 1a1c32a1
			self.chain_sync.num_peers() >=
				self.default_peers_set_num_full +
					self.default_peers_set_no_slot_connected_peers.len() +
					this_peer_reserved_slot
		{
			log::debug!(target: LOG_TARGET, "Too many full nodes, rejecting {peer}");
			return Err(())
		}

		if handshake.roles.is_light() &&
			(self.peers.len() - self.chain_sync.num_peers()) >= self.default_peers_set_num_light
		{
			// Make sure that not all slots are occupied by light clients.
			log::debug!(target: LOG_TARGET, "Too many light nodes, rejecting {peer}");
			return Err(())
		}

		Ok(handshake)
	}

	/// Called on the first connection between two peers on the default set, after their exchange
	/// of handshake.
	///
	/// Returns `Ok` if the handshake is accepted and the peer added to the list of peers we sync
	/// from.
	pub fn on_sync_peer_connected(
		&mut self,
		who: PeerId,
		status: &BlockAnnouncesHandshake<B>,
	) -> Result<(), ()> {
		let peer = Peer {
			info: ExtendedPeerInfo {
				roles: status.roles,
				best_hash: status.best_hash,
				best_number: status.best_number,
			},
			known_blocks: LruHashSet::new(
				NonZeroUsize::new(MAX_KNOWN_BLOCKS).expect("Constant is nonzero"),
			),
			last_notification_sent: Instant::now(),
			last_notification_received: Instant::now(),
			inbound,
		};

		let req = if peer.info.roles.is_full() {
			match self.chain_sync.new_peer(who, peer.info.best_hash, peer.info.best_number) {
				Ok(req) => req,
				Err(BadPeer(id, repu)) => {
					self.network_service.report_peer(id, repu);
					return Err(())
				},
			}
		} else {
			None
		};

		log::debug!(target: LOG_TARGET, "connected {}", who);

		self.peers.insert(who, peer);
<<<<<<< HEAD
		// TODO(aaro): remove these bookkeepings once `ProtocolController` is ready
		if self.default_peers_set_no_slot_peers.contains(&who) {
=======

		if no_slot_peer {
>>>>>>> 1a1c32a1
			self.default_peers_set_no_slot_connected_peers.insert(who);
		} else if inbound && status.roles.is_full() {
			self.num_in_peers += 1;
		}

		if let Some(req) = req {
			self.chain_sync.send_block_request(who, req);
		}

		self.event_streams
			.retain(|stream| stream.unbounded_send(SyncEvent::PeerConnected(who)).is_ok());

		Ok(())
	}
}<|MERGE_RESOLUTION|>--- conflicted
+++ resolved
@@ -737,7 +737,6 @@
 			};
 
 			match event {
-<<<<<<< HEAD
 				NotificationEvent::ValidateInboundSubstream { peer, handshake, result_tx } => {
 					// TODO(aaro): put peer on probation and wait to receive
 					// `NotificationStreamOpened` from them
@@ -746,25 +745,6 @@
 						.map_or(ValidationResult::Reject, |_| ValidationResult::Accept);
 
 					let _ = result_tx.send(validation_result);
-=======
-				sc_network::SyncEvent::NotificationStreamOpened {
-					remote,
-					received_handshake,
-					sink,
-					inbound,
-					tx,
-				} => match self.on_sync_peer_connected(remote, &received_handshake, sink, inbound) {
-					Ok(()) => {
-						let _ = tx.send(true);
-					},
-					Err(()) => {
-						log::debug!(
-							target: "sync",
-							"Failed to register peer {remote:?}: {received_handshake:?}",
-						);
-						let _ = tx.send(false);
-					},
->>>>>>> 1a1c32a1
 				},
 				NotificationEvent::NotificationStreamOpened { peer, handshake, .. } => {
 					log::debug!(
@@ -774,7 +754,8 @@
 
 					match self.validate_handshake(&peer, handshake) {
 						Ok(handshake) =>
-							if self.on_sync_peer_connected(peer, &handshake).is_err() {
+						// TODO: fix inbound
+							if self.on_sync_peer_connected(peer, &handshake, false).is_err() {
 								log::debug!(target: LOG_TARGET, "failed to register peer");
 								self.network_service.disconnect_peer(
 									peer,
@@ -829,48 +810,33 @@
 	/// Called by peer when it is disconnecting.
 	///
 	/// Returns a result if the handshake of this peer was indeed accepted.
-<<<<<<< HEAD
 	pub fn on_sync_peer_disconnected(&mut self, peer: PeerId) {
-		if !self.peers.remove(&peer).is_some() {
+		let Some(info) = self.peers.remove(&peer) else {
 			log::error!(target: LOG_TARGET, "{peer} does not exist in `SyncingEngine`");
 			return
-		}
+		};
 
 		if self.important_peers.contains(&peer) {
 			log::warn!(target: "sync", "Reserved peer {} disconnected", peer);
-=======
-	pub fn on_sync_peer_disconnected(&mut self, peer: PeerId) -> Result<(), ()> {
-		if let Some(info) = self.peers.remove(&peer) {
-			if self.important_peers.contains(&peer) {
-				log::warn!(target: "sync", "Reserved peer {} disconnected", peer);
-			} else {
-				log::debug!(target: "sync", "{} disconnected", peer);
-			}
-
-			if !self.default_peers_set_no_slot_connected_peers.remove(&peer) &&
-				info.inbound && info.info.roles.is_full()
-			{
-				match self.num_in_peers.checked_sub(1) {
-					Some(value) => {
-						self.num_in_peers = value;
-					},
-					None => {
-						log::error!(
-							target: "sync",
-							"trying to disconnect an inbound node which is not counted as inbound"
-						);
-						debug_assert!(false);
-					},
-				}
-			}
-
-			self.chain_sync.peer_disconnected(&peer);
-			self.event_streams
-				.retain(|stream| stream.unbounded_send(SyncEvent::PeerDisconnected(peer)).is_ok());
-			Ok(())
->>>>>>> 1a1c32a1
 		} else {
 			log::debug!(target: "sync", "{} disconnected", peer);
+		}
+
+		if !self.default_peers_set_no_slot_connected_peers.remove(&peer) &&
+			info.inbound && info.info.roles.is_full()
+		{
+			match self.num_in_peers.checked_sub(1) {
+				Some(value) => {
+					self.num_in_peers = value;
+				},
+				None => {
+					log::error!(
+						target: "sync",
+						"trying to disconnect an inbound node which is not counted as inbound"
+					);
+					debug_assert!(false);
+				},
+			}
 		}
 
 		self.chain_sync.peer_disconnected(&peer);
@@ -882,7 +848,6 @@
 
 	fn validate_handshake(
 		&mut self,
-<<<<<<< HEAD
 		peer: &PeerId,
 		handshake: Vec<u8>,
 	) -> Result<BlockAnnouncesHandshake<B>, ()> {
@@ -898,17 +863,6 @@
 				target: LOG_TARGET,
 				"Called on_sync_peer_connected with already connected peer {peer}",
 			);
-=======
-		who: PeerId,
-		status: &BlockAnnouncesHandshake<B>,
-		sink: NotificationsSink,
-		inbound: bool,
-	) -> Result<(), ()> {
-		log::trace!(target: "sync", "New peer {} {:?}", who, status);
-
-		if self.peers.contains_key(&who) {
-			log::error!(target: "sync", "Called on_sync_peer_connected with already connected peer {}", who);
->>>>>>> 1a1c32a1
 			debug_assert!(false);
 			return Err(())
 		}
@@ -946,20 +900,7 @@
 		let no_slot_peer = self.default_peers_set_no_slot_peers.contains(&peer);
 		let this_peer_reserved_slot: usize = if no_slot_peer { 1 } else { 0 };
 
-<<<<<<< HEAD
 		if handshake.roles.is_full() &&
-=======
-		// make sure to accept no more than `--in-peers` many full nodes
-		if !no_slot_peer &&
-			status.roles.is_full() &&
-			inbound && self.num_in_peers == self.max_in_peers
-		{
-			log::debug!(target: "sync", "All inbound slots have been consumed, rejecting {who}");
-			return Err(())
-		}
-
-		if status.roles.is_full() &&
->>>>>>> 1a1c32a1
 			self.chain_sync.num_peers() >=
 				self.default_peers_set_num_full +
 					self.default_peers_set_no_slot_connected_peers.len() +
@@ -989,7 +930,76 @@
 		&mut self,
 		who: PeerId,
 		status: &BlockAnnouncesHandshake<B>,
+		inbound: bool,
 	) -> Result<(), ()> {
+		log::trace!(target: "sync", "New peer {} {:?}", who, status);
+
+		if self.peers.contains_key(&who) {
+			log::error!(target: "sync", "Called on_sync_peer_connected with already connected peer {}", who);
+			debug_assert!(false);
+			return Err(())
+		}
+
+		if status.genesis_hash != self.genesis_hash {
+			self.network_service.report_peer(who, rep::GENESIS_MISMATCH);
+
+			if self.important_peers.contains(&who) {
+				log::error!(
+					target: "sync",
+					"Reserved peer id `{}` is on a different chain (our genesis: {} theirs: {})",
+					who,
+					self.genesis_hash,
+					status.genesis_hash,
+				);
+			} else if self.boot_node_ids.contains(&who) {
+				log::error!(
+					target: "sync",
+					"Bootnode with peer id `{}` is on a different chain (our genesis: {} theirs: {})",
+					who,
+					self.genesis_hash,
+					status.genesis_hash,
+				);
+			} else {
+				log::debug!(
+					target: "sync",
+					"Peer is on different chain (our genesis: {} theirs: {})",
+					self.genesis_hash, status.genesis_hash
+				);
+			}
+
+			return Err(())
+		}
+
+		let no_slot_peer = self.default_peers_set_no_slot_peers.contains(&who);
+		let this_peer_reserved_slot: usize = if no_slot_peer { 1 } else { 0 };
+
+		// make sure to accept no more than `--in-peers` many full nodes
+		if !no_slot_peer &&
+			status.roles.is_full() &&
+			inbound && self.num_in_peers == self.max_in_peers
+		{
+			log::debug!(target: "sync", "All inbound slots have been consumed, rejecting {who}");
+			return Err(())
+		}
+
+		if status.roles.is_full() &&
+			self.chain_sync.num_peers() >=
+				self.default_peers_set_num_full +
+					self.default_peers_set_no_slot_connected_peers.len() +
+					this_peer_reserved_slot
+		{
+			log::debug!(target: "sync", "Too many full nodes, rejecting {}", who);
+			return Err(())
+		}
+
+		if status.roles.is_light() &&
+			(self.peers.len() - self.chain_sync.num_peers()) >= self.default_peers_set_num_light
+		{
+			// Make sure that not all slots are occupied by light clients.
+			log::debug!(target: "sync", "Too many light nodes, rejecting {}", who);
+			return Err(())
+		}
+
 		let peer = Peer {
 			info: ExtendedPeerInfo {
 				roles: status.roles,
@@ -1019,13 +1029,8 @@
 		log::debug!(target: LOG_TARGET, "connected {}", who);
 
 		self.peers.insert(who, peer);
-<<<<<<< HEAD
-		// TODO(aaro): remove these bookkeepings once `ProtocolController` is ready
-		if self.default_peers_set_no_slot_peers.contains(&who) {
-=======
 
 		if no_slot_peer {
->>>>>>> 1a1c32a1
 			self.default_peers_set_no_slot_connected_peers.insert(who);
 		} else if inbound && status.roles.is_full() {
 			self.num_in_peers += 1;
