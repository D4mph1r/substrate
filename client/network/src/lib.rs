// This file is part of Substrate.

// Copyright (C) Parity Technologies (UK) Ltd.
// SPDX-License-Identifier: GPL-3.0-or-later WITH Classpath-exception-2.0

// This program is free software: you can redistribute it and/or modify
// it under the terms of the GNU General Public License as published by
// the Free Software Foundation, either version 3 of the License, or
// (at your option) any later version.

// This program is distributed in the hope that it will be useful,
// but WITHOUT ANY WARRANTY; without even the implied warranty of
// MERCHANTABILITY or FITNESS FOR A PARTICULAR PURPOSE. See the
// GNU General Public License for more details.

// You should have received a copy of the GNU General Public License
// along with this program. If not, see <https://www.gnu.org/licenses/>.

#![warn(unused_extern_crates)]
#![warn(missing_docs)]

//! Substrate-specific P2P networking.
//!
//! **Important**: This crate is unstable and the API and usage may change.
//!
//! # Node identities and addresses
//!
//! In a decentralized network, each node possesses a network private key and a network public key.
//! In Substrate, the keys are based on the ed25519 curve.
//!
//! From a node's public key, we can derive its *identity*. In Substrate and libp2p, a node's
//! identity is represented with the [`PeerId`] struct. All network communications between nodes on
//! the network use encryption derived from both sides's keys, which means that **identities cannot
//! be faked**.
//!
//! A node's identity uniquely identifies a machine on the network. If you start two or more
//! clients using the same network key, large interferences will happen.
//!
//! # Substrate's network protocol
//!
//! Substrate's networking protocol is based upon libp2p. It is at the moment not possible and not
//! planned to permit using something else than the libp2p network stack and the rust-libp2p
//! library. However the libp2p framework is very flexible and the rust-libp2p library could be
//! extended to support a wider range of protocols than what is offered by libp2p.
//!
//! ## Discovery mechanisms
//!
//! In order for our node to join a peer-to-peer network, it has to know a list of nodes that are
//! part of said network. This includes nodes identities and their address (how to reach them).
//! Building such a list is called the **discovery** mechanism. There are three mechanisms that
//! Substrate uses:
//!
//! - Bootstrap nodes. These are hard-coded node identities and addresses passed alongside with
//! the network configuration.
//! - mDNS. We perform a UDP broadcast on the local network. Nodes that listen may respond with
//! their identity. More info [here](https://github.com/libp2p/specs/blob/master/discovery/mdns.md).
//! mDNS can be disabled in the network configuration.
//! - Kademlia random walk. Once connected, we perform random Kademlia `FIND_NODE` requests on the
//! configured Kademlia DHTs (one per configured chain protocol) in order for nodes to propagate to
//! us their view of the network. More information about Kademlia can be found [on
//! Wikipedia](https://en.wikipedia.org/wiki/Kademlia).
//!
//! ## Connection establishment
//!
//! When node Alice knows node Bob's identity and address, it can establish a connection with Bob.
//! All connections must always use encryption and multiplexing. While some node addresses (eg.
//! addresses using `/quic`) already imply which encryption and/or multiplexing to use, for others
//! the **multistream-select** protocol is used in order to negotiate an encryption layer and/or a
//! multiplexing layer.
//!
//! The connection establishment mechanism is called the **transport**.
//!
//! As of the writing of this documentation, the following base-layer protocols are supported by
//! Substrate:
//!
//! - TCP/IP for addresses of the form `/ip4/1.2.3.4/tcp/5`. Once the TCP connection is open, an
//! encryption and a multiplexing layer are negotiated on top.
//! - WebSockets for addresses of the form `/ip4/1.2.3.4/tcp/5/ws`. A TCP/IP connection is open and
//! the WebSockets protocol is negotiated on top. Communications then happen inside WebSockets data
//! frames. Encryption and multiplexing are additionally negotiated again inside this channel.
//! - DNS for addresses of the form `/dns/example.com/tcp/5` or `/dns/example.com/tcp/5/ws`. A
//! node's address can contain a domain name.
//! - (All of the above using IPv6 instead of IPv4.)
//!
//! On top of the base-layer protocol, the [Noise](https://noiseprotocol.org/) protocol is
//! negotiated and applied. The exact handshake protocol is experimental and is subject to change.
//!
//! The following multiplexing protocols are supported:
//!
//! - [Yamux](https://github.com/hashicorp/yamux/blob/master/spec.md).
//!
//! ## Substreams
//!
//! Once a connection has been established and uses multiplexing, substreams can be opened. When
//! a substream is open, the **multistream-select** protocol is used to negotiate which protocol
//! to use on that given substream.
//!
//! Protocols that are specific to a certain chain have a `<protocol-id>` in their name. This
//! "protocol ID" is defined in the chain specifications. For example, the protocol ID of Polkadot
//! is "dot". In the protocol names below, `<protocol-id>` must be replaced with the corresponding
//! protocol ID.
//!
//! > **Note**: It is possible for the same connection to be used for multiple chains. For example,
//! > one can use both the `/dot/sync/2` and `/sub/sync/2` protocols on the same
//! > connection, provided that the remote supports them.
//!
//! Substrate uses the following standard libp2p protocols:
//!
//! - **`/ipfs/ping/1.0.0`**. We periodically open an ephemeral substream in order to ping the
//! remote and check whether the connection is still alive. Failure for the remote to reply leads
//! to a disconnection.
//! - **[`/ipfs/id/1.0.0`](https://github.com/libp2p/specs/tree/master/identify)**. We
//! periodically open an ephemeral substream in order to ask information from the remote.
//! - **[`/<protocol_id>/kad`](https://github.com/libp2p/specs/pull/108)**. We periodically open
//! ephemeral substreams for Kademlia random walk queries. Each Kademlia query is done in a
//! separate substream.
//!
//! Additionally, Substrate uses the following non-libp2p-standard protocols:
//!
//! - **`/substrate/<protocol-id>/<version>`** (where `<protocol-id>` must be replaced with the
//! protocol ID of the targeted chain, and `<version>` is a number between 2 and 6). For each
//! connection we optionally keep an additional substream for all Substrate-based communications
//! alive. This protocol is considered legacy, and is progressively being replaced with
//! alternatives. This is designated as "The legacy Substrate substream" in this documentation. See
//! below for more details.
//! - **`/<protocol-id>/sync/2`** is a request-response protocol (see below) that lets one perform
//! requests for information about blocks. Each request is the encoding of a `BlockRequest` and
//! each response is the encoding of a `BlockResponse`, as defined in the `api.v1.proto` file in
//! this source tree.
//! - **`/<protocol-id>/light/2`** is a request-response protocol (see below) that lets one perform
//! light-client-related requests for information about the state. Each request is the encoding of
//! a `light::Request` and each response is the encoding of a `light::Response`, as defined in the
//! `light.v1.proto` file in this source tree.
//! - **`/<protocol-id>/transactions/1`** is a notifications protocol (see below) where
//! transactions are pushed to other nodes. The handshake is empty on both sides. The message
//! format is a SCALE-encoded list of transactions, where each transaction is an opaque list of
//! bytes.
//! - **`/<protocol-id>/block-announces/1`** is a notifications protocol (see below) where
//! block announces are pushed to other nodes. The handshake is empty on both sides. The message
//! format is a SCALE-encoded tuple containing a block header followed with an opaque list of
//! bytes containing some data associated with this block announcement, e.g. a candidate message.
//! - Notifications protocols that are registered using
//! `NetworkConfiguration::notifications_protocols`. For example: `/paritytech/grandpa/1`. See
//! below for more information.
//!
//! ## The legacy Substrate substream
//!
//! Substrate uses a component named the **peerset manager (PSM)**. Through the discovery
//! mechanism, the PSM is aware of the nodes that are part of the network and decides which nodes
//! we should perform Substrate-based communications with. For these nodes, we open a connection
//! if necessary and open a unique substream for Substrate-based communications. If the PSM decides
//! that we should disconnect a node, then that substream is closed.
//!
//! For more information about the PSM, see the *sc-peerset* crate.
//!
//! Note that at the moment there is no mechanism in place to solve the issues that arise where the
//! two sides of a connection open the unique substream simultaneously. In order to not run into
//! issues, only the dialer of a connection is allowed to open the unique substream. When the
//! substream is closed, the entire connection is closed as well. This is a bug that will be
//! resolved by deprecating the protocol entirely.
//!
//! Within the unique Substrate substream, messages encoded using
//! [*parity-scale-codec*](https://github.com/paritytech/parity-scale-codec) are exchanged.
//! The detail of theses messages is not totally in place, but they can be found in the
//! `message.rs` file.
//!
//! Once the substream is open, the first step is an exchange of a *status* message from both
//! sides, containing information such as the chain root hash, head of chain, and so on.
//!
//! Communications within this substream include:
//!
//! - Syncing. Blocks are announced and requested from other nodes.
//! - Light-client requests. When a light client requires information, a random node we have a
//! substream open with is chosen, and the information is requested from it.
//! - Gossiping. Used for example by grandpa.
//!
//! ## Request-response protocols
//!
//! A so-called request-response protocol is defined as follow:
//!
//! - When a substream is opened, the opening side sends a message whose content is
//! protocol-specific. The message must be prefixed with an
//! [LEB128-encoded number](https://en.wikipedia.org/wiki/LEB128) indicating its length. After the
//! message has been sent, the writing side is closed.
//! - The remote sends back the response prefixed with a LEB128-encoded length, and closes its
//! side as well.
//!
//! Each request is performed in a new separate substream.
//!
//! ## Notifications protocols
//!
//! A so-called notifications protocol is defined as follow:
//!
//! - When a substream is opened, the opening side sends a handshake message whose content is
//! protocol-specific. The handshake message must be prefixed with an
//! [LEB128-encoded number](https://en.wikipedia.org/wiki/LEB128) indicating its length. The
//! handshake message can be of length 0, in which case the sender has to send a single `0`.
//! - The receiver then either immediately closes the substream, or answers with its own
//! LEB128-prefixed protocol-specific handshake response. The message can be of length 0, in which
//! case a single `0` has to be sent back.
//! - Once the handshake has completed, the notifications protocol is unidirectional. Only the
//! node which initiated the substream can push notifications. If the remote wants to send
//! notifications as well, it has to open its own undirectional substream.
//! - Each notification must be prefixed with an LEB128-encoded length. The encoding of the
//! messages is specific to each protocol.
//! - Either party can signal that it doesn't want a notifications substream anymore by closing
//! its writing side. The other party should respond by closing its own writing side soon after.
//!
//! The API of `sc-network` allows one to register user-defined notification protocols.
//! `sc-network` automatically tries to open a substream towards each node for which the legacy
//! Substream substream is open. The handshake is then performed automatically.
//!
//! For example, the `sc-consensus-grandpa` crate registers the `/paritytech/grandpa/1`
//! notifications protocol.
//!
//! At the moment, for backwards-compatibility, notification protocols are tied to the legacy
//! Substrate substream. Additionally, the handshake message is hardcoded to be a single 8-bits
//! integer representing the role of the node:
//!
//! - 1 for a full node.
//! - 2 for a light node.
//! - 4 for an authority.
//!
//! In the future, though, these restrictions will be removed.
//!
//! # Usage
//!
//! Using the `sc-network` crate is done through the [`NetworkWorker`] struct. Create this
//! struct by passing a [`config::Params`], then poll it as if it was a `Future`. You can extract an
//! `Arc<NetworkService>` from the `NetworkWorker`, which can be shared amongst multiple places
//! in order to give orders to the networking.
//!
//! See the [`config`] module for more information about how to configure the networking.
//!
//! After the `NetworkWorker` has been created, the important things to do are:
//!
//! - Calling `NetworkWorker::poll` in order to advance the network. This can be done by
//! dispatching a background task with the [`NetworkWorker`].
//! - Calling `on_block_import` whenever a block is added to the client.
//! - Calling `on_block_finalized` whenever a block is finalized.
//! - Calling `trigger_repropagate` when a transaction is added to the pool.
//!
//! More precise usage details are still being worked on and will likely change in the future.

mod behaviour;
mod peer_store;
mod peerset;
mod protocol;
<<<<<<< HEAD
=======
mod protocol_controller;
mod service;
>>>>>>> b5129333

pub mod config;
pub mod discovery;
pub mod error;
pub mod event;
pub mod network_state;
pub mod peer_info;
pub mod request_responses;
pub mod service;
pub mod transport;
pub mod types;
pub mod utils;

pub use event::{DhtEvent, Event, SyncEvent};
#[doc(inline)]
pub use libp2p::{multiaddr, Multiaddr, PeerId};
pub use request_responses::{Config, IfDisconnected, RequestFailure};
pub use sc_network_common::{
	role::ObservedRole,
	sync::{
		warp::{WarpSyncPhase, WarpSyncProgress},
		ExtendedPeerInfo, StateDownloadProgress, SyncEventStream, SyncState, SyncStatusProvider,
	},
	types::ReputationChange,
};
pub use service::{
	signature::Signature,
	traits::{
		KademliaKey, NetworkBlock, NetworkDHTProvider, NetworkEventStream, NetworkNotification,
		NetworkPeers, NetworkRequest, NetworkSigner, NetworkStateInfo, NetworkStatus,
		NetworkStatusProvider, NetworkSyncForkRequest, NotificationSender as NotificationSenderT,
		NotificationSenderError, NotificationSenderReady, NotificationService,
	},
	DecodingError, Keypair, NetworkService, NetworkWorker, NotificationSender, NotificationsSink,
	OutboundFailure, PublicKey,
};
pub use types::ProtocolName;

/// The maximum allowed number of established connections per peer.
///
/// Typically, and by design of the network behaviours in this crate,
/// there is a single established connection per peer. However, to
/// avoid unnecessary and nondeterministic connection closure in
/// case of (possibly repeated) simultaneous dialing attempts between
/// two peers, the per-peer connection limit is not set to 1 but 2.
const MAX_CONNECTIONS_PER_PEER: usize = 2;

/// The maximum number of concurrent established connections that were incoming.
const MAX_CONNECTIONS_ESTABLISHED_INCOMING: u32 = 10_000;<|MERGE_RESOLUTION|>--- conflicted
+++ resolved
@@ -246,11 +246,7 @@
 mod peer_store;
 mod peerset;
 mod protocol;
-<<<<<<< HEAD
-=======
 mod protocol_controller;
-mod service;
->>>>>>> b5129333
 
 pub mod config;
 pub mod discovery;
