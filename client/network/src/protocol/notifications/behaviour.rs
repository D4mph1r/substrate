--- conflicted
+++ resolved
@@ -17,16 +17,11 @@
 // along with this program. If not, see <https://www.gnu.org/licenses/>.
 
 use crate::{
-<<<<<<< HEAD
 	config::ProtocolHandlePair,
+	peerset::DropReason,
 	protocol::notifications::{
 		handler::{self, NotificationsSink, NotifsHandler, NotifsHandlerIn, NotifsHandlerOut},
 		service::{NotificationCommand, ProtocolHandle},
-=======
-	peerset::DropReason,
-	protocol::notifications::handler::{
-		self, NotificationsSink, NotifsHandler, NotifsHandlerIn, NotifsHandlerOut,
->>>>>>> b5129333
 	},
 	service::traits::ValidationResult,
 	types::ProtocolName,
@@ -52,7 +47,6 @@
 use tokio_stream::StreamMap;
 
 use sc_network_common::role::ObservedRole;
-use sc_peerset::DropReason;
 
 use std::{
 	cmp,
@@ -66,7 +60,7 @@
 
 /// Type representing a pending substream validation.
 type PendingInboundValidation =
-	BoxFuture<'static, (Result<ValidationResult, RecvError>, sc_peerset::IncomingIndex)>;
+	BoxFuture<'static, (Result<ValidationResult, RecvError>, crate::peerset::IncomingIndex)>;
 
 /// Logging target for the file.
 const LOG_TARGET: &str = "sub-libp2p";
@@ -147,13 +141,8 @@
 	///
 	/// By design, we never remove elements from this list. Elements are removed only when the
 	/// `Delay` triggers. As such, this stream may produce obsolete elements.
-<<<<<<< HEAD
 	delays: FuturesUnordered<
-		Pin<Box<dyn Future<Output = (DelayId, PeerId, sc_peerset::SetId)> + Send>>,
-=======
-	delays: stream::FuturesUnordered<
 		Pin<Box<dyn Future<Output = (DelayId, PeerId, crate::peerset::SetId)> + Send>>,
->>>>>>> b5129333
 	>,
 
 	/// [`DelayId`] to assign to the next delay.
@@ -174,8 +163,8 @@
 	//
 	// NOTE: it's possible to read a stale response from `pending_inbound_validations`
 	// as the substream may get closed by the remote peer before the protocol has had
-	// a chance to validate it. [`Notifications`] must compare the `sc_peerset::IncomingIndex`
-	// returned by the completed future against the `sc_peerset::IncomingIndex` stored in
+	// a chance to validate it. [`Notifications`] must compare the `crate::peerset::IncomingIndex`
+	// returned by the completed future against the `crate::peerset::IncomingIndex` stored in
 	// `PeerState::Incoming` to check whether the completed future is stale or not.
 	pending_inbound_validations: FuturesUnordered<PendingInboundValidation>,
 }
@@ -342,13 +331,9 @@
 	/// connection corresponding to it has been closed or replaced already.
 	alive: bool,
 	/// Id that the we sent to the peerset.
-<<<<<<< HEAD
-	incoming_id: sc_peerset::IncomingIndex,
+	incoming_id: crate::peerset::IncomingIndex,
 	/// Received handshake.
 	handshake: Vec<u8>,
-=======
-	incoming_id: crate::peerset::IncomingIndex,
->>>>>>> b5129333
 }
 
 /// Event that can be emitted by the `Notifications`.
@@ -409,13 +394,8 @@
 impl Notifications {
 	/// Creates a `CustomProtos`.
 	pub fn new(
-<<<<<<< HEAD
-		peerset: sc_peerset::Peerset,
+		peerset: crate::peerset::Peerset,
 		notif_protocols: impl Iterator<Item = (ProtocolConfig, ProtocolHandlePair)>,
-=======
-		peerset: crate::peerset::Peerset,
-		notif_protocols: impl Iterator<Item = ProtocolConfig>,
->>>>>>> b5129333
 	) -> Self {
 		let (notif_protocols, protocol_handle_pairs): (Vec<_>, Vec<_>) = notif_protocols
 			.map(|(cfg, protocol_handle_pair)| {
@@ -472,7 +452,7 @@
 	}
 
 	/// Get the number of connected peers for a given set.
-	pub fn num_connected_peers(&self, set_id: sc_peerset::SetId) -> usize {
+	pub fn num_connected_peers(&self, set_id: crate::peerset::SetId) -> usize {
 		self.protocol_handles[usize::from(set_id)].num_peers()
 	}
 
@@ -919,7 +899,7 @@
 
 	/// Substream has been accepted by the `ProtocolController` and must now be sent
 	/// to the protocol for validation.
-	fn peerset_report_preaccept(&mut self, index: sc_peerset::IncomingIndex) {
+	fn peerset_report_preaccept(&mut self, index: crate::peerset::IncomingIndex) {
 		if let Some(pos) = self.incoming.iter().position(|i| i.incoming_id == index) {
 			trace!(
 				target: LOG_TARGET,
@@ -1605,13 +1585,8 @@
 		event: THandlerOutEvent<Self>,
 	) {
 		match event {
-<<<<<<< HEAD
 			NotifsHandlerOut::OpenDesiredByRemote { protocol_index, handshake } => {
-				let set_id = sc_peerset::SetId::from(protocol_index);
-=======
-			NotifsHandlerOut::OpenDesiredByRemote { protocol_index } => {
 				let set_id = crate::peerset::SetId::from(protocol_index);
->>>>>>> b5129333
 
 				trace!(target: "sub-libp2p",
 					"Handler({:?}, {:?}]) => OpenDesiredByRemote({:?})",
@@ -2160,13 +2135,8 @@
 		// Note that the peerset is a *best effort* crate, and we have to use defensive programming.
 		loop {
 			match futures::Stream::poll_next(Pin::new(&mut self.peerset), cx) {
-<<<<<<< HEAD
-				Poll::Ready(Some(sc_peerset::Message::Accept(index))) => {
+				Poll::Ready(Some(crate::peerset::Message::Accept(index))) => {
 					self.peerset_report_preaccept(index);
-=======
-				Poll::Ready(Some(crate::peerset::Message::Accept(index))) => {
-					self.peerset_report_accept(index);
->>>>>>> b5129333
 				},
 				Poll::Ready(Some(crate::peerset::Message::Reject(index))) => {
 					self.peerset_report_reject(index);
@@ -2340,17 +2310,13 @@
 		}
 	}
 
-<<<<<<< HEAD
 	fn development_notifs() -> (
 		Notifications,
-		sc_peerset::PeersetHandle,
+		crate::peerset::PeersetHandle,
 		Box<dyn crate::service::traits::NotificationService>,
 	) {
 		let (protocol_handle_pair, notif_service) =
 			crate::protocol::notifications::service::notification_service("/proto/1".into());
-=======
-	fn development_notifs() -> (Notifications, crate::peerset::PeersetHandle) {
->>>>>>> b5129333
 		let (peerset, peerset_handle) = {
 			let mut sets = Vec::with_capacity(1);
 
@@ -2560,13 +2526,8 @@
 
 	#[test]
 	fn peerset_report_connect_backoff() {
-<<<<<<< HEAD
-		let (mut notif, _peerset, _notif_service) = development_notifs();
-		let set_id = sc_peerset::SetId::from(0);
-=======
-		let (mut notif, _peerset) = development_notifs();
+		let (mut notif, _peerset, _notif_service) = development_notifs();
 		let set_id = crate::peerset::SetId::from(0);
->>>>>>> b5129333
 		let peer = PeerId::random();
 		let conn = ConnectionId::new_unchecked(0);
 		let connected = ConnectedPoint::Listener {
@@ -2669,13 +2630,8 @@
 
 	#[test]
 	fn peerset_disconnect_disable_pending_enable() {
-<<<<<<< HEAD
-		let (mut notif, _peerset, _notif_service) = development_notifs();
-		let set_id = sc_peerset::SetId::from(0);
-=======
-		let (mut notif, _peerset) = development_notifs();
+		let (mut notif, _peerset, _notif_service) = development_notifs();
 		let set_id = crate::peerset::SetId::from(0);
->>>>>>> b5129333
 		let peer = PeerId::random();
 		let conn = ConnectionId::new_unchecked(0);
 		let connected = ConnectedPoint::Listener {
@@ -2775,13 +2731,8 @@
 
 	#[test]
 	fn peerset_disconnect_pending_request() {
-<<<<<<< HEAD
-		let (mut notif, _peerset, _notif_service) = development_notifs();
-		let set_id = sc_peerset::SetId::from(0);
-=======
-		let (mut notif, _peerset) = development_notifs();
+		let (mut notif, _peerset, _notif_service) = development_notifs();
 		let set_id = crate::peerset::SetId::from(0);
->>>>>>> b5129333
 		let peer = PeerId::random();
 		let conn = ConnectionId::new_unchecked(0);
 		let connected = ConnectedPoint::Listener {
@@ -3322,13 +3273,8 @@
 
 	#[test]
 	fn peerset_report_connect_backoff_expired() {
-<<<<<<< HEAD
-		let (mut notif, _peerset, _notif_service) = development_notifs();
-		let set_id = sc_peerset::SetId::from(0);
-=======
-		let (mut notif, _peerset) = development_notifs();
+		let (mut notif, _peerset, _notif_service) = development_notifs();
 		let set_id = crate::peerset::SetId::from(0);
->>>>>>> b5129333
 		let peer = PeerId::random();
 		let conn = ConnectionId::new_unchecked(0);
 		let connected = ConnectedPoint::Listener {
@@ -3401,13 +3347,8 @@
 
 	#[test]
 	fn peerset_report_disconnect_backoff() {
-<<<<<<< HEAD
-		let (mut notif, _peerset, _notif_service) = development_notifs();
-		let set_id = sc_peerset::SetId::from(0);
-=======
-		let (mut notif, _peerset) = development_notifs();
+		let (mut notif, _peerset, _notif_service) = development_notifs();
 		let set_id = crate::peerset::SetId::from(0);
->>>>>>> b5129333
 		let peer = PeerId::random();
 		let conn = ConnectionId::new_unchecked(0);
 		let connected = ConnectedPoint::Listener {
@@ -3452,13 +3393,8 @@
 
 	#[test]
 	fn peer_is_backed_off_if_both_connections_get_closed_while_peer_is_disabled_with_back_off() {
-<<<<<<< HEAD
-		let (mut notif, _peerset, _notif_service) = development_notifs();
-		let set_id = sc_peerset::SetId::from(0);
-=======
-		let (mut notif, _peerset) = development_notifs();
+		let (mut notif, _peerset, _notif_service) = development_notifs();
 		let set_id = crate::peerset::SetId::from(0);
->>>>>>> b5129333
 		let peer = PeerId::random();
 		let conn1 = ConnectionId::new_unchecked(0);
 		let conn2 = ConnectionId::new_unchecked(1);
@@ -3771,13 +3707,8 @@
 
 	#[test]
 	fn inject_dial_failure_for_pending_request() {
-<<<<<<< HEAD
-		let (mut notif, _peerset, _notif_service) = development_notifs();
-		let set_id = sc_peerset::SetId::from(0);
-=======
-		let (mut notif, _peerset) = development_notifs();
+		let (mut notif, _peerset, _notif_service) = development_notifs();
 		let set_id = crate::peerset::SetId::from(0);
->>>>>>> b5129333
 		let peer = PeerId::random();
 		let conn = ConnectionId::new_unchecked(0);
 		let connected = ConnectedPoint::Listener {
@@ -4151,13 +4082,8 @@
 	#[test]
 	#[cfg(debug_assertions)]
 	fn peerset_report_connect_with_disabled_pending_enable_peer() {
-<<<<<<< HEAD
-		let (mut notif, _peerset, _notif_service) = development_notifs();
-		let set_id = sc_peerset::SetId::from(0);
-=======
-		let (mut notif, _peerset) = development_notifs();
+		let (mut notif, _peerset, _notif_service) = development_notifs();
 		let set_id = crate::peerset::SetId::from(0);
->>>>>>> b5129333
 		let peer = PeerId::random();
 		let conn = ConnectionId::new_unchecked(0);
 		let connected = ConnectedPoint::Listener {
@@ -4218,13 +4144,8 @@
 	#[test]
 	#[cfg(debug_assertions)]
 	fn peerset_report_connect_with_pending_requested() {
-<<<<<<< HEAD
-		let (mut notif, _peerset, _notif_service) = development_notifs();
-		let set_id = sc_peerset::SetId::from(0);
-=======
-		let (mut notif, _peerset) = development_notifs();
+		let (mut notif, _peerset, _notif_service) = development_notifs();
 		let set_id = crate::peerset::SetId::from(0);
->>>>>>> b5129333
 		let peer = PeerId::random();
 		let conn = ConnectionId::new_unchecked(0);
 		let connected = ConnectedPoint::Listener {
@@ -4280,41 +4201,6 @@
 	#[test]
 	#[cfg(debug_assertions)]
 	fn peerset_report_connect_with_incoming_peer() {
-		let (mut notif, _peerset) = development_notifs();
-		let peer = PeerId::random();
-		let set_id = crate::peerset::SetId::from(0);
-		let conn = ConnectionId::new_unchecked(0);
-		let connected = ConnectedPoint::Listener {
-			local_addr: Multiaddr::empty(),
-			send_back_addr: Multiaddr::empty(),
-		};
-
-		notif.on_swarm_event(FromSwarm::ConnectionEstablished(
-			libp2p::swarm::behaviour::ConnectionEstablished {
-				peer_id: peer,
-				connection_id: conn,
-				endpoint: &connected,
-				failed_addresses: &[],
-				other_established: 0usize,
-			},
-		));
-		assert!(std::matches!(notif.peers.get(&(peer, set_id)), Some(&PeerState::Disabled { .. })));
-
-		// remote opens a substream, verify that peer state is updated to `Incoming`
-		notif.on_connection_handler_event(
-			peer,
-			conn,
-			NotifsHandlerOut::OpenDesiredByRemote { protocol_index: 0 },
-		);
-		assert!(std::matches!(notif.peers.get(&(peer, set_id)), Some(&PeerState::Incoming { .. })));
-
-		notif.peerset_report_connect(peer, set_id);
-		assert!(std::matches!(notif.peers.get(&(peer, set_id)), Some(&PeerState::Incoming { .. })));
-	}
-
-	#[test]
-	#[cfg(debug_assertions)]
-	fn peerset_report_disconnect_with_incoming_peer() {
 		let (mut notif, _peerset, _notif_service) = development_notifs();
 		let peer = PeerId::random();
 		let set_id = crate::peerset::SetId::from(0);
@@ -4346,18 +4232,17 @@
 		);
 		assert!(std::matches!(notif.peers.get(&(peer, set_id)), Some(&PeerState::Incoming { .. })));
 
-		notif.peerset_report_disconnect(peer, set_id);
+		notif.peerset_report_connect(peer, set_id);
 		assert!(std::matches!(notif.peers.get(&(peer, set_id)), Some(&PeerState::Incoming { .. })));
 	}
 
 	#[test]
-	#[should_panic]
 	#[cfg(debug_assertions)]
-	fn peerset_report_accept_incoming_peer() {
-		let (mut notif, _peerset, _notif_service) = development_notifs();
-		let peer = PeerId::random();
+	fn peerset_report_disconnect_with_incoming_peer() {
+		let (mut notif, _peerset, _notif_service) = development_notifs();
+		let peer = PeerId::random();
+		let set_id = crate::peerset::SetId::from(0);
 		let conn = ConnectionId::new_unchecked(0);
-		let set_id = crate::peerset::SetId::from(0);
 		let connected = ConnectedPoint::Listener {
 			local_addr: Multiaddr::empty(),
 			send_back_addr: Multiaddr::empty(),
@@ -4385,19 +4270,14 @@
 		);
 		assert!(std::matches!(notif.peers.get(&(peer, set_id)), Some(&PeerState::Incoming { .. })));
 
-		assert!(std::matches!(
-			notif.incoming[0],
-			IncomingPeer { alive: true, incoming_id: crate::peerset::IncomingIndex(0), .. },
-		));
-
-		notif.peers.remove(&(peer, set_id));
-		notif.peerset_report_accept(crate::peerset::IncomingIndex(0));
+		notif.peerset_report_disconnect(peer, set_id);
+		assert!(std::matches!(notif.peers.get(&(peer, set_id)), Some(&PeerState::Incoming { .. })));
 	}
 
 	#[test]
 	#[should_panic]
 	#[cfg(debug_assertions)]
-	fn peerset_report_accept_not_incoming_peer() {
+	fn peerset_report_accept_incoming_peer() {
 		let (mut notif, _peerset, _notif_service) = development_notifs();
 		let peer = PeerId::random();
 		let conn = ConnectionId::new_unchecked(0);
@@ -4406,7 +4286,6 @@
 			local_addr: Multiaddr::empty(),
 			send_back_addr: Multiaddr::empty(),
 		};
-		let mut conn_yielder = ConnectionYielder::new();
 
 		notif.on_swarm_event(FromSwarm::ConnectionEstablished(
 			libp2p::swarm::behaviour::ConnectionEstablished {
@@ -4435,73 +4314,14 @@
 			IncomingPeer { alive: true, incoming_id: crate::peerset::IncomingIndex(0), .. },
 		));
 
-		notif.peerset_report_connect(peer, set_id);
-		assert!(std::matches!(notif.peers.get(&(peer, set_id)), Some(&PeerState::Enabled { .. })));
-
-		let event = conn_yielder.open_substream(peer, 0, connected, vec![1, 2, 3, 4]);
-		notif.on_connection_handler_event(peer, conn, event);
-
-		assert!(std::matches!(notif.peers.get(&(peer, set_id)), Some(&PeerState::Enabled { .. })));
-		notif.incoming[0].alive = true;
+		notif.peers.remove(&(peer, set_id));
 		notif.peerset_report_accept(crate::peerset::IncomingIndex(0));
 	}
 
 	#[test]
 	#[should_panic]
 	#[cfg(debug_assertions)]
-	fn inject_connection_closed_non_existent_peer() {
-		let (mut notif, _peerset, _notif_service) = development_notifs();
-		let peer = PeerId::random();
-		let endpoint = ConnectedPoint::Listener {
-			local_addr: Multiaddr::empty(),
-			send_back_addr: Multiaddr::empty(),
-		};
-
-		notif.on_swarm_event(FromSwarm::ConnectionClosed(
-			libp2p::swarm::behaviour::ConnectionClosed {
-				peer_id: peer,
-				connection_id: ConnectionId::new_unchecked(0),
-				endpoint: &endpoint.clone(),
-				handler: NotifsHandler::new(peer, endpoint, vec![]),
-				remaining_established: 0usize,
-			},
-		));
-	}
-
-	#[test]
-	fn disconnect_non_existent_peer() {
-		let (mut notif, _peerset, _notif_service) = development_notifs();
-		let peer = PeerId::random();
-		let set_id = crate::peerset::SetId::from(0);
-
-		notif.peerset_report_disconnect(peer, set_id);
-
-		assert!(notif.peers.is_empty());
-		assert!(notif.incoming.is_empty());
-	}
-
-	#[test]
-	fn accept_non_existent_connection() {
-		let (mut notif, _peerset, _notif_service) = development_notifs();
-
-		notif.peerset_report_accept(0.into());
-
-		assert!(notif.peers.is_empty());
-		assert!(notif.incoming.is_empty());
-	}
-
-	#[test]
-	fn reject_non_existent_connection() {
-		let (mut notif, _peerset, _notif_service) = development_notifs();
-
-		notif.peerset_report_reject(0.into());
-
-		assert!(notif.peers.is_empty());
-		assert!(notif.incoming.is_empty());
-	}
-
-	#[test]
-	fn reject_non_active_connection() {
+	fn peerset_report_accept_not_incoming_peer() {
 		let (mut notif, _peerset, _notif_service) = development_notifs();
 		let peer = PeerId::random();
 		let conn = ConnectionId::new_unchecked(0);
@@ -4510,6 +4330,7 @@
 			local_addr: Multiaddr::empty(),
 			send_back_addr: Multiaddr::empty(),
 		};
+		let mut conn_yielder = ConnectionYielder::new();
 
 		notif.on_swarm_event(FromSwarm::ConnectionEstablished(
 			libp2p::swarm::behaviour::ConnectionEstablished {
@@ -4533,16 +4354,78 @@
 		);
 		assert!(std::matches!(notif.peers.get(&(peer, set_id)), Some(&PeerState::Incoming { .. })));
 
-		notif.incoming[0].alive = false;
-		notif.peerset_report_reject(0.into());
-
-		assert!(std::matches!(notif.peers.get(&(peer, set_id)), Some(&PeerState::Incoming { .. })));
+		assert!(std::matches!(
+			notif.incoming[0],
+			IncomingPeer { alive: true, incoming_id: crate::peerset::IncomingIndex(0), .. },
+		));
+
+		notif.peerset_report_connect(peer, set_id);
+		assert!(std::matches!(notif.peers.get(&(peer, set_id)), Some(&PeerState::Enabled { .. })));
+
+		let event = conn_yielder.open_substream(peer, 0, connected, vec![1, 2, 3, 4]);
+		notif.on_connection_handler_event(peer, conn, event);
+
+		assert!(std::matches!(notif.peers.get(&(peer, set_id)), Some(&PeerState::Enabled { .. })));
+		notif.incoming[0].alive = true;
+		notif.peerset_report_accept(crate::peerset::IncomingIndex(0));
 	}
 
 	#[test]
 	#[should_panic]
 	#[cfg(debug_assertions)]
-	fn reject_non_existent_peer_but_alive_connection() {
+	fn inject_connection_closed_non_existent_peer() {
+		let (mut notif, _peerset, _notif_service) = development_notifs();
+		let peer = PeerId::random();
+		let endpoint = ConnectedPoint::Listener {
+			local_addr: Multiaddr::empty(),
+			send_back_addr: Multiaddr::empty(),
+		};
+
+		notif.on_swarm_event(FromSwarm::ConnectionClosed(
+			libp2p::swarm::behaviour::ConnectionClosed {
+				peer_id: peer,
+				connection_id: ConnectionId::new_unchecked(0),
+				endpoint: &endpoint.clone(),
+				handler: NotifsHandler::new(peer, endpoint, vec![]),
+				remaining_established: 0usize,
+			},
+		));
+	}
+
+	#[test]
+	fn disconnect_non_existent_peer() {
+		let (mut notif, _peerset, _notif_service) = development_notifs();
+		let peer = PeerId::random();
+		let set_id = crate::peerset::SetId::from(0);
+
+		notif.peerset_report_disconnect(peer, set_id);
+
+		assert!(notif.peers.is_empty());
+		assert!(notif.incoming.is_empty());
+	}
+
+	#[test]
+	fn accept_non_existent_connection() {
+		let (mut notif, _peerset, _notif_service) = development_notifs();
+
+		notif.peerset_report_accept(0.into());
+
+		assert!(notif.peers.is_empty());
+		assert!(notif.incoming.is_empty());
+	}
+
+	#[test]
+	fn reject_non_existent_connection() {
+		let (mut notif, _peerset, _notif_service) = development_notifs();
+
+		notif.peerset_report_reject(0.into());
+
+		assert!(notif.peers.is_empty());
+		assert!(notif.incoming.is_empty());
+	}
+
+	#[test]
+	fn reject_non_active_connection() {
 		let (mut notif, _peerset, _notif_service) = development_notifs();
 		let peer = PeerId::random();
 		let conn = ConnectionId::new_unchecked(0);
@@ -4573,19 +4456,17 @@
 			},
 		);
 		assert!(std::matches!(notif.peers.get(&(peer, set_id)), Some(&PeerState::Incoming { .. })));
-		assert!(std::matches!(
-			notif.incoming[0],
-			IncomingPeer { alive: true, incoming_id: crate::peerset::IncomingIndex(0), .. },
-		));
-
-		notif.peers.remove(&(peer, set_id));
+
+		notif.incoming[0].alive = false;
 		notif.peerset_report_reject(0.into());
+
+		assert!(std::matches!(notif.peers.get(&(peer, set_id)), Some(&PeerState::Incoming { .. })));
 	}
 
 	#[test]
 	#[should_panic]
 	#[cfg(debug_assertions)]
-	fn inject_non_existent_connection_closed_for_incoming_peer() {
+	fn reject_non_existent_peer_but_alive_connection() {
 		let (mut notif, _peerset, _notif_service) = development_notifs();
 		let peer = PeerId::random();
 		let conn = ConnectionId::new_unchecked(0);
@@ -4616,118 +4497,19 @@
 			},
 		);
 		assert!(std::matches!(notif.peers.get(&(peer, set_id)), Some(&PeerState::Incoming { .. })));
-
-		notif.on_swarm_event(FromSwarm::ConnectionClosed(
-			libp2p::swarm::behaviour::ConnectionClosed {
-				peer_id: peer,
-				connection_id: ConnectionId::new_unchecked(1337),
-				endpoint: &connected.clone(),
-				handler: NotifsHandler::new(peer, connected, vec![]),
-				remaining_established: 0usize,
-			},
-		));
+		assert!(std::matches!(
+			notif.incoming[0],
+			IncomingPeer { alive: true, incoming_id: crate::peerset::IncomingIndex(0), .. },
+		));
+
+		notif.peers.remove(&(peer, set_id));
+		notif.peerset_report_reject(0.into());
 	}
 
 	#[test]
 	#[should_panic]
 	#[cfg(debug_assertions)]
-	fn inject_non_existent_connection_closed_for_disabled_peer() {
-<<<<<<< HEAD
-		let (mut notif, _peerset, _notif_service) = development_notifs();
-		let set_id = sc_peerset::SetId::from(0);
-=======
-		let (mut notif, _peerset) = development_notifs();
-		let set_id = crate::peerset::SetId::from(0);
->>>>>>> b5129333
-		let peer = PeerId::random();
-		let conn = ConnectionId::new_unchecked(0);
-		let connected = ConnectedPoint::Listener {
-			local_addr: Multiaddr::empty(),
-			send_back_addr: Multiaddr::empty(),
-		};
-
-		notif.on_swarm_event(FromSwarm::ConnectionEstablished(
-			libp2p::swarm::behaviour::ConnectionEstablished {
-				peer_id: peer,
-				connection_id: conn,
-				endpoint: &connected,
-				failed_addresses: &[],
-				other_established: 0usize,
-			},
-		));
-		assert!(std::matches!(notif.peers.get(&(peer, set_id)), Some(&PeerState::Disabled { .. })));
-
-		notif.on_swarm_event(FromSwarm::ConnectionClosed(
-			libp2p::swarm::behaviour::ConnectionClosed {
-				peer_id: peer,
-				connection_id: ConnectionId::new_unchecked(1337),
-				endpoint: &connected.clone(),
-				handler: NotifsHandler::new(peer, connected, vec![]),
-				remaining_established: 0usize,
-			},
-		));
-	}
-
-	#[test]
-	#[should_panic]
-	#[cfg(debug_assertions)]
-	fn inject_non_existent_connection_closed_for_disabled_pending_enable() {
-<<<<<<< HEAD
-		let (mut notif, _peerset, _notif_service) = development_notifs();
-		let set_id = sc_peerset::SetId::from(0);
-=======
-		let (mut notif, _peerset) = development_notifs();
-		let set_id = crate::peerset::SetId::from(0);
->>>>>>> b5129333
-		let peer = PeerId::random();
-		let conn = ConnectionId::new_unchecked(0);
-		let connected = ConnectedPoint::Listener {
-			local_addr: Multiaddr::empty(),
-			send_back_addr: Multiaddr::empty(),
-		};
-
-		notif.on_swarm_event(FromSwarm::ConnectionEstablished(
-			libp2p::swarm::behaviour::ConnectionEstablished {
-				peer_id: peer,
-				connection_id: conn,
-				endpoint: &connected,
-				failed_addresses: &[],
-				other_established: 0usize,
-			},
-		));
-		assert!(std::matches!(notif.peers.get(&(peer, set_id)), Some(&PeerState::Disabled { .. })));
-
-		// manually add backoff for the entry
-		if let Some(PeerState::Disabled { ref mut backoff_until, .. }) =
-			notif.peers.get_mut(&(peer, set_id))
-		{
-			*backoff_until =
-				Some(Instant::now().checked_add(std::time::Duration::from_secs(5)).unwrap());
-		}
-
-		// switch state to `DisabledPendingEnable`
-		notif.peerset_report_connect(peer, set_id);
-
-		assert!(std::matches!(
-			notif.peers.get(&(peer, set_id)),
-			Some(&PeerState::DisabledPendingEnable { .. })
-		));
-
-		notif.on_swarm_event(FromSwarm::ConnectionClosed(
-			libp2p::swarm::behaviour::ConnectionClosed {
-				peer_id: peer,
-				connection_id: ConnectionId::new_unchecked(1337),
-				endpoint: &connected.clone(),
-				handler: NotifsHandler::new(peer, connected, vec![]),
-				remaining_established: 0usize,
-			},
-		));
-	}
-
-	#[test]
-	#[should_panic]
-	#[cfg(debug_assertions)]
-	fn inject_connection_closed_for_incoming_peer_state_mismatch() {
+	fn inject_non_existent_connection_closed_for_incoming_peer() {
 		let (mut notif, _peerset, _notif_service) = development_notifs();
 		let peer = PeerId::random();
 		let conn = ConnectionId::new_unchecked(0);
@@ -4758,12 +4540,11 @@
 			},
 		);
 		assert!(std::matches!(notif.peers.get(&(peer, set_id)), Some(&PeerState::Incoming { .. })));
-		notif.incoming[0].alive = false;
 
 		notif.on_swarm_event(FromSwarm::ConnectionClosed(
 			libp2p::swarm::behaviour::ConnectionClosed {
 				peer_id: peer,
-				connection_id: conn,
+				connection_id: ConnectionId::new_unchecked(1337),
 				endpoint: &connected.clone(),
 				handler: NotifsHandler::new(peer, connected, vec![]),
 				remaining_established: 0usize,
@@ -4774,7 +4555,93 @@
 	#[test]
 	#[should_panic]
 	#[cfg(debug_assertions)]
-	fn inject_connection_closed_for_enabled_state_mismatch() {
+	fn inject_non_existent_connection_closed_for_disabled_peer() {
+		let (mut notif, _peerset, _notif_service) = development_notifs();
+		let set_id = crate::peerset::SetId::from(0);
+		let peer = PeerId::random();
+		let conn = ConnectionId::new_unchecked(0);
+		let connected = ConnectedPoint::Listener {
+			local_addr: Multiaddr::empty(),
+			send_back_addr: Multiaddr::empty(),
+		};
+
+		notif.on_swarm_event(FromSwarm::ConnectionEstablished(
+			libp2p::swarm::behaviour::ConnectionEstablished {
+				peer_id: peer,
+				connection_id: conn,
+				endpoint: &connected,
+				failed_addresses: &[],
+				other_established: 0usize,
+			},
+		));
+		assert!(std::matches!(notif.peers.get(&(peer, set_id)), Some(&PeerState::Disabled { .. })));
+
+		notif.on_swarm_event(FromSwarm::ConnectionClosed(
+			libp2p::swarm::behaviour::ConnectionClosed {
+				peer_id: peer,
+				connection_id: ConnectionId::new_unchecked(1337),
+				endpoint: &connected.clone(),
+				handler: NotifsHandler::new(peer, connected, vec![]),
+				remaining_established: 0usize,
+			},
+		));
+	}
+
+	#[test]
+	#[should_panic]
+	#[cfg(debug_assertions)]
+	fn inject_non_existent_connection_closed_for_disabled_pending_enable() {
+		let (mut notif, _peerset, _notif_service) = development_notifs();
+		let set_id = crate::peerset::SetId::from(0);
+		let peer = PeerId::random();
+		let conn = ConnectionId::new_unchecked(0);
+		let connected = ConnectedPoint::Listener {
+			local_addr: Multiaddr::empty(),
+			send_back_addr: Multiaddr::empty(),
+		};
+
+		notif.on_swarm_event(FromSwarm::ConnectionEstablished(
+			libp2p::swarm::behaviour::ConnectionEstablished {
+				peer_id: peer,
+				connection_id: conn,
+				endpoint: &connected,
+				failed_addresses: &[],
+				other_established: 0usize,
+			},
+		));
+		assert!(std::matches!(notif.peers.get(&(peer, set_id)), Some(&PeerState::Disabled { .. })));
+
+		// manually add backoff for the entry
+		if let Some(PeerState::Disabled { ref mut backoff_until, .. }) =
+			notif.peers.get_mut(&(peer, set_id))
+		{
+			*backoff_until =
+				Some(Instant::now().checked_add(std::time::Duration::from_secs(5)).unwrap());
+		}
+
+		// switch state to `DisabledPendingEnable`
+		notif.peerset_report_connect(peer, set_id);
+
+		assert!(std::matches!(
+			notif.peers.get(&(peer, set_id)),
+			Some(&PeerState::DisabledPendingEnable { .. })
+		));
+
+		notif.on_swarm_event(FromSwarm::ConnectionClosed(
+			libp2p::swarm::behaviour::ConnectionClosed {
+				peer_id: peer,
+				connection_id: ConnectionId::new_unchecked(1337),
+				endpoint: &connected.clone(),
+				handler: NotifsHandler::new(peer, connected, vec![]),
+				remaining_established: 0usize,
+			},
+		));
+	}
+
+	#[test]
+	#[should_panic]
+	#[cfg(debug_assertions)]
+	fn inject_connection_closed_for_incoming_peer_state_mismatch() {
 		let (mut notif, _peerset, _notif_service) = development_notifs();
 		let peer = PeerId::random();
 		let conn = ConnectionId::new_unchecked(0);
@@ -4805,6 +4672,53 @@
 			},
 		);
 		assert!(std::matches!(notif.peers.get(&(peer, set_id)), Some(&PeerState::Incoming { .. })));
+		notif.incoming[0].alive = false;
+
+		notif.on_swarm_event(FromSwarm::ConnectionClosed(
+			libp2p::swarm::behaviour::ConnectionClosed {
+				peer_id: peer,
+				connection_id: conn,
+				endpoint: &connected.clone(),
+				handler: NotifsHandler::new(peer, connected, vec![]),
+				remaining_established: 0usize,
+			},
+		));
+	}
+
+	#[test]
+	#[should_panic]
+	#[cfg(debug_assertions)]
+	fn inject_connection_closed_for_enabled_state_mismatch() {
+		let (mut notif, _peerset, _notif_service) = development_notifs();
+		let peer = PeerId::random();
+		let conn = ConnectionId::new_unchecked(0);
+		let set_id = crate::peerset::SetId::from(0);
+		let connected = ConnectedPoint::Listener {
+			local_addr: Multiaddr::empty(),
+			send_back_addr: Multiaddr::empty(),
+		};
+
+		notif.on_swarm_event(FromSwarm::ConnectionEstablished(
+			libp2p::swarm::behaviour::ConnectionEstablished {
+				peer_id: peer,
+				connection_id: conn,
+				endpoint: &connected,
+				failed_addresses: &[],
+				other_established: 0usize,
+			},
+		));
+		assert!(std::matches!(notif.peers.get(&(peer, set_id)), Some(&PeerState::Disabled { .. })));
+
+		// remote opens a substream, verify that peer state is updated to `Incoming`
+		notif.on_connection_handler_event(
+			peer,
+			conn,
+			NotifsHandlerOut::OpenDesiredByRemote {
+				protocol_index: 0,
+				handshake: vec![1, 3, 3, 7],
+			},
+		);
+		assert!(std::matches!(notif.peers.get(&(peer, set_id)), Some(&PeerState::Incoming { .. })));
 
 		// attempt to connect to the peer and verify that the peer state is `Enabled`
 		notif.peerset_report_connect(peer, set_id);
@@ -4825,13 +4739,8 @@
 	#[should_panic]
 	#[cfg(debug_assertions)]
 	fn inject_connection_closed_for_backoff_peer() {
-<<<<<<< HEAD
-		let (mut notif, _peerset, _notif_service) = development_notifs();
-		let set_id = sc_peerset::SetId::from(0);
-=======
-		let (mut notif, _peerset) = development_notifs();
+		let (mut notif, _peerset, _notif_service) = development_notifs();
 		let set_id = crate::peerset::SetId::from(0);
->>>>>>> b5129333
 		let peer = PeerId::random();
 		let conn = ConnectionId::new_unchecked(0);
 		let connected = ConnectedPoint::Listener {
