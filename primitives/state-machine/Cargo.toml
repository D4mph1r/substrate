[package]
name = "sp-state-machine"
version = "0.10.0"
authors = ["Parity Technologies <admin@parity.io>"]
description = "Substrate State Machine"
edition = "2021"
license = "Apache-2.0"
homepage = "https://substrate.io"
repository = "https://github.com/paritytech/substrate/"
documentation = "https://docs.rs/sp-state-machine"
readme = "README.md"

[package.metadata.docs.rs]
targets = ["x86_64-unknown-linux-gnu"]

[dependencies]
log = { version = "0.4.11", optional = true }
thiserror = { version = "1.0.30", optional = true }
parking_lot = { version = "0.11.2", optional = true }
hash-db = { version = "0.15.2", default-features = false }
trie-db = { version = "0.23.0", default-features = false }
trie-root = { version = "0.17.0", default-features = false }
<<<<<<< HEAD
sp-trie = { version = "4.0.0-dev", path = "../trie", default-features = false }
sp-core = { version = "4.0.0-dev", path = "../core", default-features = false }
sp-panic-handler = { version = "3.0.0", path = "../panic-handler", optional = true }
=======
sp-trie = { version = "4.0.0", path = "../trie", default-features = false }
sp-core = { version = "4.1.0-dev", path = "../core", default-features = false }
sp-panic-handler = { version = "4.0.0", path = "../panic-handler", optional = true }
>>>>>>> 765cd290
codec = { package = "parity-scale-codec", version = "2.0.0", default-features = false }
num-traits = { version = "0.2.8", default-features = false }
rand = { version = "0.7.2", optional = true }
sp-externalities = { version = "0.10.0", path = "../externalities", default-features = false }
smallvec = "1.7.0"
sp-std = { version = "4.0.0", default-features = false, path = "../std" }
tracing = { version = "0.1.29", optional = true }

[dev-dependencies]
hex-literal = "0.3.4"
sp-runtime = { version = "4.0.0", path = "../runtime" }
pretty_assertions = "1.0.0"
rand = "0.7.2"

[features]
default = ["std"]
std = [
	"codec/std",
	"hash-db/std",
	"num-traits/std",
	"sp-core/std",
	"sp-externalities/std",
	"sp-std/std",
	"sp-trie/std",
	"trie-db/std",
	"trie-root/std",
	"log",
	"thiserror",
	"parking_lot",
	"rand",
	"sp-panic-handler",
	"tracing"
]<|MERGE_RESOLUTION|>--- conflicted
+++ resolved
@@ -20,15 +20,9 @@
 hash-db = { version = "0.15.2", default-features = false }
 trie-db = { version = "0.23.0", default-features = false }
 trie-root = { version = "0.17.0", default-features = false }
-<<<<<<< HEAD
-sp-trie = { version = "4.0.0-dev", path = "../trie", default-features = false }
-sp-core = { version = "4.0.0-dev", path = "../core", default-features = false }
-sp-panic-handler = { version = "3.0.0", path = "../panic-handler", optional = true }
-=======
 sp-trie = { version = "4.0.0", path = "../trie", default-features = false }
 sp-core = { version = "4.1.0-dev", path = "../core", default-features = false }
 sp-panic-handler = { version = "4.0.0", path = "../panic-handler", optional = true }
->>>>>>> 765cd290
 codec = { package = "parity-scale-codec", version = "2.0.0", default-features = false }
 num-traits = { version = "0.2.8", default-features = false }
 rand = { version = "0.7.2", optional = true }
