--- conflicted
+++ resolved
@@ -199,22 +199,14 @@
 
 		{
 			let mut eph = Ephemeral::new(self.essence.backend_storage(), &mut write_overlay);
-<<<<<<< HEAD
-			let res = || match state_version {
-=======
 			let res = match state_version {
->>>>>>> 182ec74f
 				StateVersion::V0 =>
 					delta_trie_root::<LayoutV0<H>, _, _, _, _, _>(&mut eph, root, delta),
 				StateVersion::V1 =>
 					delta_trie_root::<LayoutV1<H>, _, _, _, _, _>(&mut eph, root, delta),
 			};
 
-<<<<<<< HEAD
-			match res() {
-=======
 			match res {
->>>>>>> 182ec74f
 				Ok(ret) => root = ret,
 				Err(e) => warn!(target: "trie", "Failed to write to trie: {}", e),
 			}
