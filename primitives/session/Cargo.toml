--- conflicted
+++ resolved
@@ -19,12 +19,8 @@
 sp-core = { version = "21.0.0", default-features = false, path = "../core" }
 sp-runtime = { version = "24.0.0", optional = true, path = "../runtime" }
 sp-staking = { version = "4.0.0-dev", default-features = false, path = "../staking" }
-<<<<<<< HEAD
-sp-std = { version = "5.0.0", default-features = false, path = "../std" }
+sp-std = { version = "8.0.0", default-features = false, path = "../std" }
 sp-keystore = { version = "0.13.0", path = "../keystore", optional = true }
-=======
-sp-std = { version = "8.0.0", default-features = false, path = "../std" }
->>>>>>> f4d19a3d
 
 [features]
 default = [ "std" ]
