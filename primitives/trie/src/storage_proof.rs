--- conflicted
+++ resolved
@@ -66,13 +66,8 @@
 		self.trie_nodes
 	}
 
-<<<<<<< HEAD
-	/// Creates a [`MemoryDB`] from `Self`.
-	pub fn into_memory_db<H: Hasher>(self) -> MemoryDB<H> {
-=======
 	/// Creates a [`MemoryDB`](crate::MemoryDB) from `Self`.
 	pub fn into_memory_db<H: Hasher>(self) -> crate::MemoryDB<H> {
->>>>>>> f4fb93fd
 		self.into()
 	}
 
@@ -192,17 +187,4 @@
 	fn next(&mut self) -> Option<Self::Item> {
 		self.inner.next()
 	}
-<<<<<<< HEAD
-}
-
-impl<H: Hasher> From<StorageProof> for MemoryDB<H> {
-	fn from(proof: StorageProof) -> Self {
-		let mut db = MemoryDB::default();
-		for item in proof.iter_nodes() {
-			db.insert(crate::EMPTY_PREFIX, &item);
-		}
-		db
-	}
-=======
->>>>>>> f4fb93fd
 }