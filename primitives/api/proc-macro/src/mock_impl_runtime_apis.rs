--- conflicted
+++ resolved
@@ -163,18 +163,6 @@
 			) -> std::result::Result<#crate_::RuntimeExecutiveMode, #crate_::ApiError> {
 				unimplemented!("`Core::initialize_block` not implemented for runtime api mocks")
 			}
-<<<<<<< HEAD
-
-			fn initialize_block_with_context(
-				&self,
-				_: <#block_type as #crate_::BlockT>::Hash,
-				_: #crate_::ExecutionContext,
-				_: &<#block_type as #crate_::BlockT>::Header,
-			) -> std::result::Result<#crate_::RuntimeExecutiveMode, #crate_::ApiError> {
-				unimplemented!("`Core::initialize_block` not implemented for runtime api mocks")
-			}
-=======
->>>>>>> 63246b69
 		}
 	))
 }
