// This file is part of Substrate.

// Copyright (C) Parity Technologies (UK) Ltd.
// SPDX-License-Identifier: Apache-2.0

// Licensed under the Apache License, Version 2.0 (the "License");
// you may not use this file except in compliance with the License.
// You may obtain a copy of the License at
//
// 	http://www.apache.org/licenses/LICENSE-2.0
//
// Unless required by applicable law or agreed to in writing, software
// distributed under the License is distributed on an "AS IS" BASIS,
// WITHOUT WARRANTIES OR CONDITIONS OF ANY KIND, either express or implied.
// See the License for the specific language governing permissions and
// limitations under the License.

//! Runtime Modules shared primitive types.

#![warn(missing_docs)]
#![cfg_attr(not(feature = "std"), no_std)]

#[doc(hidden)]
pub use codec;
#[doc(hidden)]
pub use scale_info;
#[cfg(feature = "serde")]
#[doc(hidden)]
pub use serde;
#[doc(hidden)]
pub use sp_std;

#[doc(hidden)]
pub use paste;
#[doc(hidden)]
pub use sp_arithmetic::traits::Saturating;

#[doc(hidden)]
pub use sp_application_crypto as app_crypto;

pub use sp_core::storage::StateVersion;
#[cfg(feature = "std")]
pub use sp_core::storage::{Storage, StorageChild};

use sp_core::{
	crypto::{self, ByteArray},
	ecdsa, ed25519,
	hash::{H256, H512},
	sr25519,
};
use sp_std::prelude::*;

use codec::{Decode, Encode, MaxEncodedLen};
use scale_info::TypeInfo;
#[cfg(all(not(feature = "std"), feature = "serde"))]
use sp_std::alloc::format;

pub mod curve;
pub mod generic;
pub mod legacy;
mod multiaddress;
pub mod offchain;
pub mod runtime_logger;
mod runtime_string;
#[cfg(feature = "std")]
pub mod testing;
pub mod traits;
pub mod transaction_validity;

pub use crate::runtime_string::*;

// Re-export Multiaddress
pub use multiaddress::MultiAddress;

/// Re-export these since they're only "kind of" generic.
pub use generic::{Digest, DigestItem};

pub use sp_application_crypto::{BoundToRuntimeAppPublic, RuntimeAppPublic};
/// Re-export this since it's part of the API of this crate.
pub use sp_core::{
	bounded::{BoundedBTreeMap, BoundedBTreeSet, BoundedSlice, BoundedVec, WeakBoundedVec},
	crypto::{key_types, AccountId32, CryptoType, CryptoTypeId, KeyTypeId},
	TypeId,
};
/// Re-export bounded_vec and bounded_btree_map macros only when std is enabled.
#[cfg(feature = "std")]
pub use sp_core::{bounded_btree_map, bounded_vec};

/// Re-export `RuntimeDebug`, to avoid dependency clutter.
pub use sp_core::RuntimeDebug;

/// Re-export big_uint stuff.
pub use sp_arithmetic::biguint;
/// Re-export 128 bit helpers.
pub use sp_arithmetic::helpers_128bit;
/// Re-export top-level arithmetic stuff.
pub use sp_arithmetic::{
	traits::SaturatedConversion, ArithmeticError, FixedI128, FixedI64, FixedPointNumber,
	FixedPointOperand, FixedU128, InnerOf, PerThing, PerU16, Perbill, Percent, Permill,
	Perquintill, Rational128, Rounding, UpperOf,
};

pub use either::Either;

/// The number of bytes of the module-specific `error` field defined in [`ModuleError`].
/// In FRAME, this is the maximum encoded size of a pallet error type.
pub const MAX_MODULE_ERROR_ENCODED_SIZE: usize = 4;

/// An abstraction over justification for a block's validity under a consensus algorithm.
///
/// Essentially a finality proof. The exact formulation will vary between consensus
/// algorithms. In the case where there are multiple valid proofs, inclusion within
/// the block itself would allow swapping justifications to change the block's hash
/// (and thus fork the chain). Sending a `Justification` alongside a block instead
/// bypasses this problem.
///
/// Each justification is provided as an encoded blob, and is tagged with an ID
/// to identify the consensus engine that generated the proof (we might have
/// multiple justifications from different engines for the same block).
pub type Justification = (ConsensusEngineId, EncodedJustification);

/// The encoded justification specific to a consensus engine.
pub type EncodedJustification = Vec<u8>;

/// Collection of justifications for a given block, multiple justifications may
/// be provided by different consensus engines for the same block.
#[cfg_attr(feature = "serde", derive(Serialize, Deserialize))]
#[derive(Debug, Clone, PartialEq, Eq, Encode, Decode)]
pub struct Justifications(Vec<Justification>);

impl Justifications {
	/// Return an iterator over the justifications.
	pub fn iter(&self) -> impl Iterator<Item = &Justification> {
		self.0.iter()
	}

	/// Append a justification. Returns false if a justification with the same
	/// `ConsensusEngineId` already exists, in which case the justification is
	/// not inserted.
	pub fn append(&mut self, justification: Justification) -> bool {
		if self.get(justification.0).is_some() {
			return false
		}
		self.0.push(justification);
		true
	}

	/// Return the encoded justification for the given consensus engine, if it
	/// exists.
	pub fn get(&self, engine_id: ConsensusEngineId) -> Option<&EncodedJustification> {
		self.iter().find(|j| j.0 == engine_id).map(|j| &j.1)
	}

	/// Remove the encoded justification for the given consensus engine, if it exists.
	pub fn remove(&mut self, engine_id: ConsensusEngineId) {
		self.0.retain(|j| j.0 != engine_id)
	}

	/// Return a copy of the encoded justification for the given consensus
	/// engine, if it exists.
	pub fn into_justification(self, engine_id: ConsensusEngineId) -> Option<EncodedJustification> {
		self.into_iter().find(|j| j.0 == engine_id).map(|j| j.1)
	}
}

impl IntoIterator for Justifications {
	type Item = Justification;
	type IntoIter = sp_std::vec::IntoIter<Self::Item>;

	fn into_iter(self) -> Self::IntoIter {
		self.0.into_iter()
	}
}

impl From<Justification> for Justifications {
	fn from(justification: Justification) -> Self {
		Self(vec![justification])
	}
}

use traits::{Lazy, Verify};

use crate::traits::IdentifyAccount;
#[cfg(feature = "serde")]
pub use serde::{de::DeserializeOwned, Deserialize, Serialize};

/// Complex storage builder stuff.
#[cfg(feature = "std")]
pub trait BuildStorage {
	/// Build the storage out of this builder.
	fn build_storage(&self) -> Result<sp_core::storage::Storage, String> {
		let mut storage = Default::default();
		self.assimilate_storage(&mut storage)?;
		Ok(storage)
	}
	/// Assimilate the storage for this module into pre-existing overlays.
	fn assimilate_storage(&self, storage: &mut sp_core::storage::Storage) -> Result<(), String>;
}

/// Something that can build the genesis storage of a module.
#[cfg(feature = "std")]
pub trait BuildModuleGenesisStorage<T, I>: Sized {
	/// Create the module genesis storage into the given `storage` and `child_storage`.
	fn build_module_genesis_storage(
		&self,
		storage: &mut sp_core::storage::Storage,
	) -> Result<(), String>;
}

#[cfg(feature = "std")]
impl BuildStorage for sp_core::storage::Storage {
	fn assimilate_storage(&self, storage: &mut sp_core::storage::Storage) -> Result<(), String> {
		storage.top.extend(self.top.iter().map(|(k, v)| (k.clone(), v.clone())));
		for (k, other_map) in self.children_default.iter() {
			let k = k.clone();
			if let Some(map) = storage.children_default.get_mut(&k) {
				map.data.extend(other_map.data.iter().map(|(k, v)| (k.clone(), v.clone())));
				if !map.child_info.try_update(&other_map.child_info) {
					return Err("Incompatible child info update".to_string())
				}
			} else {
				storage.children_default.insert(k, other_map.clone());
			}
		}
		Ok(())
	}
}

#[cfg(feature = "std")]
impl BuildStorage for () {
	fn assimilate_storage(&self, _: &mut sp_core::storage::Storage) -> Result<(), String> {
		Err("`assimilate_storage` not implemented for `()`".into())
	}
}

/// Consensus engine unique ID.
pub type ConsensusEngineId = [u8; 4];

/// Signature verify that can work with any known signature types.
#[cfg_attr(feature = "serde", derive(Serialize, Deserialize))]
#[derive(Eq, PartialEq, Clone, Encode, Decode, MaxEncodedLen, RuntimeDebug, TypeInfo)]
pub enum MultiSignature {
	/// An Ed25519 signature.
	Ed25519(ed25519::Signature),
	/// An Sr25519 signature.
	Sr25519(sr25519::Signature),
	/// An ECDSA/SECP256k1 signature.
	Ecdsa(ecdsa::Signature),
}

impl From<ed25519::Signature> for MultiSignature {
	fn from(x: ed25519::Signature) -> Self {
		Self::Ed25519(x)
	}
}

impl TryFrom<MultiSignature> for ed25519::Signature {
	type Error = ();
	fn try_from(m: MultiSignature) -> Result<Self, Self::Error> {
		if let MultiSignature::Ed25519(x) = m {
			Ok(x)
		} else {
			Err(())
		}
	}
}

impl From<sr25519::Signature> for MultiSignature {
	fn from(x: sr25519::Signature) -> Self {
		Self::Sr25519(x)
	}
}

impl TryFrom<MultiSignature> for sr25519::Signature {
	type Error = ();
	fn try_from(m: MultiSignature) -> Result<Self, Self::Error> {
		if let MultiSignature::Sr25519(x) = m {
			Ok(x)
		} else {
			Err(())
		}
	}
}

impl From<ecdsa::Signature> for MultiSignature {
	fn from(x: ecdsa::Signature) -> Self {
		Self::Ecdsa(x)
	}
}

impl TryFrom<MultiSignature> for ecdsa::Signature {
	type Error = ();
	fn try_from(m: MultiSignature) -> Result<Self, Self::Error> {
		if let MultiSignature::Ecdsa(x) = m {
			Ok(x)
		} else {
			Err(())
		}
	}
}

/// Public key for any known crypto algorithm.
#[derive(Eq, PartialEq, Ord, PartialOrd, Clone, Encode, Decode, RuntimeDebug, TypeInfo)]
#[cfg_attr(feature = "serde", derive(Serialize, Deserialize))]
pub enum MultiSigner {
	/// An Ed25519 identity.
	Ed25519(ed25519::Public),
	/// An Sr25519 identity.
	Sr25519(sr25519::Public),
	/// An SECP256k1/ECDSA identity (actually, the Blake2 hash of the compressed pub key).
	Ecdsa(ecdsa::Public),
}

/// NOTE: This implementations is required by `SimpleAddressDeterminer`,
/// we convert the hash into some AccountId, it's fine to use any scheme.
impl<T: Into<H256>> crypto::UncheckedFrom<T> for MultiSigner {
	fn unchecked_from(x: T) -> Self {
		ed25519::Public::unchecked_from(x.into()).into()
	}
}

impl AsRef<[u8]> for MultiSigner {
	fn as_ref(&self) -> &[u8] {
		match *self {
			Self::Ed25519(ref who) => who.as_ref(),
			Self::Sr25519(ref who) => who.as_ref(),
			Self::Ecdsa(ref who) => who.as_ref(),
		}
	}
}

impl traits::IdentifyAccount for MultiSigner {
	type AccountId = AccountId32;
	fn into_account(self) -> AccountId32 {
		match self {
			Self::Ed25519(who) => <[u8; 32]>::from(who).into(),
			Self::Sr25519(who) => <[u8; 32]>::from(who).into(),
			Self::Ecdsa(who) => sp_io::hashing::blake2_256(who.as_ref()).into(),
		}
	}
}

impl From<ed25519::Public> for MultiSigner {
	fn from(x: ed25519::Public) -> Self {
		Self::Ed25519(x)
	}
}

impl TryFrom<MultiSigner> for ed25519::Public {
	type Error = ();
	fn try_from(m: MultiSigner) -> Result<Self, Self::Error> {
		if let MultiSigner::Ed25519(x) = m {
			Ok(x)
		} else {
			Err(())
		}
	}
}

impl From<sr25519::Public> for MultiSigner {
	fn from(x: sr25519::Public) -> Self {
		Self::Sr25519(x)
	}
}

impl TryFrom<MultiSigner> for sr25519::Public {
	type Error = ();
	fn try_from(m: MultiSigner) -> Result<Self, Self::Error> {
		if let MultiSigner::Sr25519(x) = m {
			Ok(x)
		} else {
			Err(())
		}
	}
}

impl From<ecdsa::Public> for MultiSigner {
	fn from(x: ecdsa::Public) -> Self {
		Self::Ecdsa(x)
	}
}

impl TryFrom<MultiSigner> for ecdsa::Public {
	type Error = ();
	fn try_from(m: MultiSigner) -> Result<Self, Self::Error> {
		if let MultiSigner::Ecdsa(x) = m {
			Ok(x)
		} else {
			Err(())
		}
	}
}

#[cfg(feature = "std")]
impl std::fmt::Display for MultiSigner {
	fn fmt(&self, fmt: &mut std::fmt::Formatter) -> std::fmt::Result {
		match *self {
			Self::Ed25519(ref who) => write!(fmt, "ed25519: {}", who),
			Self::Sr25519(ref who) => write!(fmt, "sr25519: {}", who),
			Self::Ecdsa(ref who) => write!(fmt, "ecdsa: {}", who),
		}
	}
}

impl Verify for MultiSignature {
	type Signer = MultiSigner;
	fn verify<L: Lazy<[u8]>>(&self, mut msg: L, signer: &AccountId32) -> bool {
		match (self, signer) {
			(Self::Ed25519(ref sig), who) => match ed25519::Public::from_slice(who.as_ref()) {
				Ok(signer) => sig.verify(msg, &signer),
				Err(()) => false,
			},
			(Self::Sr25519(ref sig), who) => match sr25519::Public::from_slice(who.as_ref()) {
				Ok(signer) => sig.verify(msg, &signer),
				Err(()) => false,
			},
			(Self::Ecdsa(ref sig), who) => {
				let m = sp_io::hashing::blake2_256(msg.get());
				match sp_io::crypto::secp256k1_ecdsa_recover_compressed(sig.as_ref(), &m) {
					Ok(pubkey) =>
						&sp_io::hashing::blake2_256(pubkey.as_ref()) ==
							<dyn AsRef<[u8; 32]>>::as_ref(who),
					_ => false,
				}
			},
		}
	}
}

/// Signature verify that can work with any known signature types..
<<<<<<< HEAD
#[derive(Eq, PartialEq, Clone, Default, Encode, Decode, RuntimeDebug, TypeInfo)]
#[cfg_attr(feature = "std", derive(Serialize, Deserialize))]
=======
#[derive(Eq, PartialEq, Clone, Default, Encode, Decode, RuntimeDebug)]
#[cfg_attr(feature = "serde", derive(Serialize, Deserialize))]
>>>>>>> 06d8934f
pub struct AnySignature(H512);

impl Verify for AnySignature {
	type Signer = sr25519::Public;
	fn verify<L: Lazy<[u8]>>(&self, mut msg: L, signer: &sr25519::Public) -> bool {
		let msg = msg.get();
		sr25519::Signature::try_from(self.0.as_fixed_bytes().as_ref())
			.map(|s| s.verify(msg, signer))
			.unwrap_or(false) ||
			ed25519::Signature::try_from(self.0.as_fixed_bytes().as_ref())
				.map(|s| match ed25519::Public::from_slice(signer.as_ref()) {
					Err(()) => false,
					Ok(signer) => s.verify(msg, &signer),
				})
				.unwrap_or(false)
	}
}

impl From<sr25519::Signature> for AnySignature {
	fn from(s: sr25519::Signature) -> Self {
		Self(s.into())
	}
}

impl From<ed25519::Signature> for AnySignature {
	fn from(s: ed25519::Signature) -> Self {
		Self(s.into())
	}
}

impl From<DispatchError> for DispatchOutcome {
	fn from(err: DispatchError) -> Self {
		Err(err)
	}
}

/// This is the legacy return type of `Dispatchable`. It is still exposed for compatibility reasons.
/// The new return type is `DispatchResultWithInfo`. FRAME runtimes should use
/// `frame_support::dispatch::DispatchResult`.
pub type DispatchResult = sp_std::result::Result<(), DispatchError>;

/// Return type of a `Dispatchable` which contains the `DispatchResult` and additional information
/// about the `Dispatchable` that is only known post dispatch.
pub type DispatchResultWithInfo<T> = sp_std::result::Result<T, DispatchErrorWithPostInfo<T>>;

/// Reason why a pallet call failed.
#[derive(Eq, Clone, Copy, Encode, Decode, Debug, TypeInfo, MaxEncodedLen)]
#[cfg_attr(feature = "serde", derive(Serialize, Deserialize))]
pub struct ModuleError {
	/// Module index, matching the metadata module index.
	pub index: u8,
	/// Module specific error value.
	pub error: [u8; MAX_MODULE_ERROR_ENCODED_SIZE],
	/// Optional error message.
	#[codec(skip)]
	#[cfg_attr(feature = "serde", serde(skip_deserializing))]
	pub message: Option<&'static str>,
}

impl PartialEq for ModuleError {
	fn eq(&self, other: &Self) -> bool {
		(self.index == other.index) && (self.error == other.error)
	}
}

/// Errors related to transactional storage layers.
#[derive(Eq, PartialEq, Clone, Copy, Encode, Decode, Debug, TypeInfo, MaxEncodedLen)]
#[cfg_attr(feature = "serde", derive(Serialize, Deserialize))]
pub enum TransactionalError {
	/// Too many transactional layers have been spawned.
	LimitReached,
	/// A transactional layer was expected, but does not exist.
	NoLayer,
}

impl From<TransactionalError> for &'static str {
	fn from(e: TransactionalError) -> &'static str {
		match e {
			TransactionalError::LimitReached => "Too many transactional layers have been spawned",
			TransactionalError::NoLayer => "A transactional layer was expected, but does not exist",
		}
	}
}

impl From<TransactionalError> for DispatchError {
	fn from(e: TransactionalError) -> DispatchError {
		Self::Transactional(e)
	}
}

/// Reason why a dispatch call failed.
#[derive(Eq, Clone, Copy, Encode, Decode, Debug, TypeInfo, PartialEq, MaxEncodedLen)]
#[cfg_attr(feature = "serde", derive(Serialize, Deserialize))]
pub enum DispatchError {
	/// Some error occurred.
	Other(
		#[codec(skip)]
		#[cfg_attr(feature = "serde", serde(skip_deserializing))]
		&'static str,
	),
	/// Failed to lookup some data.
	CannotLookup,
	/// A bad origin.
	BadOrigin,
	/// A custom error in a module.
	Module(ModuleError),
	/// At least one consumer is remaining so the account cannot be destroyed.
	ConsumerRemaining,
	/// There are no providers so the account cannot be created.
	NoProviders,
	/// There are too many consumers so the account cannot be created.
	TooManyConsumers,
	/// An error to do with tokens.
	Token(TokenError),
	/// An arithmetic error.
	Arithmetic(ArithmeticError),
	/// The number of transactional layers has been reached, or we are not in a transactional
	/// layer.
	Transactional(TransactionalError),
	/// Resources exhausted, e.g. attempt to read/write data which is too large to manipulate.
	Exhausted,
	/// The state is corrupt; this is generally not going to fix itself.
	Corruption,
	/// Some resource (e.g. a preimage) is unavailable right now. This might fix itself later.
	Unavailable,
	/// Root origin is not allowed.
	RootNotAllowed,
}

/// Result of a `Dispatchable` which contains the `DispatchResult` and additional information about
/// the `Dispatchable` that is only known post dispatch.
#[derive(Eq, PartialEq, Clone, Copy, Encode, Decode, RuntimeDebug, TypeInfo)]
pub struct DispatchErrorWithPostInfo<Info>
where
	Info: Eq + PartialEq + Clone + Copy + Encode + Decode + traits::Printable,
{
	/// Additional information about the `Dispatchable` which is only known post dispatch.
	pub post_info: Info,
	/// The actual `DispatchResult` indicating whether the dispatch was successful.
	pub error: DispatchError,
}

impl DispatchError {
	/// Return the same error but without the attached message.
	pub fn stripped(self) -> Self {
		match self {
			DispatchError::Module(ModuleError { index, error, message: Some(_) }) =>
				DispatchError::Module(ModuleError { index, error, message: None }),
			m => m,
		}
	}
}

impl<T, E> From<E> for DispatchErrorWithPostInfo<T>
where
	T: Eq + PartialEq + Clone + Copy + Encode + Decode + traits::Printable + Default,
	E: Into<DispatchError>,
{
	fn from(error: E) -> Self {
		Self { post_info: Default::default(), error: error.into() }
	}
}

impl From<crate::traits::LookupError> for DispatchError {
	fn from(_: crate::traits::LookupError) -> Self {
		Self::CannotLookup
	}
}

impl From<crate::traits::BadOrigin> for DispatchError {
	fn from(_: crate::traits::BadOrigin) -> Self {
		Self::BadOrigin
	}
}

/// Description of what went wrong when trying to complete an operation on a token.
#[derive(Eq, PartialEq, Clone, Copy, Encode, Decode, Debug, TypeInfo, MaxEncodedLen)]
#[cfg_attr(feature = "serde", derive(Serialize, Deserialize))]
pub enum TokenError {
	/// Funds are unavailable.
	FundsUnavailable,
	/// Some part of the balance gives the only provider reference to the account and thus cannot
	/// be (re)moved.
	OnlyProvider,
	/// Account cannot exist with the funds that would be given.
	BelowMinimum,
	/// Account cannot be created.
	CannotCreate,
	/// The asset in question is unknown.
	UnknownAsset,
	/// Funds exist but are frozen.
	Frozen,
	/// Operation is not supported by the asset.
	Unsupported,
	/// Account cannot be created for a held balance.
	CannotCreateHold,
	/// Withdrawal would cause unwanted loss of account.
	NotExpendable,
	/// Account cannot receive the assets.
	Blocked,
}

impl From<TokenError> for &'static str {
	fn from(e: TokenError) -> &'static str {
		match e {
			TokenError::FundsUnavailable => "Funds are unavailable",
			TokenError::OnlyProvider => "Account that must exist would die",
			TokenError::BelowMinimum => "Account cannot exist with the funds that would be given",
			TokenError::CannotCreate => "Account cannot be created",
			TokenError::UnknownAsset => "The asset in question is unknown",
			TokenError::Frozen => "Funds exist but are frozen",
			TokenError::Unsupported => "Operation is not supported by the asset",
			TokenError::CannotCreateHold =>
				"Account cannot be created for recording amount on hold",
			TokenError::NotExpendable => "Account that is desired to remain would die",
			TokenError::Blocked => "Account cannot receive the assets",
		}
	}
}

impl From<TokenError> for DispatchError {
	fn from(e: TokenError) -> DispatchError {
		Self::Token(e)
	}
}

impl From<ArithmeticError> for DispatchError {
	fn from(e: ArithmeticError) -> DispatchError {
		Self::Arithmetic(e)
	}
}

impl From<&'static str> for DispatchError {
	fn from(err: &'static str) -> DispatchError {
		Self::Other(err)
	}
}

impl From<DispatchError> for &'static str {
	fn from(err: DispatchError) -> &'static str {
		use DispatchError::*;
		match err {
			Other(msg) => msg,
			CannotLookup => "Cannot lookup",
			BadOrigin => "Bad origin",
			Module(ModuleError { message, .. }) => message.unwrap_or("Unknown module error"),
			ConsumerRemaining => "Consumer remaining",
			NoProviders => "No providers",
			TooManyConsumers => "Too many consumers",
			Token(e) => e.into(),
			Arithmetic(e) => e.into(),
			Transactional(e) => e.into(),
			Exhausted => "Resources exhausted",
			Corruption => "State corrupt",
			Unavailable => "Resource unavailable",
			RootNotAllowed => "Root not allowed",
		}
	}
}

impl<T> From<DispatchErrorWithPostInfo<T>> for &'static str
where
	T: Eq + PartialEq + Clone + Copy + Encode + Decode + traits::Printable,
{
	fn from(err: DispatchErrorWithPostInfo<T>) -> &'static str {
		err.error.into()
	}
}

impl traits::Printable for DispatchError {
	fn print(&self) {
		use DispatchError::*;
		"DispatchError".print();
		match self {
			Other(err) => err.print(),
			CannotLookup => "Cannot lookup".print(),
			BadOrigin => "Bad origin".print(),
			Module(ModuleError { index, error, message }) => {
				index.print();
				error.print();
				if let Some(msg) = message {
					msg.print();
				}
			},
			ConsumerRemaining => "Consumer remaining".print(),
			NoProviders => "No providers".print(),
			TooManyConsumers => "Too many consumers".print(),
			Token(e) => {
				"Token error: ".print();
				<&'static str>::from(*e).print();
			},
			Arithmetic(e) => {
				"Arithmetic error: ".print();
				<&'static str>::from(*e).print();
			},
			Transactional(e) => {
				"Transactional error: ".print();
				<&'static str>::from(*e).print();
			},
			Exhausted => "Resources exhausted".print(),
			Corruption => "State corrupt".print(),
			Unavailable => "Resource unavailable".print(),
			RootNotAllowed => "Root not allowed".print(),
		}
	}
}

impl<T> traits::Printable for DispatchErrorWithPostInfo<T>
where
	T: Eq + PartialEq + Clone + Copy + Encode + Decode + traits::Printable,
{
	fn print(&self) {
		self.error.print();
		"PostInfo: ".print();
		self.post_info.print();
	}
}

/// This type specifies the outcome of dispatching a call to a module.
///
/// In case of failure an error specific to the module is returned.
///
/// Failure of the module call dispatching doesn't invalidate the extrinsic and it is still included
/// in the block, therefore all state changes performed by the dispatched call are still persisted.
///
/// For example, if the dispatching of an extrinsic involves inclusion fee payment then these
/// changes are going to be preserved even if the call dispatched failed.
pub type DispatchOutcome = Result<(), DispatchError>;

/// The result of applying of an extrinsic.
///
/// This type is typically used in the context of `BlockBuilder` to signal that the extrinsic
/// in question cannot be included.
///
/// A block containing extrinsics that have a negative inclusion outcome is invalid. A negative
/// result can only occur during the block production, where such extrinsics are detected and
/// removed from the block that is being created and the transaction pool.
///
/// To rehash: every extrinsic in a valid block must return a positive `ApplyExtrinsicResult`.
///
/// Examples of reasons preventing inclusion in a block:
/// - More block weight is required to process the extrinsic than is left in the block being built.
///   This doesn't necessarily mean that the extrinsic is invalid, since it can still be included in
///   the next block if it has enough spare weight available.
/// - The sender doesn't have enough funds to pay the transaction inclusion fee. Including such a
///   transaction in the block doesn't make sense.
/// - The extrinsic supplied a bad signature. This transaction won't become valid ever.
pub type ApplyExtrinsicResult =
	Result<DispatchOutcome, transaction_validity::TransactionValidityError>;

/// Same as `ApplyExtrinsicResult` but augmented with `PostDispatchInfo` on success.
pub type ApplyExtrinsicResultWithInfo<T> =
	Result<DispatchResultWithInfo<T>, transaction_validity::TransactionValidityError>;

/// The error type used as return type in try runtime hooks.
pub type TryRuntimeError = DispatchError;

/// Verify a signature on an encoded value in a lazy manner. This can be
/// an optimization if the signature scheme has an "unsigned" escape hash.
pub fn verify_encoded_lazy<V: Verify, T: codec::Encode>(
	sig: &V,
	item: &T,
	signer: &<V::Signer as IdentifyAccount>::AccountId,
) -> bool {
	// The `Lazy<T>` trait expresses something like `X: FnMut<Output = for<'a> &'a T>`.
	// unfortunately this is a lifetime relationship that can't
	// be expressed without generic associated types, better unification of HRTBs in type position,
	// and some kind of integration into the Fn* traits.
	struct LazyEncode<F> {
		inner: F,
		encoded: Option<Vec<u8>>,
	}

	impl<F: Fn() -> Vec<u8>> traits::Lazy<[u8]> for LazyEncode<F> {
		fn get(&mut self) -> &[u8] {
			self.encoded.get_or_insert_with(&self.inner).as_slice()
		}
	}

	sig.verify(LazyEncode { inner: || item.encode(), encoded: None }, signer)
}

/// Checks that `$x` is equal to `$y` with an error rate of `$error`.
///
/// # Example
///
/// ```rust
/// # fn main() {
/// sp_runtime::assert_eq_error_rate!(10, 10, 0);
/// sp_runtime::assert_eq_error_rate!(10, 11, 1);
/// sp_runtime::assert_eq_error_rate!(12, 10, 2);
/// # }
/// ```
///
/// ```rust,should_panic
/// # fn main() {
/// sp_runtime::assert_eq_error_rate!(12, 10, 1);
/// # }
/// ```
#[macro_export]
#[cfg(feature = "std")]
macro_rules! assert_eq_error_rate {
	($x:expr, $y:expr, $error:expr $(,)?) => {
		assert!(
			($x >= $crate::Saturating::saturating_sub($y, $error)) &&
				($x <= $crate::Saturating::saturating_add($y, $error)),
			"{:?} != {:?} (with error rate {:?})",
			$x,
			$y,
			$error,
		);
	};
}

/// Same as [`assert_eq_error_rate`], but intended to be used with floating point number, or
/// generally those who do not have over/underflow potentials.
#[macro_export]
#[cfg(feature = "std")]
macro_rules! assert_eq_error_rate_float {
	($x:expr, $y:expr, $error:expr $(,)?) => {
		assert!(
			($x >= $y - $error) && ($x <= $y + $error),
			"{:?} != {:?} (with error rate {:?})",
			$x,
			$y,
			$error,
		);
	};
}

/// Simple blob to hold an extrinsic without committing to its format and ensure it is serialized
/// correctly.
#[derive(PartialEq, Eq, Clone, Default, Encode, Decode, TypeInfo)]
pub struct OpaqueExtrinsic(Vec<u8>);

impl OpaqueExtrinsic {
	/// Convert an encoded extrinsic to an `OpaqueExtrinsic`.
	pub fn from_bytes(mut bytes: &[u8]) -> Result<Self, codec::Error> {
		Self::decode(&mut bytes)
	}
}

impl sp_std::fmt::Debug for OpaqueExtrinsic {
	#[cfg(feature = "std")]
	fn fmt(&self, fmt: &mut sp_std::fmt::Formatter) -> sp_std::fmt::Result {
		write!(fmt, "{}", sp_core::hexdisplay::HexDisplay::from(&self.0))
	}

	#[cfg(not(feature = "std"))]
	fn fmt(&self, _fmt: &mut sp_std::fmt::Formatter) -> sp_std::fmt::Result {
		Ok(())
	}
}

#[cfg(feature = "serde")]
impl ::serde::Serialize for OpaqueExtrinsic {
	fn serialize<S>(&self, seq: S) -> Result<S::Ok, S::Error>
	where
		S: ::serde::Serializer,
	{
		codec::Encode::using_encoded(&self.0, |bytes| ::sp_core::bytes::serialize(bytes, seq))
	}
}

#[cfg(feature = "serde")]
impl<'a> ::serde::Deserialize<'a> for OpaqueExtrinsic {
	fn deserialize<D>(de: D) -> Result<Self, D::Error>
	where
		D: ::serde::Deserializer<'a>,
	{
		let r = ::sp_core::bytes::deserialize(de)?;
		Decode::decode(&mut &r[..])
			.map_err(|e| ::serde::de::Error::custom(format!("Decode error: {}", e)))
	}
}

impl traits::Extrinsic for OpaqueExtrinsic {
	type Call = ();
	type SignaturePayload = ();
}

/// Print something that implements `Printable` from the runtime.
pub fn print(print: impl traits::Printable) {
	print.print();
}

/// Describes on what should happen with a storage transaction.
pub enum TransactionOutcome<R> {
	/// Commit the transaction.
	Commit(R),
	/// Rollback the transaction.
	Rollback(R),
}

impl<R> TransactionOutcome<R> {
	/// Convert into the inner type.
	pub fn into_inner(self) -> R {
		match self {
			Self::Commit(r) => r,
			Self::Rollback(r) => r,
		}
	}
}

#[cfg(test)]
mod tests {
	use crate::traits::BlakeTwo256;

	use super::*;
	use codec::{Decode, Encode};
	use sp_core::crypto::Pair;
	use sp_io::TestExternalities;
	use sp_state_machine::create_proof_check_backend;

	#[test]
	fn opaque_extrinsic_serialization() {
		let ex = super::OpaqueExtrinsic(vec![1, 2, 3, 4]);
		assert_eq!(serde_json::to_string(&ex).unwrap(), "\"0x1001020304\"".to_owned());
	}

	#[test]
	fn dispatch_error_encoding() {
		let error = DispatchError::Module(ModuleError {
			index: 1,
			error: [2, 0, 0, 0],
			message: Some("error message"),
		});
		let encoded = error.encode();
		let decoded = DispatchError::decode(&mut &encoded[..]).unwrap();
		assert_eq!(encoded, vec![3, 1, 2, 0, 0, 0]);
		assert_eq!(
			decoded,
			DispatchError::Module(ModuleError { index: 1, error: [2, 0, 0, 0], message: None })
		);
	}

	#[test]
	fn dispatch_error_equality() {
		use DispatchError::*;

		let variants = vec![
			Other("foo"),
			Other("bar"),
			CannotLookup,
			BadOrigin,
			Module(ModuleError { index: 1, error: [1, 0, 0, 0], message: None }),
			Module(ModuleError { index: 1, error: [2, 0, 0, 0], message: None }),
			Module(ModuleError { index: 2, error: [1, 0, 0, 0], message: None }),
			ConsumerRemaining,
			NoProviders,
			Token(TokenError::FundsUnavailable),
			Token(TokenError::OnlyProvider),
			Token(TokenError::BelowMinimum),
			Token(TokenError::CannotCreate),
			Token(TokenError::UnknownAsset),
			Token(TokenError::Frozen),
			Arithmetic(ArithmeticError::Overflow),
			Arithmetic(ArithmeticError::Underflow),
			Arithmetic(ArithmeticError::DivisionByZero),
		];
		for (i, variant) in variants.iter().enumerate() {
			for (j, other_variant) in variants.iter().enumerate() {
				if i == j {
					assert_eq!(variant, other_variant);
				} else {
					assert_ne!(variant, other_variant);
				}
			}
		}

		// Ignores `message` field in `Module` variant.
		assert_eq!(
			Module(ModuleError { index: 1, error: [1, 0, 0, 0], message: Some("foo") }),
			Module(ModuleError { index: 1, error: [1, 0, 0, 0], message: None }),
		);
	}

	#[test]
	fn multi_signature_ecdsa_verify_works() {
		let msg = &b"test-message"[..];
		let (pair, _) = ecdsa::Pair::generate();

		let signature = pair.sign(&msg);
		assert!(ecdsa::Pair::verify(&signature, msg, &pair.public()));

		let multi_sig = MultiSignature::from(signature);
		let multi_signer = MultiSigner::from(pair.public());
		assert!(multi_sig.verify(msg, &multi_signer.into_account()));

		let multi_signer = MultiSigner::from(pair.public());
		assert!(multi_sig.verify(msg, &multi_signer.into_account()));
	}

	#[test]
	fn execute_and_generate_proof_works() {
		use codec::Encode;
		use sp_state_machine::Backend;
		let mut ext = TestExternalities::default();

		ext.insert(b"a".to_vec(), vec![1u8; 33]);
		ext.insert(b"b".to_vec(), vec![2u8; 33]);
		ext.insert(b"c".to_vec(), vec![3u8; 33]);
		ext.insert(b"d".to_vec(), vec![4u8; 33]);

		let pre_root = *ext.backend.root();
		let (_, proof) = ext.execute_and_prove(|| {
			sp_io::storage::get(b"a");
			sp_io::storage::get(b"b");
			sp_io::storage::get(b"v");
			sp_io::storage::get(b"d");
		});

		let compact_proof = proof.clone().into_compact_proof::<BlakeTwo256>(pre_root).unwrap();
		let compressed_proof = zstd::stream::encode_all(&compact_proof.encode()[..], 0).unwrap();

		// just an example of how you'd inspect the size of the proof.
		println!("proof size: {:?}", proof.encoded_size());
		println!("compact proof size: {:?}", compact_proof.encoded_size());
		println!("zstd-compressed compact proof size: {:?}", &compressed_proof.len());

		// create a new trie-backed from the proof and make sure it contains everything
		let proof_check = create_proof_check_backend::<BlakeTwo256>(pre_root, proof).unwrap();
		assert_eq!(proof_check.storage(b"a",).unwrap().unwrap(), vec![1u8; 33]);

		let _ = ext.execute_and_prove(|| {
			sp_io::storage::set(b"a", &vec![1u8; 44]);
		});

		// ensure that these changes are propagated to the backend.

		ext.execute_with(|| {
			assert_eq!(sp_io::storage::get(b"a").unwrap(), vec![1u8; 44]);
			assert_eq!(sp_io::storage::get(b"b").unwrap(), vec![2u8; 33]);
		});
	}
}

// NOTE: we have to test the sp_core stuff also from a different crate to check that the macro
// can access the sp_core crate.
#[cfg(test)]
mod sp_core_tests {
	use super::*;

	#[test]
	#[should_panic]
	fn generate_feature_enabled_macro_panics() {
		sp_core::generate_feature_enabled_macro!(if_test, test, $);
		if_test!(panic!("This should panic"));
	}

	#[test]
	fn generate_feature_enabled_macro_works() {
		sp_core::generate_feature_enabled_macro!(if_not_test, not(test), $);
		if_not_test!(panic!("This should not panic"));
	}
}<|MERGE_RESOLUTION|>--- conflicted
+++ resolved
@@ -428,13 +428,8 @@
 }
 
 /// Signature verify that can work with any known signature types..
-<<<<<<< HEAD
 #[derive(Eq, PartialEq, Clone, Default, Encode, Decode, RuntimeDebug, TypeInfo)]
-#[cfg_attr(feature = "std", derive(Serialize, Deserialize))]
-=======
-#[derive(Eq, PartialEq, Clone, Default, Encode, Decode, RuntimeDebug)]
 #[cfg_attr(feature = "serde", derive(Serialize, Deserialize))]
->>>>>>> 06d8934f
 pub struct AnySignature(H512);
 
 impl Verify for AnySignature {
