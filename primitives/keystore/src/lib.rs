--- conflicted
+++ resolved
@@ -176,7 +176,6 @@
 		msg: &[u8; 32],
 	) -> Result<Option<ecdsa::Signature>, Error>;
 
-<<<<<<< HEAD
 	/// Returns all the bandersnatch public keys for the given key type.
 	#[cfg(feature = "bandersnatch-experimental")]
 	fn bandersnatch_public_keys(&self, key_type: KeyTypeId) -> Vec<bandersnatch::Public>;
@@ -260,9 +259,6 @@
 		prover: &bandersnatch::ring_vrf::RingProver,
 	) -> Result<Option<bandersnatch::ring_vrf::RingVrfSignature>, Error>;
 
-	#[cfg(feature = "bls-experimental")]
-=======
->>>>>>> 839cf0c6
 	/// Returns all bls12-381 public keys for the given key type.
 	#[cfg(feature = "bls-experimental")]
 	fn bls381_public_keys(&self, id: KeyTypeId) -> Vec<bls381::Public>;
@@ -496,6 +492,109 @@
 		(**self).ecdsa_sign_prehashed(key_type, public, msg)
 	}
 
+	#[cfg(feature = "bandersnatch-experimental")]
+	fn bandersnatch_public_keys(&self, key_type: KeyTypeId) -> Vec<bandersnatch::Public> {
+		(**self).bandersnatch_public_keys(key_type)
+	}
+
+	#[cfg(feature = "bandersnatch-experimental")]
+	fn bandersnatch_generate_new(
+		&self,
+		key_type: KeyTypeId,
+		seed: Option<&str>,
+	) -> Result<bandersnatch::Public, Error> {
+		(**self).bandersnatch_generate_new(key_type, seed)
+	}
+
+	#[cfg(feature = "bandersnatch-experimental")]
+	fn bandersnatch_sign(
+		&self,
+		key_type: KeyTypeId,
+		public: &bandersnatch::Public,
+		msg: &[u8],
+	) -> Result<Option<bandersnatch::Signature>, Error> {
+		(**self).bandersnatch_sign(key_type, public, msg)
+	}
+
+	#[cfg(feature = "bandersnatch-experimental")]
+	fn bandersnatch_vrf_sign(
+		&self,
+		key_type: KeyTypeId,
+		public: &bandersnatch::Public,
+		input: &bandersnatch::vrf::VrfSignData,
+	) -> Result<Option<bandersnatch::vrf::VrfSignature>, Error> {
+		(**self).bandersnatch_vrf_sign(key_type, public, input)
+	}
+
+	#[cfg(feature = "bandersnatch-experimental")]
+	fn bandersnatch_vrf_output(
+		&self,
+		key_type: KeyTypeId,
+		public: &bandersnatch::Public,
+		input: &bandersnatch::vrf::VrfInput,
+	) -> Result<Option<bandersnatch::vrf::VrfOutput>, Error> {
+		(**self).bandersnatch_vrf_output(key_type, public, input)
+	}
+
+	#[cfg(feature = "bandersnatch-experimental")]
+	fn bandersnatch_ring_vrf_sign(
+		&self,
+		key_type: KeyTypeId,
+		public: &bandersnatch::Public,
+		input: &bandersnatch::vrf::VrfSignData,
+		prover: &bandersnatch::ring_vrf::RingProver,
+	) -> Result<Option<bandersnatch::ring_vrf::RingVrfSignature>, Error> {
+		(**self).bandersnatch_ring_vrf_sign(key_type, public, input, prover)
+	}
+
+	#[cfg(feature = "bls-experimental")]
+	fn bls381_public_keys(&self, id: KeyTypeId) -> Vec<bls381::Public> {
+		(**self).bls381_public_keys(id)
+	}
+
+	#[cfg(feature = "bls-experimental")]
+	fn bls377_public_keys(&self, id: KeyTypeId) -> Vec<bls377::Public> {
+		(**self).bls377_public_keys(id)
+	}
+
+	#[cfg(feature = "bls-experimental")]
+	fn bls381_generate_new(
+		&self,
+		key_type: KeyTypeId,
+		seed: Option<&str>,
+	) -> Result<bls381::Public, Error> {
+		(**self).bls381_generate_new(key_type, seed)
+	}
+
+	#[cfg(feature = "bls-experimental")]
+	fn bls377_generate_new(
+		&self,
+		key_type: KeyTypeId,
+		seed: Option<&str>,
+	) -> Result<bls377::Public, Error> {
+		(**self).bls377_generate_new(key_type, seed)
+	}
+
+	#[cfg(feature = "bls-experimental")]
+	fn bls381_sign(
+		&self,
+		key_type: KeyTypeId,
+		public: &bls381::Public,
+		msg: &[u8],
+	) -> Result<Option<bls381::Signature>, Error> {
+		(**self).bls381_sign(key_type, public, msg)
+	}
+
+	#[cfg(feature = "bls-experimental")]
+	fn bls377_sign(
+		&self,
+		key_type: KeyTypeId,
+		public: &bls377::Public,
+		msg: &[u8],
+	) -> Result<Option<bls377::Signature>, Error> {
+		(**self).bls377_sign(key_type, public, msg)
+	}
+
 	fn insert(&self, key_type: KeyTypeId, suri: &str, public: &[u8]) -> Result<(), ()> {
 		(**self).insert(key_type, suri, public)
 	}
@@ -506,54 +605,6 @@
 
 	fn has_keys(&self, public_keys: &[(Vec<u8>, KeyTypeId)]) -> bool {
 		(**self).has_keys(public_keys)
-	}
-
-	#[cfg(feature = "bls-experimental")]
-	fn bls381_public_keys(&self, id: KeyTypeId) -> Vec<bls381::Public> {
-		(**self).bls381_public_keys(id)
-	}
-
-	#[cfg(feature = "bls-experimental")]
-	fn bls377_public_keys(&self, id: KeyTypeId) -> Vec<bls377::Public> {
-		(**self).bls377_public_keys(id)
-	}
-
-	#[cfg(feature = "bls-experimental")]
-	fn bls381_generate_new(
-		&self,
-		key_type: KeyTypeId,
-		seed: Option<&str>,
-	) -> Result<bls381::Public, Error> {
-		(**self).bls381_generate_new(key_type, seed)
-	}
-
-	#[cfg(feature = "bls-experimental")]
-	fn bls377_generate_new(
-		&self,
-		key_type: KeyTypeId,
-		seed: Option<&str>,
-	) -> Result<bls377::Public, Error> {
-		(**self).bls377_generate_new(key_type, seed)
-	}
-
-	#[cfg(feature = "bls-experimental")]
-	fn bls381_sign(
-		&self,
-		key_type: KeyTypeId,
-		public: &bls381::Public,
-		msg: &[u8],
-	) -> Result<Option<bls381::Signature>, Error> {
-		(**self).bls381_sign(key_type, public, msg)
-	}
-
-	#[cfg(feature = "bls-experimental")]
-	fn bls377_sign(
-		&self,
-		key_type: KeyTypeId,
-		public: &bls377::Public,
-		msg: &[u8],
-	) -> Result<Option<bls377::Signature>, Error> {
-		(**self).bls377_sign(key_type, public, msg)
 	}
 }
 
