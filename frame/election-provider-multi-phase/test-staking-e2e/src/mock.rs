// This file is part of Substrate.

// Copyright (C) 2022 Parity Technologies (UK) Ltd.
// SPDX-License-Identifier: Apache-2.0

// Licensed under the Apache License, Version 2.0 (the "License");
// you may not use this file except in compliance with the License.
// You may obtain a copy of the License at
//
// 	http://www.apache.org/licenses/LICENSE-2.0
//
// Unless required by applicable law or agreed to in writing, software
// distributed under the License is distributed on an "AS IS" BASIS,
// WITHOUT WARRANTIES OR CONDITIONS OF ANY KIND, either express or implied.
// See the License for the specific language governing permissions and
// limitations under the License.

#![allow(dead_code)]

use _feps::ExtendedBalance;
use frame_support::{
	parameter_types, traits,
	traits::{GenesisBuild, Hooks},
	weights::constants,
};
use frame_system::EnsureRoot;
use sp_core::{ConstU32, Get, H256};
use sp_npos_elections::{ElectionScore, VoteWeight};
use sp_runtime::{
	testing,
	traits::{IdentityLookup, Zero},
	transaction_validity, PerU16, Perbill,
};
use sp_staking::{
	offence::{DisableStrategy, OffenceDetails, OnOffenceHandler},
	EraIndex, SessionIndex,
};
use sp_std::prelude::*;
use std::collections::BTreeMap;

use frame_election_provider_support::{onchain, ElectionDataProvider, SequentialPhragmen, Weight};
use pallet_election_provider_multi_phase::{
	unsigned::MinerConfig, ElectionCompute, QueuedSolution, SolutionAccuracyOf,
};
use pallet_staking::StakerStatus;

use crate::{log, log_current_time};

pub const INIT_TIMESTAMP: u64 = 30_000;
pub const BLOCK_TIME: u64 = 1000;

type Block = frame_system::mocking::MockBlock<Runtime>;
type UncheckedExtrinsic = frame_system::mocking::MockUncheckedExtrinsic<Runtime>;
type Extrinsic = testing::TestXt<RuntimeCall, ()>;

frame_support::construct_runtime!(
	pub enum Runtime where
		Block = Block,
		NodeBlock = Block,
		UncheckedExtrinsic = UncheckedExtrinsic
	{
		System: frame_system,
		ElectionProviderMultiPhase: pallet_election_provider_multi_phase,
		Staking: pallet_staking,
		Balances: pallet_balances,
		BagsList: pallet_bags_list,
		Session: pallet_session,
		Historical: pallet_session::historical,
		Timestamp: pallet_timestamp,
	}
);

pub(crate) type AccountId = u128;
pub(crate) type AccountIndex = u32;
pub(crate) type BlockNumber = u64;
pub(crate) type Balance = u64;
pub(crate) type VoterIndex = u32;
pub(crate) type TargetIndex = u16;
pub(crate) type Moment = u64;

impl frame_system::Config for Runtime {
	type BaseCallFilter = traits::Everything;
	type BlockWeights = BlockWeights;
	type BlockLength = ();
	type DbWeight = ();
	type RuntimeOrigin = RuntimeOrigin;
	type Index = AccountIndex;
	type BlockNumber = BlockNumber;
	type RuntimeCall = RuntimeCall;
	type Hash = H256;
	type Hashing = sp_runtime::traits::BlakeTwo256;
	type AccountId = AccountId;
	type Lookup = IdentityLookup<Self::AccountId>;
	type Header = sp_runtime::testing::Header;
	type RuntimeEvent = RuntimeEvent;
	type BlockHashCount = ();
	type Version = ();
	type PalletInfo = PalletInfo;
	type AccountData = pallet_balances::AccountData<Balance>;
	type OnNewAccount = ();
	type OnKilledAccount = ();
	type SystemWeightInfo = ();
	type SS58Prefix = ();
	type OnSetCode = ();
	type MaxConsumers = traits::ConstU32<16>;
}

const NORMAL_DISPATCH_RATIO: Perbill = Perbill::from_percent(75);
parameter_types! {
	pub static ExistentialDeposit: Balance = 1;
	pub BlockWeights: frame_system::limits::BlockWeights = frame_system::limits::BlockWeights
		::with_sensible_defaults(
			Weight::from_parts(2u64 * constants::WEIGHT_REF_TIME_PER_SECOND, u64::MAX),
			NORMAL_DISPATCH_RATIO,
		);
}

impl pallet_balances::Config for Runtime {
	type MaxLocks = traits::ConstU32<1024>;
	type MaxReserves = ();
	type ReserveIdentifier = [u8; 8];
	type Balance = Balance;
	type RuntimeEvent = RuntimeEvent;
	type DustRemoval = ();
	type ExistentialDeposit = ExistentialDeposit;
	type AccountStore = System;
<<<<<<< HEAD
    type MaxHolds = ();
    type MaxFreezes = ();
    type HoldIdentifier = ();
    type FreezeIdentifier = ();
=======
	type MaxHolds = ConstU32<1>;
	type MaxFreezes = traits::ConstU32<1>;
	type RuntimeHoldReason = RuntimeHoldReason;
	type FreezeIdentifier = ();
>>>>>>> a6de5999
	type WeightInfo = ();
}

impl pallet_timestamp::Config for Runtime {
	type Moment = Moment;
	type OnTimestampSet = ();
	type MinimumPeriod = traits::ConstU64<5>;
	type WeightInfo = ();
}

parameter_types! {
	pub static Period: BlockNumber = 30;
	pub static Offset: BlockNumber = 0;
}

sp_runtime::impl_opaque_keys! {
	pub struct SessionKeys {
		pub other: OtherSessionHandler,
	}
}

impl pallet_session::Config for Runtime {
	type SessionManager = pallet_session::historical::NoteHistoricalRoot<Runtime, Staking>;
	type Keys = SessionKeys;
	type ShouldEndSession = pallet_session::PeriodicSessions<Period, Offset>;
	type NextSessionRotation = pallet_session::PeriodicSessions<Period, Offset>;
	type SessionHandler = (OtherSessionHandler,);
	type RuntimeEvent = RuntimeEvent;
	type ValidatorId = AccountId;
	type ValidatorIdOf = pallet_staking::StashOf<Runtime>;
	type WeightInfo = ();
}
impl pallet_session::historical::Config for Runtime {
	type FullIdentification = pallet_staking::Exposure<AccountId, Balance>;
	type FullIdentificationOf = pallet_staking::ExposureOf<Runtime>;
}

frame_election_provider_support::generate_solution_type!(
	#[compact]
	pub struct MockNposSolution::<
		VoterIndex = VoterIndex,
		TargetIndex = TargetIndex,
		Accuracy = PerU16,
		MaxVoters = ConstU32::<2_000>
	>(16)
);

parameter_types! {
	pub static SignedPhase: BlockNumber = 10;
	pub static UnsignedPhase: BlockNumber = 10;
	// if the election fails, we expect a minimum of one round to have passed before entering in
	// emergency phase.
	pub static MinElectingBlocks: BlockNumber = SignedPhase::get() + UnsignedPhase::get();
	pub static MaxElectingVoters: VoterIndex = 1000;
	pub static MaxElectableTargets: TargetIndex = 1000;
	pub static MaxActiveValidators: u32 = 1000;
	pub static OffchainRepeat: u32 = 5;
	pub static MinerMaxLength: u32 = 256;
	pub static MinerMaxWeight: Weight = BlockWeights::get().max_block;
	pub static TransactionPriority: transaction_validity::TransactionPriority = 1;
	pub static MaxWinners: u32 = 100;
	pub static MaxVotesPerVoter: u32 = 16;
	pub static MaxNominations: u32 = 16;
}

impl pallet_election_provider_multi_phase::Config for Runtime {
	type RuntimeEvent = RuntimeEvent;
	type Currency = Balances;
	type EstimateCallFee = frame_support::traits::ConstU32<8>;
	type SignedPhase = SignedPhase;
	type UnsignedPhase = UnsignedPhase;
	type MinElectingBlocks = MinElectingBlocks;
	type BetterSignedThreshold = ();
	type BetterUnsignedThreshold = ();
	type OffchainRepeat = OffchainRepeat;
	type MinerTxPriority = TransactionPriority;
	type MinerConfig = Self;
	type SignedMaxSubmissions = ConstU32<10>;
	type SignedRewardBase = ();
	type SignedDepositBase = ();
	type SignedDepositByte = ();
	type SignedMaxRefunds = ConstU32<3>;
	type SignedDepositWeight = ();
	type SignedMaxWeight = ();
	type SlashHandler = ();
	type RewardHandler = ();
	type DataProvider = Staking;
	type Fallback =
		frame_election_provider_support::NoElection<(AccountId, BlockNumber, Staking, MaxWinners)>;
	type GovernanceFallback = onchain::OnChainExecution<OnChainSeqPhragmen>;
	type Solver = SequentialPhragmen<AccountId, SolutionAccuracyOf<Runtime>, ()>;
	type ForceOrigin = EnsureRoot<AccountId>;
	type MaxElectableTargets = MaxElectableTargets;
	type MaxElectingVoters = MaxElectingVoters;
	type MaxWinners = MaxWinners;
	type BenchmarkingConfig = NoopElectionProviderBenchmarkConfig;
	type WeightInfo = ();
}

impl MinerConfig for Runtime {
	type AccountId = AccountId;
	type Solution = MockNposSolution;
	type MaxVotesPerVoter =
	<<Self as pallet_election_provider_multi_phase::Config>::DataProvider as ElectionDataProvider>::MaxVotesPerVoter;
	type MaxLength = MinerMaxLength;
	type MaxWeight = MinerMaxWeight;
	type MaxWinners = MaxWinners;

	fn solution_weight(_v: u32, _t: u32, _a: u32, _d: u32) -> Weight {
		Weight::zero()
	}
}

const THRESHOLDS: [VoteWeight; 9] = [10, 20, 30, 40, 50, 60, 1_000, 2_000, 10_000];

parameter_types! {
	pub static BagThresholds: &'static [sp_npos_elections::VoteWeight] = &THRESHOLDS;
	pub const SessionsPerEra: sp_staking::SessionIndex = 2;
	pub const BondingDuration: sp_staking::EraIndex = 28;
	pub const SlashDeferDuration: sp_staking::EraIndex = 7; // 1/4 the bonding duration.
	pub const MaxNominatorRewardedPerValidator: u32 = 256;
	pub const OffendingValidatorsThreshold: Perbill = Perbill::from_percent(40);
	pub HistoryDepth: u32 = 84;
}

impl pallet_bags_list::Config for Runtime {
	type RuntimeEvent = RuntimeEvent;
	type WeightInfo = ();
	type ScoreProvider = Staking;
	type BagThresholds = BagThresholds;
	type Score = VoteWeight;
}

impl pallet_staking::Config for Runtime {
	type MaxNominations = MaxNominations;
	type Currency = Balances;
	type CurrencyBalance = Balance;
	type UnixTime = Timestamp;
	type CurrencyToVote = traits::SaturatingCurrencyToVote;
	type RewardRemainder = ();
	type RuntimeEvent = RuntimeEvent;
	type Slash = (); // burn slashes
	type Reward = (); // rewards are minted from the void
	type SessionsPerEra = SessionsPerEra;
	type BondingDuration = BondingDuration;
	type SlashDeferDuration = SlashDeferDuration;
	type AdminOrigin = EnsureRoot<AccountId>; // root can cancel slashes
	type SessionInterface = Self;
	type EraPayout = ();
	type NextNewSession = Session;
	type MaxNominatorRewardedPerValidator = MaxNominatorRewardedPerValidator;
	type OffendingValidatorsThreshold = OffendingValidatorsThreshold;
	type ElectionProvider = ElectionProviderMultiPhase;
	type GenesisElectionProvider = onchain::OnChainExecution<OnChainSeqPhragmen>;
	type VoterList = BagsList;
	type TargetList = pallet_staking::UseValidatorsMap<Self>;
	type MaxUnlockingChunks = ConstU32<32>;
	type HistoryDepth = HistoryDepth;
	type OnStakerSlash = ();
	type WeightInfo = pallet_staking::weights::SubstrateWeight<Runtime>;
	type BenchmarkingConfig = pallet_staking::TestBenchmarkingConfig;
}

impl<LocalCall> frame_system::offchain::SendTransactionTypes<LocalCall> for Runtime
where
	RuntimeCall: From<LocalCall>,
{
	type OverarchingCall = RuntimeCall;
	type Extrinsic = Extrinsic;
}

pub struct OnChainSeqPhragmen;

parameter_types! {
	pub static VotersBound: u32 = 600;
	pub static TargetsBound: u32 = 400;
}

impl onchain::Config for OnChainSeqPhragmen {
	type System = Runtime;
	type Solver = SequentialPhragmen<
		AccountId,
		pallet_election_provider_multi_phase::SolutionAccuracyOf<Runtime>,
	>;
	type DataProvider = Staking;
	type WeightInfo = ();
	type MaxWinners = MaxWinners;
	type VotersBound = VotersBound;
	type TargetsBound = TargetsBound;
}

pub struct NoopElectionProviderBenchmarkConfig;

impl pallet_election_provider_multi_phase::BenchmarkingConfig
	for NoopElectionProviderBenchmarkConfig
{
	const VOTERS: [u32; 2] = [0, 0];
	const TARGETS: [u32; 2] = [0, 0];
	const ACTIVE_VOTERS: [u32; 2] = [0, 0];
	const DESIRED_TARGETS: [u32; 2] = [0, 0];
	const SNAPSHOT_MAXIMUM_VOTERS: u32 = 0;
	const MINER_MAXIMUM_VOTERS: u32 = 0;
	const MAXIMUM_TARGETS: u32 = 0;
}

pub struct OtherSessionHandler;
impl traits::OneSessionHandler<AccountId> for OtherSessionHandler {
	type Key = testing::UintAuthorityId;

	fn on_genesis_session<'a, I: 'a>(_: I)
	where
		I: Iterator<Item = (&'a AccountId, Self::Key)>,
		AccountId: 'a,
	{
	}

	fn on_new_session<'a, I: 'a>(_: bool, _: I, _: I)
	where
		I: Iterator<Item = (&'a AccountId, Self::Key)>,
		AccountId: 'a,
	{
	}

	fn on_disabled(_validator_index: u32) {}
}

impl sp_runtime::BoundToRuntimeAppPublic for OtherSessionHandler {
	type Public = testing::UintAuthorityId;
}

pub struct StakingExtBuilder {
	validator_count: u32,
	minimum_validator_count: u32,
	min_nominator_bond: Balance,
	min_validator_bond: Balance,
	status: BTreeMap<AccountId, StakerStatus<AccountId>>,
	stakes: BTreeMap<AccountId, Balance>,
	stakers: Vec<(AccountId, AccountId, Balance, StakerStatus<AccountId>)>,
}

impl Default for StakingExtBuilder {
	fn default() -> Self {
		let stakers = vec![
			// (stash, ctrl, stake, status)
			// these two will be elected in the default test where we elect 2.
			(11, 11, 1000, StakerStatus::<AccountId>::Validator),
			(21, 21, 1000, StakerStatus::<AccountId>::Validator),
			// loser validators if validator_count() is default.
			(31, 31, 500, StakerStatus::<AccountId>::Validator),
			(41, 41, 1500, StakerStatus::<AccountId>::Validator),
			(51, 51, 1500, StakerStatus::<AccountId>::Validator),
			(61, 61, 1500, StakerStatus::<AccountId>::Validator),
			(71, 71, 1500, StakerStatus::<AccountId>::Validator),
			(81, 81, 1500, StakerStatus::<AccountId>::Validator),
			(91, 91, 1500, StakerStatus::<AccountId>::Validator),
			(101, 101, 500, StakerStatus::<AccountId>::Validator),
			// an idle validator
			(201, 201, 1000, StakerStatus::<AccountId>::Idle),
		];

		Self {
			validator_count: 2,
			minimum_validator_count: 0,
			min_nominator_bond: ExistentialDeposit::get(),
			min_validator_bond: ExistentialDeposit::get(),
			status: Default::default(),
			stakes: Default::default(),
			stakers,
		}
	}
}

impl StakingExtBuilder {
	pub fn validator_count(mut self, n: u32) -> Self {
		self.validator_count = n;
		self
	}
}

pub struct EpmExtBuilder {}

impl Default for EpmExtBuilder {
	fn default() -> Self {
		EpmExtBuilder {}
	}
}

impl EpmExtBuilder {
	pub fn disable_emergency_throttling(self) -> Self {
		<MinElectingBlocks>::set(0);
		self
	}

	pub fn phases(self, signed: BlockNumber, unsigned: BlockNumber) -> Self {
		<SignedPhase>::set(signed);
		<UnsignedPhase>::set(unsigned);
		self
	}
}

pub struct BalancesExtBuilder {
	balances: Vec<(AccountId, Balance)>,
}

impl Default for BalancesExtBuilder {
	fn default() -> Self {
		let balances = vec![
			// (account_id, balance)
			(1, 10),
			(2, 20),
			(3, 300),
			(4, 400),
			// controllers (still used in some tests. Soon to be deprecated).
			(10, 100),
			(20, 100),
			(30, 100),
			(40, 100),
			(50, 100),
			(60, 100),
			(70, 100),
			(80, 100),
			(90, 100),
			(100, 100),
			(200, 100),
			// stashes
			(11, 1000),
			(21, 2000),
			(31, 3000),
			(41, 4000),
			(51, 5000),
			(61, 6000),
			(71, 7000),
			(81, 8000),
			(91, 9000),
			(101, 10000),
			(201, 20000),
			// This allows us to have a total_payout different from 0.
			(999, 1_000_000_000_000),
		];
		Self { balances }
	}
}

pub struct ExtBuilder {
	staking_builder: StakingExtBuilder,
	epm_builder: EpmExtBuilder,
	balances_builder: BalancesExtBuilder,
}

impl Default for ExtBuilder {
	fn default() -> Self {
		Self {
			staking_builder: StakingExtBuilder::default(),
			epm_builder: EpmExtBuilder::default(),
			balances_builder: BalancesExtBuilder::default(),
		}
	}
}

impl ExtBuilder {
	pub fn build(self) -> sp_io::TestExternalities {
		sp_tracing::try_init_simple();
		let mut storage =
			frame_system::GenesisConfig::default().build_storage::<Runtime>().unwrap();

		let _ =
			pallet_balances::GenesisConfig::<Runtime> { balances: self.balances_builder.balances }
				.assimilate_storage(&mut storage);

		let mut stakers = self.staking_builder.stakers.clone();
		self.staking_builder.status.into_iter().for_each(|(stash, status)| {
			let (_, _, _, ref mut prev_status) = stakers
				.iter_mut()
				.find(|s| s.0 == stash)
				.expect("set_status staker should exist; qed");
			*prev_status = status;
		});
		// replaced any of the stakes if needed.
		self.staking_builder.stakes.into_iter().for_each(|(stash, stake)| {
			let (_, _, ref mut prev_stake, _) = stakers
				.iter_mut()
				.find(|s| s.0 == stash)
				.expect("set_stake staker should exits; qed.");
			*prev_stake = stake;
		});

		let _ = pallet_staking::GenesisConfig::<Runtime> {
			stakers: stakers.clone(),
			validator_count: self.staking_builder.validator_count,
			minimum_validator_count: self.staking_builder.minimum_validator_count,
			slash_reward_fraction: Perbill::from_percent(10),
			min_nominator_bond: self.staking_builder.min_nominator_bond,
			min_validator_bond: self.staking_builder.min_validator_bond,
			..Default::default()
		}
		.assimilate_storage(&mut storage);

		let _ = pallet_session::GenesisConfig::<Runtime> {
			// set the keys for the first session.
			keys: stakers
				.into_iter()
				.map(|(id, ..)| (id, id, SessionKeys { other: (id as u64).into() }))
				.collect(),
		}
		.assimilate_storage(&mut storage);

		let mut ext = sp_io::TestExternalities::from(storage);

		// We consider all test to start after timestamp is initialized This must be ensured by
		// having `timestamp::on_initialize` called before `staking::on_initialize`.
		ext.execute_with(|| {
			System::set_block_number(1);
			Session::on_initialize(1);
			<Staking as Hooks<u64>>::on_initialize(1);
			Timestamp::set_timestamp(INIT_TIMESTAMP);
		});

		ext
	}
	pub fn staking(mut self, builder: StakingExtBuilder) -> Self {
		self.staking_builder = builder;
		self
	}

	pub fn epm(mut self, builder: EpmExtBuilder) -> Self {
		self.epm_builder = builder;
		self
	}

	pub fn balances(mut self, builder: BalancesExtBuilder) -> Self {
		self.balances_builder = builder;
		self
	}

	pub fn build_and_execute(self, test: impl FnOnce() -> ()) {
		self.build().execute_with(test)
	}
}

// Progress to given block, triggering session and era changes as we progress and ensuring that
// there is a solution queued when expected.
pub fn roll_to(n: BlockNumber, delay_solution: bool) {
	for b in (System::block_number()) + 1..=n {
		System::set_block_number(b);
		Session::on_initialize(b);
		Timestamp::set_timestamp(System::block_number() * BLOCK_TIME + INIT_TIMESTAMP);

		// TODO(gpestana): implement a realistic OCW worker insted of simulating it
		// https://github.com/paritytech/substrate/issues/13589
		// if there's no solution queued and the solution should not be delayed, try mining and
		// queue a solution.
		if ElectionProviderMultiPhase::current_phase().is_signed() && !delay_solution {
			let _ = try_queue_solution(ElectionCompute::Signed).map_err(|e| {
				log!(info, "failed to mine/queue solution: {:?}", e);
			});
		}
		ElectionProviderMultiPhase::on_initialize(b);

		Staking::on_initialize(b);
		if b != n {
			Staking::on_finalize(System::block_number());
		}

		log_current_time();
	}
}

/// Progresses from the current block number (whatever that may be) to the block where the session
/// `session_index` starts.
pub(crate) fn start_session(session_index: SessionIndex, delay_solution: bool) {
	let end: u64 = if Offset::get().is_zero() {
		Period::get() * (session_index as u64)
	} else {
		Offset::get() * (session_index as u64) + Period::get() * (session_index as u64)
	};

	assert!(end >= System::block_number());

	roll_to(end, delay_solution);

	// session must have progressed properly.
	assert_eq!(
		Session::current_index(),
		session_index,
		"current session index = {}, expected = {}",
		Session::current_index(),
		session_index,
	);
}

/// Go one session forward.
pub(crate) fn advance_session() {
	let current_index = Session::current_index();
	start_session(current_index + 1, false);
}

pub(crate) fn advance_session_delayed_solution() {
	let current_index = Session::current_index();
	start_session(current_index + 1, true);
}

pub(crate) fn start_next_active_era() -> Result<(), ()> {
	start_active_era(active_era() + 1, false)
}

pub(crate) fn start_next_active_era_delayed_solution() -> Result<(), ()> {
	start_active_era(active_era() + 1, true)
}

/// Progress until the given era.
pub(crate) fn start_active_era(era_index: EraIndex, delay_solution: bool) -> Result<(), ()> {
	let era_before = current_era();

	start_session((era_index * <SessionsPerEra as Get<u32>>::get()).into(), delay_solution);

	log!(
		info,
		"start_active_era - era_before: {}, current era: {} -> progress to: {} -> after era: {}",
		era_before,
		active_era(),
		era_index,
		current_era(),
	);

	// if the solution was not delayed, era should have progressed.
	if !delay_solution && (active_era() != era_index || current_era() != active_era()) {
		Err(())
	} else {
		Ok(())
	}
}

pub(crate) fn active_era() -> EraIndex {
	Staking::active_era().unwrap().index
}

pub(crate) fn current_era() -> EraIndex {
	Staking::current_era().unwrap()
}

// Fast forward until EPM signed phase.
pub fn roll_to_epm_signed() {
	while !matches!(
		ElectionProviderMultiPhase::current_phase(),
		pallet_election_provider_multi_phase::Phase::Signed
	) {
		roll_to(System::block_number() + 1, false);
	}
}

// Fast forward until EPM unsigned phase.
pub fn roll_to_epm_unsigned() {
	while !matches!(
		ElectionProviderMultiPhase::current_phase(),
		pallet_election_provider_multi_phase::Phase::Unsigned(_)
	) {
		roll_to(System::block_number() + 1, false);
	}
}

// Fast forward until EPM off.
pub fn roll_to_epm_off() {
	while !matches!(
		ElectionProviderMultiPhase::current_phase(),
		pallet_election_provider_multi_phase::Phase::Off
	) {
		roll_to(System::block_number() + 1, false);
	}
}

// Queue a solution based on the current snapshot.
pub(crate) fn try_queue_solution(when: ElectionCompute) -> Result<(), String> {
	let raw_solution = ElectionProviderMultiPhase::mine_solution()
		.map_err(|e| format!("error mining solution: {:?}", e))?;

	ElectionProviderMultiPhase::feasibility_check(raw_solution.0, when)
		.map(|ready| {
			QueuedSolution::<Runtime>::put(ready);
		})
		.map_err(|e| format!("error in solution feasibility: {:?}", e))
}

pub(crate) fn on_offence_now(
	offenders: &[OffenceDetails<
		AccountId,
		pallet_session::historical::IdentificationTuple<Runtime>,
	>],
	slash_fraction: &[Perbill],
) {
	let now = Staking::active_era().unwrap().index;
	let _ = Staking::on_offence(
		offenders,
		slash_fraction,
		Staking::eras_start_session_index(now).unwrap(),
		DisableStrategy::WhenSlashed,
	);
}

// Add offence to validator, slash it.
pub(crate) fn add_slash(who: &AccountId) {
	on_offence_now(
		&[OffenceDetails {
			offender: (*who, Staking::eras_stakers(active_era(), *who)),
			reporters: vec![],
		}],
		&[Perbill::from_percent(10)],
	);
}

// Slashes enough validators to cross the `Staking::OffendingValidatorsThreshold`.
pub(crate) fn slash_through_offending_threshold() {
	let validators = Session::validators();
	let mut remaining_slashes =
		<Runtime as pallet_staking::Config>::OffendingValidatorsThreshold::get() *
			validators.len() as u32;

	for v in validators.into_iter() {
		if remaining_slashes != 0 {
			add_slash(&v);
			remaining_slashes -= 1;
		}
	}
}

// Slashes a percentage of the active nominators that haven't been slashed yet, with
// a minimum of 1 validator slash.
pub(crate) fn slash_percentage(percentage: Perbill) -> Vec<u128> {
	let validators = Session::validators();
	let mut remaining_slashes = (percentage * validators.len() as u32).max(1);
	let mut slashed = vec![];

	for v in validators.into_iter() {
		if remaining_slashes != 0 {
			add_slash(&v);
			slashed.push(v);
			remaining_slashes -= 1;
		}
	}
	slashed
}

pub(crate) fn set_minimum_election_score(
	minimal_stake: ExtendedBalance,
	sum_stake: ExtendedBalance,
	sum_stake_squared: ExtendedBalance,
) -> Result<(), ()> {
	let election_score = ElectionScore { minimal_stake, sum_stake, sum_stake_squared };
	ElectionProviderMultiPhase::set_minimum_untrusted_score(
		RuntimeOrigin::root(),
		Some(election_score),
	)
	.map(|_| ())
	.map_err(|_| ())
}

pub(crate) fn staking_events() -> Vec<pallet_staking::Event<Runtime>> {
	System::events()
		.into_iter()
		.map(|r| r.event)
		.filter_map(|e| if let RuntimeEvent::Staking(inner) = e { Some(inner) } else { None })
		.collect::<Vec<_>>()
}<|MERGE_RESOLUTION|>--- conflicted
+++ resolved
@@ -124,17 +124,10 @@
 	type DustRemoval = ();
 	type ExistentialDeposit = ExistentialDeposit;
 	type AccountStore = System;
-<<<<<<< HEAD
-    type MaxHolds = ();
-    type MaxFreezes = ();
-    type HoldIdentifier = ();
-    type FreezeIdentifier = ();
-=======
 	type MaxHolds = ConstU32<1>;
 	type MaxFreezes = traits::ConstU32<1>;
 	type RuntimeHoldReason = RuntimeHoldReason;
 	type FreezeIdentifier = ();
->>>>>>> a6de5999
 	type WeightInfo = ();
 }
 
