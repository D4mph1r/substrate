--- conflicted
+++ resolved
@@ -1052,17 +1052,12 @@
 			solution.solution.votes1[0].1 = 4;
 
 			assert_eq!(
-<<<<<<< HEAD
-				MultiPhase::mine_check_save_submit().unwrap_err(),
-				MinerError::PreDispatchChecksFailed(Error::<Runtime>::PreDispatchWrongWinnerCount),
-=======
 				MultiPhase::basic_checks(&solution, "mined").unwrap_err(),
 				MinerError::PreDispatchChecksFailed(DispatchError::Module(ModuleError {
 					index: 2,
 					error: 1,
 					message: Some("PreDispatchWrongWinnerCount"),
 				})),
->>>>>>> 8cbda809
 			);
 		})
 	}
