// This file is part of Substrate.

// Copyright (C) Parity Technologies (UK) Ltd.
// SPDX-License-Identifier: Apache-2.0

// Licensed under the Apache License, Version 2.0 (the "License");
// you may not use this file except in compliance with the License.
// You may obtain a copy of the License at
//
// 	http://www.apache.org/licenses/LICENSE-2.0
//
// Unless required by applicable law or agreed to in writing, software
// distributed under the License is distributed on an "AS IS" BASIS,
// WITHOUT WARRANTIES OR CONDITIONS OF ANY KIND, either express or implied.
// See the License for the specific language governing permissions and
// limitations under the License.

//! # Multi phase, offchain election provider pallet.
//!
//! Currently, this election-provider has two distinct phases (see [`Phase`]), **signed** and
//! **unsigned**.
//!
//! ## Phases
//!
//! The timeline of pallet is as follows. At each block,
//! [`frame_election_provider_support::ElectionDataProvider::next_election_prediction`] is used to
//! estimate the time remaining to the next call to
//! [`frame_election_provider_support::ElectionProvider::elect`]. Based on this, a phase is chosen.
//! The timeline is as follows.
//!
//! ```ignore
//!                                                                    elect()
//!                 +   <--T::SignedPhase-->  +  <--T::UnsignedPhase-->   +
//!   +-------------------------------------------------------------------+
//!    Phase::Off   +       Phase::Signed     +      Phase::Unsigned      +
//! ```
//!
//! Note that the unsigned phase starts [`pallet::Config::UnsignedPhase`] blocks before the
//! `next_election_prediction`, but only ends when a call to [`ElectionProvider::elect`] happens. If
//! no `elect` happens, the signed phase is extended.
//!
//! > Given this, it is rather important for the user of this pallet to ensure it always terminates
//! election via `elect` before requesting a new one.
//!
//! Each of the phases can be disabled by essentially setting their length to zero. If both phases
//! have length zero, then the pallet essentially runs only the fallback strategy, denoted by
//! [`Config::Fallback`].
//!
//! ### Signed Phase
//!
//! In the signed phase, solutions (of type [`RawSolution`]) are submitted and queued on chain. A
//! deposit is reserved, based on the size of the solution, for the cost of keeping this solution
//! on-chain for a number of blocks, and the potential weight of the solution upon being checked. A
//! maximum of `pallet::Config::SignedMaxSubmissions` solutions are stored. The queue is always
//! sorted based on score (worse to best).
//!
//! Upon arrival of a new solution:
//!
//! 1. If the queue is not full, it is stored in the appropriate sorted index.
//! 2. If the queue is full but the submitted solution is better than one of the queued ones, the
//!    worse solution is discarded, the bond of the outgoing solution is returned, and the new
//!    solution is stored in the correct index.
//! 3. If the queue is full and the solution is not an improvement compared to any of the queued
//!    ones, it is instantly rejected and no additional bond is reserved.
//!
//! A signed solution cannot be reversed, taken back, updated, or retracted. In other words, the
//! origin can not bail out in any way, if their solution is queued.
//!
//! Upon the end of the signed phase, the solutions are examined from best to worse (i.e. `pop()`ed
//! until drained). Each solution undergoes an expensive `Pallet::feasibility_check`, which ensures
//! the score claimed by this score was correct, and it is valid based on the election data (i.e.
//! votes and targets). At each step, if the current best solution passes the feasibility check,
//! it is considered to be the best one. The sender of the origin is rewarded, and the rest of the
//! queued solutions get their deposit back and are discarded, without being checked.
//!
//! The following example covers all of the cases at the end of the signed phase:
//!
//! ```ignore
//! Queue
//! +-------------------------------+
//! |Solution(score=20, valid=false)| +-->  Slashed
//! +-------------------------------+
//! |Solution(score=15, valid=true )| +-->  Rewarded, Saved
//! +-------------------------------+
//! |Solution(score=10, valid=true )| +-->  Discarded
//! +-------------------------------+
//! |Solution(score=05, valid=false)| +-->  Discarded
//! +-------------------------------+
//! |             None              |
//! +-------------------------------+
//! ```
//!
//! Note that both of the bottom solutions end up being discarded and get their deposit back,
//! despite one of them being *invalid*.
//!
//! ## Unsigned Phase
//!
//! The unsigned phase will always follow the signed phase, with the specified duration. In this
//! phase, only validator nodes can submit solutions. A validator node who has offchain workers
//! enabled will start to mine a solution in this phase and submits it back to the chain as an
//! unsigned transaction, thus the name _unsigned_ phase. This unsigned transaction can never be
//! valid if propagated, and it acts similar to an inherent.
//!
//! Validators will only submit solutions if the one that they have computed is sufficiently better
//! than the best queued one (see [`pallet::Config::BetterUnsignedThreshold`]) and will limit the
//! weight of the solution to [`MinerConfig::MaxWeight`].
//!
//! The unsigned phase can be made passive depending on how the previous signed phase went, by
//! setting the first inner value of [`Phase`] to `false`. For now, the signed phase is always
//! active.
//!
//! ### Fallback
//!
//! If we reach the end of both phases (i.e. call to [`ElectionProvider::elect`] happens) and no
//! good solution is queued, then the fallback strategy [`pallet::Config::Fallback`] is used to
//! determine what needs to be done. The on-chain election is slow, and contains no balancing or
//! reduction post-processing. If [`pallet::Config::Fallback`] fails, the next phase
//! [`Phase::Emergency`] is enabled, which is a more *fail-safe* approach.
//!
//! ### Emergency Phase
//!
//! If, for any of the below reasons:
//!
//! 1. No **signed** or **unsigned** solution submitted, and no successful [`Config::Fallback`] is
//!    provided
//! 2. Any other unforeseen internal error
//!
//! A call to `T::ElectionProvider::elect` is made, and `Ok(_)` cannot be returned, then the pallet
//! proceeds to the [`Phase::Emergency`]. During this phase, any solution can be submitted from
//! [`Config::ForceOrigin`], without any checking, via [`Pallet::set_emergency_election_result`]
//! transaction. Hence, `[`Config::ForceOrigin`]` should only be set to a trusted origin, such as
//! the council or root. Once submitted, the forced solution is kept in [`QueuedSolution`] until the
//! next call to `T::ElectionProvider::elect`, where it is returned and [`Phase`] goes back to
//! `Off`.
//!
//! This implies that the user of this pallet (i.e. a staking pallet) should re-try calling
//! `T::ElectionProvider::elect` in case of error, until `OK(_)` is returned.
//!
//! To generate an emergency solution, one must only provide one argument: [`Supports`]. This is
//! essentially a collection of elected winners for the election, and voters who support them. The
//! supports can be generated by any means. In the simplest case, it could be manual. For example,
//! in the case of massive network failure or misbehavior, [`Config::ForceOrigin`] might decide to
//! select only a small number of emergency winners (which would greatly restrict the next validator
//! set, if this pallet is used with `pallet-staking`). If the failure is for other technical
//! reasons, then a simple and safe way to generate supports is using the staking-miner binary
//! provided in the Polkadot repository. This binary has a subcommand named `emergency-solution`
//! which is capable of connecting to a live network, and generating appropriate `supports` using a
//! standard algorithm, and outputting the `supports` in hex format, ready for submission. Note that
//! while this binary lives in the Polkadot repository, this particular subcommand of it can work
//! against any substrate-based chain.
//!
//! See the `staking-miner` documentation in the Polkadot repository for more information.
//!
//! ## Feasible Solution (correct solution)
//!
//! All submissions must undergo a feasibility check. Signed solutions are checked one by one at the
//! end of the signed phase, and the unsigned solutions are checked on the spot. A feasible solution
//! is as follows:
//!
//! 0. **all** of the used indices must be correct.
//! 1. present *exactly* correct number of winners.
//! 2. any assignment is checked to match with [`RoundSnapshot::voters`].
//! 3. the claimed score is valid, based on the fixed point arithmetic accuracy.
//!
//! ## Accuracy
//!
//! The accuracy of the election is configured via [`SolutionAccuracyOf`] which is the accuracy that
//! the submitted solutions must adhere to.
//!
//! Note that the accuracy is of great importance. The offchain solution should be as small as
//! possible, reducing solutions size/weight.
//!
//! ## Error types
//!
//! This pallet provides a verbose error system to ease future debugging and debugging. The overall
//! hierarchy of errors is as follows:
//!
//! 1. [`pallet::Error`]: These are the errors that can be returned in the dispatchables of the
//!    pallet, either signed or unsigned. Since decomposition with nested enums is not possible
//!    here, they are prefixed with the logical sub-system to which they belong.
//! 2. [`ElectionError`]: These are the errors that can be generated while the pallet is doing
//!    something in automatic scenarios, such as `offchain_worker` or `on_initialize`. These errors
//!    are helpful for logging and are thus nested as:
//!    - [`ElectionError::Miner`]: wraps a [`unsigned::MinerError`].
//!    - [`ElectionError::Feasibility`]: wraps a [`FeasibilityError`].
//!    - [`ElectionError::Fallback`]: wraps a fallback error.
//!    - [`ElectionError::DataProvider`]: wraps a static str.
//!
//! Note that there could be an overlap between these sub-errors. For example, A
//! `SnapshotUnavailable` can happen in both miner and feasibility check phase.
//!
//! ## Future Plans
//!
//! **Emergency-phase recovery script**: This script should be taken out of staking-miner in
//! polkadot and ideally live in `substrate/utils/frame/elections`.
//!
//! **Challenge Phase**. We plan on adding a third phase to the pallet, called the challenge phase.
//! This is a phase in which no further solutions are processed, and the current best solution might
//! be challenged by anyone (signed or unsigned). The main plan here is to enforce the solution to
//! be PJR. Checking PJR on-chain is quite expensive, yet proving that a solution is **not** PJR is
//! rather cheap. If a queued solution is successfully proven bad:
//!
//! 1. We must surely slash whoever submitted that solution (might be a challenge for unsigned
//!    solutions).
//! 2. We will fallback to the emergency strategy (likely extending the current era).
//!
//! **Bailing out**. The functionality of bailing out of a queued solution is nice. A miner can
//! submit a solution as soon as they _think_ it is high probability feasible, and do the checks
//! afterwards, and remove their solution (for a small cost of probably just transaction fees, or a
//! portion of the bond).
//!
//! **Conditionally open unsigned phase**: Currently, the unsigned phase is always opened. This is
//! useful because an honest validator will run substrate OCW code, which should be good enough to
//! trump a mediocre or malicious signed submission (assuming in the absence of honest signed bots).
//! If there are signed submissions, they can be checked against an absolute measure (e.g. PJR),
//! then we can only open the unsigned phase in extreme conditions (i.e. "no good signed solution
//! received") to spare some work for the active validators.
//!
//! **Allow smaller solutions and build up**: For now we only allow solutions that are exactly
//! [`DesiredTargets`], no more, no less. Over time, we can change this to a [min, max] where any
//! solution within this range is acceptable, where bigger solutions are prioritized.
//!
//! **Score based on (byte) size**: We should always prioritize small solutions over bigger ones, if
//! there is a tie. Even more harsh should be to enforce the bound of the `reduce` algorithm.
//!
//! **Take into account the encode/decode weight in benchmarks.** Currently, we only take into
//! account the weight of encode/decode in the `submit_unsigned` given its priority. Nonetheless,
//! all operations on the solution and the snapshot are worthy of taking this into account.

#![cfg_attr(not(feature = "std"), no_std)]

use codec::{Decode, Encode, MaxEncodedLen};
use frame_election_provider_support::{
	BoundedSupportsOf, ElectionDataProvider, ElectionProvider, ElectionProviderBase,
	InstantElectionProvider, NposSolution,
};
use frame_support::{
	dispatch::DispatchClass,
	ensure,
	traits::{Currency, DefensiveResult, Get, OnUnbalanced, ReservableCurrency},
	weights::Weight,
	BoundedVec, DefaultNoBound, EqNoBound, PartialEqNoBound,
};
use frame_system::{ensure_none, offchain::SendTransactionTypes, pallet_prelude::BlockNumberFor};
use scale_info::TypeInfo;
use sp_arithmetic::{
	traits::{CheckedAdd, Zero},
	UpperOf,
};
use sp_npos_elections::{BoundedSupports, ElectionScore, IdentifierT, Supports, VoteWeight};
use sp_runtime::{
	transaction_validity::{
		InvalidTransaction, TransactionPriority, TransactionSource, TransactionValidity,
		TransactionValidityError, ValidTransaction,
	},
	DispatchError, ModuleError, PerThing, Perbill, RuntimeDebug, SaturatedConversion,
};
use sp_std::prelude::*;

#[cfg(feature = "try-runtime")]
use sp_runtime::TryRuntimeError;

#[cfg(feature = "runtime-benchmarks")]
mod benchmarking;
#[cfg(test)]
mod mock;
#[macro_use]
pub mod helpers;

const LOG_TARGET: &str = "runtime::election-provider";

pub mod migrations;
pub mod signed;
pub mod unsigned;
pub mod weights;
use unsigned::VoterOf;
pub use weights::WeightInfo;

pub use signed::{
	BalanceOf, NegativeImbalanceOf, PositiveImbalanceOf, SignedSubmission, SignedSubmissionOf,
	SignedSubmissions, SubmissionIndicesOf,
};
pub use unsigned::{Miner, MinerConfig};

/// The solution type used by this crate.
pub type SolutionOf<T> = <T as MinerConfig>::Solution;

/// The voter index. Derived from [`SolutionOf`].
pub type SolutionVoterIndexOf<T> = <SolutionOf<T> as NposSolution>::VoterIndex;
/// The target index. Derived from [`SolutionOf`].
pub type SolutionTargetIndexOf<T> = <SolutionOf<T> as NposSolution>::TargetIndex;
/// The accuracy of the election, when submitted from offchain. Derived from [`SolutionOf`].
pub type SolutionAccuracyOf<T> =
	<SolutionOf<<T as crate::Config>::MinerConfig> as NposSolution>::Accuracy;
/// The fallback election type.
pub type FallbackErrorOf<T> = <<T as crate::Config>::Fallback as ElectionProviderBase>::Error;
/// The maximum electable targets, as seen by the miner config.
pub type MaxElectableTargetsOf<T> = <T as MinerConfig>::MaxElectableTargets;
/// The maximum electing voters, as seen by the miner config.
pub type MaxElectingVotersOf<T> = <T as MinerConfig>::MaxElectingVoters;

/// Configuration for the benchmarks of the pallet.
pub trait BenchmarkingConfig {
	/// Range of voters.
	const VOTERS: [u32; 2];
	/// Range of targets.
	const TARGETS: [u32; 2];
	/// Range of active voters.
	const ACTIVE_VOTERS: [u32; 2];
	/// Range of desired targets.
	const DESIRED_TARGETS: [u32; 2];
	/// Maximum number of voters expected. This is used only for memory-benchmarking of snapshot.
	const SNAPSHOT_MAXIMUM_VOTERS: u32;
	/// Maximum number of voters expected. This is used only for memory-benchmarking of miner.
	const MINER_MAXIMUM_VOTERS: u32;
	/// Maximum number of targets expected. This is used only for memory-benchmarking.
	const MAXIMUM_TARGETS: u32;
}

/// Current phase of the pallet.
#[derive(PartialEq, Eq, Clone, Copy, Encode, Decode, Debug, TypeInfo, MaxEncodedLen)]
pub enum Phase<Bn> {
	/// Nothing, the election is not happening.
	Off,
	/// Signed phase is open.
	Signed,
	/// Unsigned phase. First element is whether it is active or not, second the starting block
	/// number.
	///
	/// We do not yet check whether the unsigned phase is active or passive. The intent is for the
	/// blockchain to be able to declare: "I believe that there exists an adequate signed
	/// solution," advising validators not to bother running the unsigned offchain worker.
	///
	/// As validator nodes are free to edit their OCW code, they could simply ignore this advisory
	/// and always compute their own solution. However, by default, when the unsigned phase is
	/// passive, the offchain workers will not bother running.
	Unsigned((bool, Bn)),
	/// The emergency phase. This is enabled upon a failing call to `T::ElectionProvider::elect`.
	/// After that, the only way to leave this phase is through a successful
	/// `T::ElectionProvider::elect`.
	Emergency,
}

impl<Bn> Default for Phase<Bn> {
	fn default() -> Self {
		Phase::Off
	}
}

impl<Bn: PartialEq + Eq> Phase<Bn> {
	/// Whether the phase is emergency or not.
	pub fn is_emergency(&self) -> bool {
		matches!(self, Phase::Emergency)
	}

	/// Whether the phase is signed or not.
	pub fn is_signed(&self) -> bool {
		matches!(self, Phase::Signed)
	}

	/// Whether the phase is unsigned or not.
	pub fn is_unsigned(&self) -> bool {
		matches!(self, Phase::Unsigned(_))
	}

	/// Whether the phase is unsigned and open or not, with specific start.
	pub fn is_unsigned_open_at(&self, at: Bn) -> bool {
		matches!(self, Phase::Unsigned((true, real)) if *real == at)
	}

	/// Whether the phase is unsigned and open or not.
	pub fn is_unsigned_open(&self) -> bool {
		matches!(self, Phase::Unsigned((true, _)))
	}

	/// Whether the phase is off or not.
	pub fn is_off(&self) -> bool {
		matches!(self, Phase::Off)
	}
}

/// The type of `Computation` that provided this election data.
#[derive(PartialEq, Eq, Clone, Copy, Encode, Decode, Debug, TypeInfo)]
pub enum ElectionCompute {
	/// Election was computed on-chain.
	OnChain,
	/// Election was computed with a signed submission.
	Signed,
	/// Election was computed with an unsigned submission.
	Unsigned,
	/// Election was computed using the fallback
	Fallback,
	/// Election was computed with emergency status.
	Emergency,
}

impl Default for ElectionCompute {
	fn default() -> Self {
		ElectionCompute::OnChain
	}
}

/// A raw, unchecked solution.
///
/// This is what will get submitted to the chain.
///
/// Such a solution should never become effective in anyway before being checked by the
/// `Pallet::feasibility_check`.
#[derive(PartialEq, Eq, Clone, Encode, Decode, RuntimeDebug, PartialOrd, Ord, TypeInfo)]
pub struct RawSolution<S> {
	/// the solution itself.
	pub solution: S,
	/// The _claimed_ score of the solution.
	pub score: ElectionScore,
	/// The round at which this solution should be submitted.
	pub round: u32,
}

impl<C: Default> Default for RawSolution<C> {
	fn default() -> Self {
		// Round 0 is always invalid, only set this to 1.
		Self { round: 1, solution: Default::default(), score: Default::default() }
	}
}

/// A checked solution, ready to be enacted.
#[derive(
	PartialEqNoBound,
	EqNoBound,
	Clone,
	Encode,
	Decode,
	RuntimeDebug,
	DefaultNoBound,
	scale_info::TypeInfo,
)]
#[scale_info(skip_type_params(AccountId, MaxWinners))]
pub struct ReadySolution<AccountId, MaxWinners>
where
	AccountId: IdentifierT,
	MaxWinners: Get<u32>,
{
	/// The final supports of the solution.
	///
	/// This is target-major vector, storing each winners, total backing, and each individual
	/// backer.
	pub supports: BoundedSupports<AccountId, MaxWinners>,
	/// The score of the solution.
	///
	/// This is needed to potentially challenge the solution.
	pub score: ElectionScore,
	/// How this election was computed.
	pub compute: ElectionCompute,
}

/// A snapshot of all the data that is needed for en entire round. They are provided by
/// [`ElectionDataProvider`] and are kept around until the round is finished.
///
/// These are stored together because they are often accessed together.
#[derive(PartialEq, Eq, Clone, Encode, Decode, RuntimeDebug, Default, MaxEncodedLen, TypeInfo)]
#[codec(mel_bound(skip_type_params(V, T)))]
#[scale_info(skip_type_params(V, T))]
pub struct RoundSnapshot<AccountId, DataProvider, V: Get<u32>, T: Get<u32>> {
	/// All of the voters.
	pub voters: BoundedVec<DataProvider, V>,
	/// All of the targets.
	pub targets: BoundedVec<AccountId, T>,
}

/// Encodes the length of a solution or a snapshot.
///
/// This is stored automatically on-chain, and it contains the **size of the entire snapshot**.
/// This is also used in dispatchables as weight witness data and should **only contain the size of
/// the presented solution**, not the entire snapshot.
#[derive(PartialEq, Eq, Clone, Copy, Encode, Decode, Debug, Default, TypeInfo, MaxEncodedLen)]
pub struct SolutionOrSnapshotSize {
	/// The length of voters.
	#[codec(compact)]
	pub voters: u32,
	/// The length of targets.
	#[codec(compact)]
	pub targets: u32,
}

/// Internal errors of the pallet.
///
/// Note that this is different from [`pallet::Error`].
#[derive(frame_support::DebugNoBound)]
#[cfg_attr(feature = "runtime-benchmarks", derive(strum::IntoStaticStr))]
pub enum ElectionError<T: Config> {
	/// An error happened in the feasibility check sub-system.
	Feasibility(FeasibilityError),
	/// An error in the miner (offchain) sub-system.
	Miner(unsigned::MinerError),
	/// An error happened in the data provider.
	DataProvider(&'static str),
	/// An error nested in the fallback.
	Fallback(FallbackErrorOf<T>),
	/// No solution has been queued.
	NothingQueued,
}

// NOTE: we have to do this manually because of the additional where clause needed on
// `FallbackErrorOf<T>`.
#[cfg(test)]
impl<T: Config> PartialEq for ElectionError<T>
where
	FallbackErrorOf<T>: PartialEq,
{
	fn eq(&self, other: &Self) -> bool {
		use ElectionError::*;
		match (self, other) {
			(Feasibility(x), Feasibility(y)) if x == y => true,
			(Miner(x), Miner(y)) if x == y => true,
			(DataProvider(x), DataProvider(y)) if x == y => true,
			(Fallback(x), Fallback(y)) if x == y => true,
			_ => false,
		}
	}
}

impl<T: Config> From<FeasibilityError> for ElectionError<T> {
	fn from(e: FeasibilityError) -> Self {
		ElectionError::Feasibility(e)
	}
}

impl<T: Config> From<unsigned::MinerError> for ElectionError<T> {
	fn from(e: unsigned::MinerError) -> Self {
		ElectionError::Miner(e)
	}
}

/// Errors that can happen in the feasibility check.
#[derive(Debug, Eq, PartialEq)]
#[cfg_attr(feature = "runtime-benchmarks", derive(strum::IntoStaticStr))]
pub enum FeasibilityError {
	/// Wrong number of winners presented.
	WrongWinnerCount,
	/// The snapshot is not available.
	///
	/// Kinda defensive: The pallet should technically never attempt to do a feasibility check when
	/// no snapshot is present.
	SnapshotUnavailable,
	/// Internal error from the election crate.
	NposElection(sp_npos_elections::Error),
	/// A vote is invalid.
	InvalidVote,
	/// A voter is invalid.
	InvalidVoter,
	/// The given score was invalid.
	InvalidScore,
	/// The provided round is incorrect.
	InvalidRound,
	/// Comparison against `MinimumUntrustedScore` failed.
	UntrustedScoreTooLow,
	/// Data Provider returned too many desired targets
	TooManyDesiredTargets,
	/// Conversion into bounded types failed.
	///
	/// Should never happen under correct configurations.
	BoundedConversionFailed,
}

impl From<sp_npos_elections::Error> for FeasibilityError {
	fn from(e: sp_npos_elections::Error) -> Self {
		FeasibilityError::NposElection(e)
	}
}

pub use pallet::*;
#[frame_support::pallet]
pub mod pallet {
	use super::*;
	use frame_election_provider_support::{InstantElectionProvider, NposSolver};
	use frame_support::{pallet_prelude::*, traits::EstimateCallFee};
	use frame_system::pallet_prelude::*;

	#[pallet::config]
	pub trait Config: frame_system::Config + SendTransactionTypes<Call<Self>> {
		type RuntimeEvent: From<Event<Self>>
			+ IsType<<Self as frame_system::Config>::RuntimeEvent>
			+ TryInto<Event<Self>>;

		/// Currency type.
		type Currency: ReservableCurrency<Self::AccountId> + Currency<Self::AccountId>;

		/// Something that can predict the fee of a call. Used to sensibly distribute rewards.
		type EstimateCallFee: EstimateCallFee<Call<Self>, BalanceOf<Self>>;

		/// Duration of the unsigned phase.
		#[pallet::constant]
		type UnsignedPhase: Get<BlockNumberFor<Self>>;
		/// Duration of the signed phase.
		#[pallet::constant]
		type SignedPhase: Get<BlockNumberFor<Self>>;

		/// The minimum amount of improvement to the solution score that defines a solution as
		/// "better" in the Signed phase.
		#[pallet::constant]
		type BetterSignedThreshold: Get<Perbill>;

		/// The minimum amount of improvement to the solution score that defines a solution as
		/// "better" in the Unsigned phase.
		#[pallet::constant]
		type BetterUnsignedThreshold: Get<Perbill>;

		/// The repeat threshold of the offchain worker.
		///
		/// For example, if it is 5, that means that at least 5 blocks will elapse between attempts
		/// to submit the worker's solution.
		#[pallet::constant]
		type OffchainRepeat: Get<BlockNumberFor<Self>>;

		/// The priority of the unsigned transaction submitted in the unsigned-phase
		#[pallet::constant]
		type MinerTxPriority: Get<TransactionPriority>;

		/// Configurations of the embedded miner.
		///
		/// Any external software implementing this can use the [`unsigned::Miner`] type provided,
		/// which can mine new solutions and trim them accordingly.
		type MinerConfig: crate::unsigned::MinerConfig<
			AccountId = Self::AccountId,
			MaxVotesPerVoter = <Self::DataProvider as ElectionDataProvider>::MaxVotesPerVoter,
			MaxWinners = Self::MaxWinners,
			MaxElectingVoters = Self::MaxElectingVoters,
			MaxElectableTargets = Self::MaxElectableTargets,
		>;

		/// Maximum number of signed submissions that can be queued.
		///
		/// It is best to avoid adjusting this during an election, as it impacts downstream data
		/// structures. In particular, `SignedSubmissionIndices<T>` is bounded on this value. If you
		/// update this value during an election, you _must_ ensure that
		/// `SignedSubmissionIndices.len()` is less than or equal to the new value. Otherwise,
		/// attempts to submit new solutions may cause a runtime panic.
		#[pallet::constant]
		type SignedMaxSubmissions: Get<u32>;

		/// Maximum weight of a signed solution.
		///
		/// If [`Config::MinerConfig`] is being implemented to submit signed solutions (outside of
		/// this pallet), then [`MinerConfig::solution_weight`] is used to compare against
		/// this value.
		#[pallet::constant]
		type SignedMaxWeight: Get<Weight>;

		/// The maximum amount of unchecked solutions to refund the call fee for.
		#[pallet::constant]
		type SignedMaxRefunds: Get<u32>;

		/// Base reward for a signed solution
		#[pallet::constant]
		type SignedRewardBase: Get<BalanceOf<Self>>;

		/// Base deposit for a signed solution.
		#[pallet::constant]
		type SignedDepositBase: Get<BalanceOf<Self>>;

		/// Per-byte deposit for a signed solution.
		#[pallet::constant]
		type SignedDepositByte: Get<BalanceOf<Self>>;

		/// Per-weight deposit for a signed solution.
		#[pallet::constant]
		type SignedDepositWeight: Get<BalanceOf<Self>>;

		/// The maximum number of electing voters to put in the snapshot. At the moment, snapshots
		/// are only over a single block, but once multi-block elections are introduced they will
		/// take place over multiple blocks.
		#[pallet::constant]
		type MaxElectingVoters: Get<SolutionVoterIndexOf<Self::MinerConfig>> + Get<u32>;

		/// The maximum number of electable targets to put in the snapshot.
		#[pallet::constant]
		type MaxElectableTargets: Get<SolutionTargetIndexOf<Self::MinerConfig>> + Get<u32>;

		/// The maximum number of winners that can be elected by this `ElectionProvider`
		/// implementation.
		///
		/// Note: This must always be greater or equal to `T::DataProvider::desired_targets()`.
		#[pallet::constant]
		type MaxWinners: Get<u32>;

		/// Handler for the slashed deposits.
		type SlashHandler: OnUnbalanced<NegativeImbalanceOf<Self>>;

		/// Handler for the rewards.
		type RewardHandler: OnUnbalanced<PositiveImbalanceOf<Self>>;

		/// Something that will provide the election data.
		type DataProvider: ElectionDataProvider<
			AccountId = Self::AccountId,
<<<<<<< HEAD
			BlockNumber = Self::BlockNumber,
			MaxElectingVoters = Self::MaxElectingVoters,
			MaxElectableTargets = Self::MaxElectableTargets,
=======
			BlockNumber = BlockNumberFor<Self>,
>>>>>>> 839cf0c6
		>;

		/// Configuration for the fallback.
		type Fallback: InstantElectionProvider<
			AccountId = Self::AccountId,
			BlockNumber = BlockNumberFor<Self>,
			DataProvider = Self::DataProvider,
			MaxWinners = Self::MaxWinners,
		>;

		/// Configuration of the governance-only fallback.
		///
		/// As a side-note, it is recommend for test-nets to use `type ElectionProvider =
		/// BoundedExecution<_>` if the test-net is not expected to have thousands of nominators.
		type GovernanceFallback: InstantElectionProvider<
			AccountId = Self::AccountId,
			BlockNumber = BlockNumberFor<Self>,
			DataProvider = Self::DataProvider,
			MaxWinners = Self::MaxWinners,
		>;

		/// OCW election solution miner algorithm implementation.
		type Solver: NposSolver<AccountId = Self::AccountId>;

		/// Origin that can control this pallet. Note that any action taken by this origin (such)
		/// as providing an emergency solution is not checked. Thus, it must be a trusted origin.
		type ForceOrigin: EnsureOrigin<Self::RuntimeOrigin>;

		/// The configuration of benchmarking.
		type BenchmarkingConfig: BenchmarkingConfig;

		/// The weight of the pallet.
		type WeightInfo: WeightInfo;
	}

	// Expose miner configs over the metadata such that they can be re-implemented.
	#[pallet::extra_constants]
	impl<T: Config> Pallet<T> {
		#[pallet::constant_name(MinerMaxLength)]
		fn max_length() -> u32 {
			<T::MinerConfig as MinerConfig>::MaxLength::get()
		}

		#[pallet::constant_name(MinerMaxWeight)]
		fn max_weight() -> Weight {
			<T::MinerConfig as MinerConfig>::MaxWeight::get()
		}

		#[pallet::constant_name(MinerMaxVotesPerVoter)]
		fn max_votes_per_voter() -> u32 {
			<T::MinerConfig as MinerConfig>::MaxVotesPerVoter::get()
		}

		#[pallet::constant_name(MinerMaxWinners)]
		fn max_winners() -> u32 {
			<T::MinerConfig as MinerConfig>::MaxWinners::get()
		}
	}

	#[pallet::hooks]
	impl<T: Config> Hooks<BlockNumberFor<T>> for Pallet<T> {
		fn on_initialize(now: BlockNumberFor<T>) -> Weight {
			let next_election = T::DataProvider::next_election_prediction(now).max(now);

			let signed_deadline = T::SignedPhase::get() + T::UnsignedPhase::get();
			let unsigned_deadline = T::UnsignedPhase::get();

			let remaining = next_election - now;
			let current_phase = Self::current_phase();

			log!(
				trace,
				"current phase {:?}, next election {:?}, metadata: {:?}",
				current_phase,
				next_election,
				Self::snapshot_metadata()
			);
			match current_phase {
				Phase::Off if remaining <= signed_deadline && remaining > unsigned_deadline => {
					// NOTE: if signed-phase length is zero, second part of the if-condition fails.
					match Self::create_snapshot() {
						Ok(_) => {
							Self::phase_transition(Phase::Signed);
							T::WeightInfo::on_initialize_open_signed()
						},
						Err(why) => {
							// Not much we can do about this at this point.
							log!(warn, "failed to open signed phase due to {:?}", why);
							T::WeightInfo::on_initialize_nothing()
						},
					}
				},
				Phase::Signed | Phase::Off
					if remaining <= unsigned_deadline && remaining > Zero::zero() =>
				{
					// our needs vary according to whether or not the unsigned phase follows a
					// signed phase
					let (need_snapshot, enabled) = if current_phase == Phase::Signed {
						// there was previously a signed phase: close the signed phase, no need for
						// snapshot.
						//
						// Notes:
						//
						//   - `Self::finalize_signed_phase()` also appears in `fn do_elect`. This
						//     is a guard against the case that `elect` is called prematurely. This
						//     adds a small amount of overhead, but that is unfortunately
						//     unavoidable.
						let _ = Self::finalize_signed_phase();
						// In the future we can consider disabling the unsigned phase if the signed
						// phase completes successfully, but for now we're enabling it
						// unconditionally as a defensive measure.
						(false, true)
					} else {
						// No signed phase: create a new snapshot, definitely `enable` the unsigned
						// phase.
						(true, true)
					};

					if need_snapshot {
						match Self::create_snapshot() {
							Ok(_) => {
								Self::phase_transition(Phase::Unsigned((enabled, now)));
								T::WeightInfo::on_initialize_open_unsigned()
							},
							Err(why) => {
								log!(warn, "failed to open unsigned phase due to {:?}", why);
								T::WeightInfo::on_initialize_nothing()
							},
						}
					} else {
						Self::phase_transition(Phase::Unsigned((enabled, now)));
						T::WeightInfo::on_initialize_open_unsigned()
					}
				},
				_ => T::WeightInfo::on_initialize_nothing(),
			}
		}

		fn offchain_worker(now: BlockNumberFor<T>) {
			use sp_runtime::offchain::storage_lock::{BlockAndTime, StorageLock};

			// Create a lock with the maximum deadline of number of blocks in the unsigned phase.
			// This should only come useful in an **abrupt** termination of execution, otherwise the
			// guard will be dropped upon successful execution.
			let mut lock =
				StorageLock::<BlockAndTime<frame_system::Pallet<T>>>::with_block_deadline(
					unsigned::OFFCHAIN_LOCK,
					T::UnsignedPhase::get().saturated_into(),
				);

			match lock.try_lock() {
				Ok(_guard) => {
					Self::do_synchronized_offchain_worker(now);
				},
				Err(deadline) => {
					log!(debug, "offchain worker lock not released, deadline is {:?}", deadline);
				},
			};
		}

		fn integrity_test() {
			use sp_std::mem::size_of;
			// The index type of both voters and targets need to be smaller than that of usize (very
			// unlikely to be the case, but anyhow)..
			assert!(size_of::<SolutionVoterIndexOf<T::MinerConfig>>() <= size_of::<usize>());
			assert!(size_of::<SolutionTargetIndexOf<T::MinerConfig>>() <= size_of::<usize>());

			// ----------------------------
			// Based on the requirements of [`sp_npos_elections::Assignment::try_normalize`].
			let max_vote: usize = <SolutionOf<T::MinerConfig> as NposSolution>::LIMIT;

			// 2. Maximum sum of [SolutionAccuracy; 16] must fit into `UpperOf<OffchainAccuracy>`.
			let maximum_chain_accuracy: Vec<UpperOf<SolutionAccuracyOf<T>>> = (0..max_vote)
				.map(|_| {
					<UpperOf<SolutionAccuracyOf<T>>>::from(
						<SolutionAccuracyOf<T>>::one().deconstruct(),
					)
				})
				.collect();
			let _: UpperOf<SolutionAccuracyOf<T>> = maximum_chain_accuracy
				.iter()
				.fold(Zero::zero(), |acc, x| acc.checked_add(x).unwrap());

			// We only accept data provider who's maximum votes per voter matches our
			// `T::Solution`'s `LIMIT`.
			//
			// NOTE that this pallet does not really need to enforce this in runtime. The
			// solution cannot represent any voters more than `LIMIT` anyhow.
			assert_eq!(
				<T::DataProvider as ElectionDataProvider>::MaxVotesPerVoter::get(),
				<SolutionOf<T::MinerConfig> as NposSolution>::LIMIT as u32,
			);

			// While it won't cause any failures, setting `SignedMaxRefunds` gt
			// `SignedMaxSubmissions` is a red flag that the developer does not understand how to
			// configure this pallet.
			assert!(T::SignedMaxSubmissions::get() >= T::SignedMaxRefunds::get());
		}

		#[cfg(feature = "try-runtime")]
		fn try_state(_n: BlockNumberFor<T>) -> Result<(), TryRuntimeError> {
			Self::do_try_state()
		}
	}

	#[pallet::call]
	impl<T: Config> Pallet<T> {
		/// Submit a solution for the unsigned phase.
		///
		/// The dispatch origin fo this call must be __none__.
		///
		/// This submission is checked on the fly. Moreover, this unsigned solution is only
		/// validated when submitted to the pool from the **local** node. Effectively, this means
		/// that only active validators can submit this transaction when authoring a block (similar
		/// to an inherent).
		///
		/// To prevent any incorrect solution (and thus wasted time/weight), this transaction will
		/// panic if the solution submitted by the validator is invalid in any way, effectively
		/// putting their authoring reward at risk.
		///
		/// No deposit or reward is associated with this submission.
		#[pallet::call_index(0)]
		#[pallet::weight((
			T::WeightInfo::submit_unsigned(
				witness.voters,
				witness.targets,
				raw_solution.solution.voter_count() as u32,
				raw_solution.solution.unique_targets().len() as u32
			),
			DispatchClass::Operational,
		))]
		pub fn submit_unsigned(
			origin: OriginFor<T>,
			raw_solution: Box<RawSolution<SolutionOf<T::MinerConfig>>>,
			witness: SolutionOrSnapshotSize,
		) -> DispatchResult {
			ensure_none(origin)?;
			let error_message = "Invalid unsigned submission must produce invalid block and \
				 deprive validator from their authoring reward.";

			// Check score being an improvement, phase, and desired targets.
			Self::unsigned_pre_dispatch_checks(&raw_solution).expect(error_message);

			// Ensure witness was correct.
			let SolutionOrSnapshotSize { voters, targets } =
				Self::snapshot_metadata().expect(error_message);

			// NOTE: we are asserting, not `ensure`ing -- we want to panic here.
			assert!(voters as u32 == witness.voters, "{}", error_message);
			assert!(targets as u32 == witness.targets, "{}", error_message);

			let ready = Self::feasibility_check(*raw_solution, ElectionCompute::Unsigned)
				.expect(error_message);

			// Store the newly received solution.
			log!(info, "queued unsigned solution with score {:?}", ready.score);
			let ejected_a_solution = <QueuedSolution<T>>::exists();
			<QueuedSolution<T>>::put(ready);
			Self::deposit_event(Event::SolutionStored {
				compute: ElectionCompute::Unsigned,
				origin: None,
				prev_ejected: ejected_a_solution,
			});

			Ok(())
		}

		/// Set a new value for `MinimumUntrustedScore`.
		///
		/// Dispatch origin must be aligned with `T::ForceOrigin`.
		///
		/// This check can be turned off by setting the value to `None`.
		#[pallet::call_index(1)]
		#[pallet::weight(T::DbWeight::get().writes(1))]
		pub fn set_minimum_untrusted_score(
			origin: OriginFor<T>,
			maybe_next_score: Option<ElectionScore>,
		) -> DispatchResult {
			T::ForceOrigin::ensure_origin(origin)?;
			<MinimumUntrustedScore<T>>::set(maybe_next_score);
			Ok(())
		}

		/// Set a solution in the queue, to be handed out to the client of this pallet in the next
		/// call to `ElectionProvider::elect`.
		///
		/// This can only be set by `T::ForceOrigin`, and only when the phase is `Emergency`.
		///
		/// The solution is not checked for any feasibility and is assumed to be trustworthy, as any
		/// feasibility check itself can in principle cause the election process to fail (due to
		/// memory/weight constrains).
		#[pallet::call_index(2)]
		#[pallet::weight(T::DbWeight::get().reads_writes(1, 1))]
		pub fn set_emergency_election_result(
			origin: OriginFor<T>,
			supports: Supports<T::AccountId>,
		) -> DispatchResult {
			T::ForceOrigin::ensure_origin(origin)?;
			ensure!(Self::current_phase().is_emergency(), <Error<T>>::CallNotAllowed);

			// bound supports with T::MaxWinners
			let supports = supports.try_into().map_err(|_| Error::<T>::TooManyWinners)?;

			// Note: we don't `rotate_round` at this point; the next call to
			// `ElectionProvider::elect` will succeed and take care of that.
			let solution = ReadySolution {
				supports,
				score: Default::default(),
				compute: ElectionCompute::Emergency,
			};

			Self::deposit_event(Event::SolutionStored {
				compute: ElectionCompute::Emergency,
				origin: None,
				prev_ejected: QueuedSolution::<T>::exists(),
			});

			<QueuedSolution<T>>::put(solution);
			Ok(())
		}

		/// Submit a solution for the signed phase.
		///
		/// The dispatch origin fo this call must be __signed__.
		///
		/// The solution is potentially queued, based on the claimed score and processed at the end
		/// of the signed phase.
		///
		/// A deposit is reserved and recorded for the solution. Based on the outcome, the solution
		/// might be rewarded, slashed, or get all or a part of the deposit back.
		#[pallet::call_index(3)]
		#[pallet::weight(T::WeightInfo::submit())]
		pub fn submit(
			origin: OriginFor<T>,
			raw_solution: Box<RawSolution<SolutionOf<T::MinerConfig>>>,
		) -> DispatchResult {
			let who = ensure_signed(origin)?;

			// ensure solution is timely.
			ensure!(Self::current_phase().is_signed(), Error::<T>::PreDispatchEarlySubmission);

			// NOTE: this is the only case where having separate snapshot would have been better
			// because could do just decode_len. But we can create abstractions to do this.

			// build size. Note: this is not needed for weight calc, thus not input.
			// unlikely to ever return an error: if phase is signed, snapshot will exist.
			let size = Self::snapshot_metadata().ok_or(Error::<T>::MissingSnapshotMetadata)?;

			ensure!(
				Self::solution_weight_of(&raw_solution, size).all_lt(T::SignedMaxWeight::get()),
				Error::<T>::SignedTooMuchWeight,
			);

			// create the submission
			let deposit = Self::deposit_for(&raw_solution, size);
			let call_fee = {
				let call = Call::submit { raw_solution: raw_solution.clone() };
				T::EstimateCallFee::estimate_call_fee(&call, None::<Weight>.into())
			};

			let submission = SignedSubmission {
				who: who.clone(),
				deposit,
				raw_solution: *raw_solution,
				call_fee,
			};

			// insert the submission if the queue has space or it's better than the weakest
			// eject the weakest if the queue was full
			let mut signed_submissions = Self::signed_submissions();
			let maybe_removed = match signed_submissions.insert(submission) {
				// it's an error if we failed to insert a submission: this indicates the queue was
				// full but our solution had insufficient score to eject any solution
				signed::InsertResult::NotInserted => return Err(Error::<T>::SignedQueueFull.into()),
				signed::InsertResult::Inserted => None,
				signed::InsertResult::InsertedEjecting(weakest) => Some(weakest),
			};

			// collect deposit. Thereafter, the function cannot fail.
			T::Currency::reserve(&who, deposit).map_err(|_| Error::<T>::SignedCannotPayDeposit)?;

			let ejected_a_solution = maybe_removed.is_some();
			// if we had to remove the weakest solution, unreserve its deposit
			if let Some(removed) = maybe_removed {
				let _remainder = T::Currency::unreserve(&removed.who, removed.deposit);
				debug_assert!(_remainder.is_zero());
			}

			signed_submissions.put();
			Self::deposit_event(Event::SolutionStored {
				compute: ElectionCompute::Signed,
				origin: Some(who),
				prev_ejected: ejected_a_solution,
			});
			Ok(())
		}

		/// Trigger the governance fallback.
		///
		/// This can only be called when [`Phase::Emergency`] is enabled, as an alternative to
		/// calling [`Call::set_emergency_election_result`].
		#[pallet::call_index(4)]
		#[pallet::weight(T::DbWeight::get().reads_writes(1, 1))]
		pub fn governance_fallback(
			origin: OriginFor<T>,
			maybe_max_voters: Option<u32>,
			maybe_max_targets: Option<u32>,
		) -> DispatchResult {
			T::ForceOrigin::ensure_origin(origin)?;
			ensure!(Self::current_phase().is_emergency(), <Error<T>>::CallNotAllowed);

			let supports =
				T::GovernanceFallback::instant_elect(maybe_max_voters, maybe_max_targets).map_err(
					|e| {
						log!(error, "GovernanceFallback failed: {:?}", e);
						Error::<T>::FallbackFailed
					},
				)?;

			// transform BoundedVec<_, T::GovernanceFallback::MaxWinners> into
			// `BoundedVec<_, T::MaxWinners>`
			let supports: BoundedVec<_, T::MaxWinners> = supports
				.into_inner()
				.try_into()
				.defensive_map_err(|_| Error::<T>::BoundNotMet)?;

			let solution = ReadySolution {
				supports,
				score: Default::default(),
				compute: ElectionCompute::Fallback,
			};

			Self::deposit_event(Event::SolutionStored {
				compute: ElectionCompute::Fallback,
				origin: None,
				prev_ejected: QueuedSolution::<T>::exists(),
			});

			<QueuedSolution<T>>::put(solution);
			Ok(())
		}
	}

	#[pallet::event]
	#[pallet::generate_deposit(pub(super) fn deposit_event)]
	pub enum Event<T: Config> {
		/// A solution was stored with the given compute.
		///
		/// The `origin` indicates the origin of the solution. If `origin` is `Some(AccountId)`,
		/// the stored solution was submited in the signed phase by a miner with the `AccountId`.
		/// Otherwise, the solution was stored either during the unsigned phase or by
		/// `T::ForceOrigin`. The `bool` is `true` when a previous solution was ejected to make
		/// room for this one.
		SolutionStored {
			compute: ElectionCompute,
			origin: Option<T::AccountId>,
			prev_ejected: bool,
		},
		/// The election has been finalized, with the given computation and score.
		ElectionFinalized { compute: ElectionCompute, score: ElectionScore },
		/// An election failed.
		///
		/// Not much can be said about which computes failed in the process.
		ElectionFailed,
		/// An account has been rewarded for their signed submission being finalized.
		Rewarded { account: <T as frame_system::Config>::AccountId, value: BalanceOf<T> },
		/// An account has been slashed for submitting an invalid signed submission.
		Slashed { account: <T as frame_system::Config>::AccountId, value: BalanceOf<T> },
		/// There was a phase transition in a given round.
		PhaseTransitioned {
			from: Phase<BlockNumberFor<T>>,
			to: Phase<BlockNumberFor<T>>,
			round: u32,
		},
	}

	/// Error of the pallet that can be returned in response to dispatches.
	#[pallet::error]
	pub enum Error<T> {
		/// Submission was too early.
		PreDispatchEarlySubmission,
		/// Wrong number of winners presented.
		PreDispatchWrongWinnerCount,
		/// Submission was too weak, score-wise.
		PreDispatchWeakSubmission,
		/// The queue was full, and the solution was not better than any of the existing ones.
		SignedQueueFull,
		/// The origin failed to pay the deposit.
		SignedCannotPayDeposit,
		/// Witness data to dispatchable is invalid.
		SignedInvalidWitness,
		/// The signed submission consumes too much weight
		SignedTooMuchWeight,
		/// OCW submitted solution for wrong round
		OcwCallWrongEra,
		/// Snapshot metadata should exist but didn't.
		MissingSnapshotMetadata,
		/// `Self::insert_submission` returned an invalid index.
		InvalidSubmissionIndex,
		/// The call is not allowed at this point.
		CallNotAllowed,
		/// The fallback failed
		FallbackFailed,
		/// Some bound not met
		BoundNotMet,
		/// Submitted solution has too many winners
		TooManyWinners,
	}

	#[pallet::validate_unsigned]
	impl<T: Config> ValidateUnsigned for Pallet<T> {
		type Call = Call<T>;
		fn validate_unsigned(source: TransactionSource, call: &Self::Call) -> TransactionValidity {
			if let Call::submit_unsigned { raw_solution, .. } = call {
				// Discard solution not coming from the local OCW.
				match source {
					TransactionSource::Local | TransactionSource::InBlock => { /* allowed */ },
					_ => return InvalidTransaction::Call.into(),
				}

				let _ = Self::unsigned_pre_dispatch_checks(raw_solution)
					.map_err(|err| {
						log!(debug, "unsigned transaction validation failed due to {:?}", err);
						err
					})
					.map_err(dispatch_error_to_invalid)?;

				ValidTransaction::with_tag_prefix("OffchainElection")
					// The higher the score.minimal_stake, the better a solution is.
					.priority(
						T::MinerTxPriority::get()
							.saturating_add(raw_solution.score.minimal_stake.saturated_into()),
					)
					// Used to deduplicate unsigned solutions: each validator should produce one
					// solution per round at most, and solutions are not propagate.
					.and_provides(raw_solution.round)
					// Transaction should stay in the pool for the duration of the unsigned phase.
					.longevity(T::UnsignedPhase::get().saturated_into::<u64>())
					// We don't propagate this. This can never be validated at a remote node.
					.propagate(false)
					.build()
			} else {
				InvalidTransaction::Call.into()
			}
		}

		fn pre_dispatch(call: &Self::Call) -> Result<(), TransactionValidityError> {
			if let Call::submit_unsigned { raw_solution, .. } = call {
				Self::unsigned_pre_dispatch_checks(raw_solution)
					.map_err(dispatch_error_to_invalid)
					.map_err(Into::into)
			} else {
				Err(InvalidTransaction::Call.into())
			}
		}
	}

	#[pallet::type_value]
	pub fn DefaultForRound() -> u32 {
		1
	}

	/// Internal counter for the number of rounds.
	///
	/// This is useful for de-duplication of transactions submitted to the pool, and general
	/// diagnostics of the pallet.
	///
	/// This is merely incremented once per every time that an upstream `elect` is called.
	#[pallet::storage]
	#[pallet::getter(fn round)]
	pub type Round<T: Config> = StorageValue<_, u32, ValueQuery, DefaultForRound>;

	/// Current phase.
	#[pallet::storage]
	#[pallet::getter(fn current_phase)]
	pub type CurrentPhase<T: Config> = StorageValue<_, Phase<BlockNumberFor<T>>, ValueQuery>;

	/// Current best solution, signed or unsigned, queued to be returned upon `elect`.
	///
	/// Always sorted by score.
	#[pallet::storage]
	#[pallet::unbounded]
	#[pallet::getter(fn queued_solution)]
	pub type QueuedSolution<T: Config> =
		StorageValue<_, ReadySolution<T::AccountId, T::MaxWinners>>;

	/// Snapshot data of the round.
	///
	/// This is created at the beginning of the signed phase and cleared upon calling `elect`.
	#[pallet::storage]
	#[pallet::getter(fn snapshot)]
	pub type Snapshot<T: Config> = StorageValue<
		_,
		RoundSnapshot<
			T::AccountId,
			VoterOf<T>,
			MaxElectingVotersOf<T::MinerConfig>,
			MaxElectableTargetsOf<T::MinerConfig>,
		>,
	>;

	/// Desired number of targets to elect for this round.
	///
	/// Only exists when [`Snapshot`] is present.
	#[pallet::storage]
	#[pallet::getter(fn desired_targets)]
	pub type DesiredTargets<T> = StorageValue<_, u32>;

	/// The metadata of the [`RoundSnapshot`]
	///
	/// Only exists when [`Snapshot`] is present.
	#[pallet::storage]
	#[pallet::getter(fn snapshot_metadata)]
	pub type SnapshotMetadata<T: Config> = StorageValue<_, SolutionOrSnapshotSize>;

	// The following storage items collectively comprise `SignedSubmissions<T>`, and should never be
	// accessed independently. Instead, get `Self::signed_submissions()`, modify it as desired, and
	// then do `signed_submissions.put()` when you're done with it.

	/// The next index to be assigned to an incoming signed submission.
	///
	/// Every accepted submission is assigned a unique index; that index is bound to that particular
	/// submission for the duration of the election. On election finalization, the next index is
	/// reset to 0.
	///
	/// We can't just use `SignedSubmissionIndices.len()`, because that's a bounded set; past its
	/// capacity, it will simply saturate. We can't just iterate over `SignedSubmissionsMap`,
	/// because iteration is slow. Instead, we store the value here.
	#[pallet::storage]
	pub type SignedSubmissionNextIndex<T: Config> = StorageValue<_, u32, ValueQuery>;

	/// A sorted, bounded vector of `(score, block_number, index)`, where each `index` points to a
	/// value in `SignedSubmissions`.
	///
	/// We never need to process more than a single signed submission at a time. Signed submissions
	/// can be quite large, so we're willing to pay the cost of multiple database accesses to access
	/// them one at a time instead of reading and decoding all of them at once.
	#[pallet::storage]
	pub type SignedSubmissionIndices<T: Config> =
		StorageValue<_, SubmissionIndicesOf<T>, ValueQuery>;

	/// Unchecked, signed solutions.
	///
	/// Together with `SubmissionIndices`, this stores a bounded set of `SignedSubmissions` while
	/// allowing us to keep only a single one in memory at a time.
	///
	/// Twox note: the key of the map is an auto-incrementing index which users cannot inspect or
	/// affect; we shouldn't need a cryptographically secure hasher.
	#[pallet::storage]
	#[pallet::unbounded]
	pub type SignedSubmissionsMap<T: Config> =
		StorageMap<_, Twox64Concat, u32, SignedSubmissionOf<T>, OptionQuery>;

	// `SignedSubmissions` items end here.

	/// The minimum score that each 'untrusted' solution must attain in order to be considered
	/// feasible.
	///
	/// Can be set via `set_minimum_untrusted_score`.
	#[pallet::storage]
	#[pallet::getter(fn minimum_untrusted_score)]
	pub type MinimumUntrustedScore<T: Config> = StorageValue<_, ElectionScore>;

	/// The current storage version.
	///
	/// v1: https://github.com/paritytech/substrate/pull/12237/
	const STORAGE_VERSION: StorageVersion = StorageVersion::new(1);

	#[pallet::pallet]
	#[pallet::storage_version(STORAGE_VERSION)]
	pub struct Pallet<T>(_);
}

impl<T: Config> Pallet<T> {
	/// Internal logic of the offchain worker, to be executed only when the offchain lock is
	/// acquired with success.
	fn do_synchronized_offchain_worker(now: BlockNumberFor<T>) {
		let current_phase = Self::current_phase();
		log!(trace, "lock for offchain worker acquired. Phase = {:?}", current_phase);
		match current_phase {
			Phase::Unsigned((true, opened)) if opened == now => {
				// Mine a new solution, cache it, and attempt to submit it
				let initial_output = Self::ensure_offchain_repeat_frequency(now).and_then(|_| {
					// This is executed at the beginning of each round. Any cache is now invalid.
					// Clear it.
					unsigned::kill_ocw_solution::<T>();
					Self::mine_check_save_submit()
				});
				log!(debug, "initial offchain thread output: {:?}", initial_output);
			},
			Phase::Unsigned((true, opened)) if opened < now => {
				// Try and resubmit the cached solution, and recompute ONLY if it is not
				// feasible.
				let resubmit_output = Self::ensure_offchain_repeat_frequency(now)
					.and_then(|_| Self::restore_or_compute_then_maybe_submit());
				log!(debug, "resubmit offchain thread output: {:?}", resubmit_output);
			},
			_ => {},
		}
	}

	/// Phase transition helper.
	pub(crate) fn phase_transition(to: Phase<BlockNumberFor<T>>) {
		log!(info, "Starting phase {:?}, round {}.", to, Self::round());
		Self::deposit_event(Event::PhaseTransitioned {
			from: <CurrentPhase<T>>::get(),
			to,
			round: Self::round(),
		});
		<CurrentPhase<T>>::put(to);
	}

	/// Parts of [`create_snapshot`] that happen inside of this pallet.
	///
	/// Extracted for easier weight calculation.
	fn create_snapshot_internal(
		targets: BoundedVec<T::AccountId, T::MaxElectableTargets>,
		voters: BoundedVec<VoterOf<T>, T::MaxElectingVoters>,
		desired_targets: u32,
	) {
		let metadata =
			SolutionOrSnapshotSize { voters: voters.len() as u32, targets: targets.len() as u32 };
		log!(info, "creating a snapshot with metadata {:?}", metadata);

		<SnapshotMetadata<T>>::put(metadata);
		<DesiredTargets<T>>::put(desired_targets);

		// instead of using storage APIs, we do a manual encoding into a fixed-size buffer.
		// `encoded_size` encodes it without storing it anywhere, this should not cause any
		// allocation.
		let snapshot = RoundSnapshot::<
			T::AccountId,
			VoterOf<T>,
			T::MaxElectingVoters,
			T::MaxElectableTargets,
		> {
			voters,
			targets,
		};
		let size = snapshot.encoded_size();
		log!(debug, "snapshot pre-calculated size {:?}", size);
		let mut buffer = Vec::with_capacity(size);
		snapshot.encode_to(&mut buffer);

		// do some checks.
		debug_assert_eq!(buffer, snapshot.encode());
		// buffer should have not re-allocated since.
		debug_assert!(buffer.len() == size && size == buffer.capacity());

		sp_io::storage::set(&<Snapshot<T>>::hashed_key(), &buffer);
	}

	/// Parts of [`create_snapshot`] that happen outside of this pallet.
	///
	/// Extracted for easier weight calculation.
	fn create_snapshot_external() -> Result<
		(
			BoundedVec<T::AccountId, T::MaxElectableTargets>,
			BoundedVec<VoterOf<T>, T::MaxElectingVoters>,
			u32,
		),
		ElectionError<T>,
	> {
		let target_limit = <T::MaxElectableTargets as Get<u32>>::get().saturated_into::<usize>();
		let voter_limit = <T::MaxElectingVoters as Get<u32>>::get().saturated_into::<usize>();

		let targets = T::DataProvider::electable_targets(Some(target_limit))
			.map_err(ElectionError::DataProvider)?;

		let voters = T::DataProvider::electing_voters(Some(voter_limit))
			.map_err(ElectionError::DataProvider)?;

		if targets.len() > target_limit || voters.len() > voter_limit {
			return Err(ElectionError::DataProvider("Snapshot too big for submission."))
		}

		let mut desired_targets = <Pallet<T> as ElectionProviderBase>::desired_targets_checked()
			.map_err(|e| ElectionError::DataProvider(e))?;

		// If `desired_targets` > `targets.len()`, cap `desired_targets` to that level and emit a
		// warning
		let max_desired_targets: u32 = targets.len() as u32;
		if desired_targets > max_desired_targets {
			log!(
				warn,
				"desired_targets: {} > targets.len(): {}, capping desired_targets",
				desired_targets,
				max_desired_targets
			);
			desired_targets = max_desired_targets;
		}

		Ok((targets, voters, desired_targets))
	}

	/// Creates the snapshot. Writes new data to:
	///
	/// 1. [`SnapshotMetadata`]
	/// 2. [`RoundSnapshot`]
	/// 3. [`DesiredTargets`]
	///
	/// Returns `Ok(())` if operation is okay.
	///
	/// This is a *self-weighing* function, it will register its own extra weight as
	/// [`DispatchClass::Mandatory`] with the system pallet.
	pub fn create_snapshot() -> Result<(), ElectionError<T>> {
		// this is self-weighing itself..
		let (targets, voters, desired_targets) = Self::create_snapshot_external()?;

		// ..therefore we only measure the weight of this and add it.
		let internal_weight =
			T::WeightInfo::create_snapshot_internal(voters.len() as u32, targets.len() as u32);
		Self::create_snapshot_internal(targets, voters, desired_targets);
		Self::register_weight(internal_weight);
		Ok(())
	}

	/// Register some amount of weight directly with the system pallet.
	///
	/// This is always mandatory weight.
	fn register_weight(weight: Weight) {
		<frame_system::Pallet<T>>::register_extra_weight_unchecked(
			weight,
			DispatchClass::Mandatory,
		);
	}

	/// Kill everything created by [`Pallet::create_snapshot`].
	pub fn kill_snapshot() {
		<Snapshot<T>>::kill();
		<SnapshotMetadata<T>>::kill();
		<DesiredTargets<T>>::kill();
	}

	/// Checks the feasibility of a solution.
	pub fn feasibility_check(
		raw_solution: RawSolution<SolutionOf<T::MinerConfig>>,
		compute: ElectionCompute,
	) -> Result<ReadySolution<T::AccountId, T::MaxWinners>, FeasibilityError> {
		let desired_targets =
			Self::desired_targets().ok_or(FeasibilityError::SnapshotUnavailable)?;

		let snapshot = Self::snapshot().ok_or(FeasibilityError::SnapshotUnavailable)?;
		let round = Self::round();
		let minimum_untrusted_score = Self::minimum_untrusted_score();

		Miner::<T::MinerConfig>::feasibility_check(
			raw_solution,
			compute,
			desired_targets,
			snapshot,
			round,
			minimum_untrusted_score,
		)
	}

	/// Perform the tasks to be done after a new `elect` has been triggered:
	///
	/// 1. Increment round.
	/// 2. Change phase to [`Phase::Off`]
	/// 3. Clear all snapshot data.
	fn rotate_round() {
		// Inc round.
		<Round<T>>::mutate(|r| *r += 1);

		// Phase is off now.
		Self::phase_transition(Phase::Off);

		// Kill snapshots.
		Self::kill_snapshot();
	}

	fn do_elect() -> Result<BoundedSupportsOf<Self>, ElectionError<T>> {
		// We have to unconditionally try finalizing the signed phase here. There are only two
		// possibilities:
		//
		// - signed phase was open, in which case this is essential for correct functioning of the
		//   system
		// - signed phase was complete or not started, in which case finalization is idempotent and
		//   inexpensive (1 read of an empty vector).
		let _ = Self::finalize_signed_phase();
		<QueuedSolution<T>>::take()
			.ok_or(ElectionError::<T>::NothingQueued)
			.or_else(|_| {
				T::Fallback::instant_elect(None, None)
					.map_err(|fe| ElectionError::Fallback(fe))
					.and_then(|supports| {
						Ok(ReadySolution {
							supports,
							score: Default::default(),
							compute: ElectionCompute::Fallback,
						})
					})
			})
			.map(|ReadySolution { compute, score, supports }| {
				Self::deposit_event(Event::ElectionFinalized { compute, score });
				if Self::round() != 1 {
					log!(info, "Finalized election round with compute {:?}.", compute);
				}
				supports
			})
			.map_err(|err| {
				Self::deposit_event(Event::ElectionFailed);
				if Self::round() != 1 {
					log!(warn, "Failed to finalize election round. reason {:?}", err);
				}
				err
			})
	}

	/// record the weight of the given `supports`.
	fn weigh_supports(supports: &Supports<T::AccountId>) {
		let active_voters = supports
			.iter()
			.map(|(_, x)| x)
			.fold(Zero::zero(), |acc, next| acc + next.voters.len() as u32);
		let desired_targets = supports.len() as u32;
		Self::register_weight(T::WeightInfo::elect_queued(active_voters, desired_targets));
	}
}

#[cfg(feature = "try-runtime")]
impl<T: Config> Pallet<T> {
	fn do_try_state() -> Result<(), TryRuntimeError> {
		Self::try_state_snapshot()?;
		Self::try_state_signed_submissions_map()?;
		Self::try_state_phase_off()
	}

	// [`Snapshot`] state check. Invariants:
	// - [`DesiredTargets`] exists if and only if [`Snapshot`] is present.
	// - [`SnapshotMetadata`] exist if and only if [`Snapshot`] is present.
	fn try_state_snapshot() -> Result<(), TryRuntimeError> {
		if <Snapshot<T>>::exists() &&
			<SnapshotMetadata<T>>::exists() &&
			<DesiredTargets<T>>::exists()
		{
			Ok(())
		} else if !<Snapshot<T>>::exists() &&
			!<SnapshotMetadata<T>>::exists() &&
			!<DesiredTargets<T>>::exists()
		{
			Ok(())
		} else {
			Err("If snapshot exists, metadata and desired targets should be set too. Otherwise, none should be set.".into())
		}
	}

	// [`SignedSubmissionsMap`] state check. Invariants:
	// - All [`SignedSubmissionIndices`] are present in [`SignedSubmissionsMap`], and no more;
	// - [`SignedSubmissionNextIndex`] is not present in [`SignedSubmissionsMap`];
	// - [`SignedSubmissionIndices`] is sorted by election score.
	fn try_state_signed_submissions_map() -> Result<(), TryRuntimeError> {
		let mut last_score: ElectionScore = Default::default();
		let indices = <SignedSubmissionIndices<T>>::get();

		for (i, indice) in indices.iter().enumerate() {
			let submission = <SignedSubmissionsMap<T>>::get(indice.2);
			if submission.is_none() {
				return Err(
					"All signed submissions indices must be part of the submissions map".into()
				)
			}

			if i == 0 {
				last_score = indice.0
			} else {
				if last_score.strict_threshold_better(indice.0, Perbill::zero()) {
					return Err(
						"Signed submission indices vector must be ordered by election score".into()
					)
				}
				last_score = indice.0;
			}
		}

		if <SignedSubmissionsMap<T>>::iter().nth(indices.len()).is_some() {
			return Err(
				"Signed submissions map length should be the same as the indices vec length".into()
			)
		}

		match <SignedSubmissionNextIndex<T>>::get() {
			0 => Ok(()),
			next =>
				if <SignedSubmissionsMap<T>>::get(next).is_some() {
					return Err(
						"The next submissions index should not be in the submissions maps already"
							.into(),
					)
				} else {
					Ok(())
				},
		}
	}

	// [`Phase::Off`] state check. Invariants:
	// - If phase is `Phase::Off`, [`Snapshot`] must be none.
	fn try_state_phase_off() -> Result<(), TryRuntimeError> {
		match Self::current_phase().is_off() {
			false => Ok(()),
			true =>
				if <Snapshot<T>>::get().is_some() {
					Err("Snapshot must be none when in Phase::Off".into())
				} else {
					Ok(())
				},
		}
	}
}

impl<T: Config> ElectionProviderBase for Pallet<T> {
	type AccountId = T::AccountId;
	type BlockNumber = BlockNumberFor<T>;
	type Error = ElectionError<T>;
	type MaxElectingVoters = T::MaxElectingVoters;
	type MaxElectableTargets = T::MaxElectableTargets;
	type MaxWinners = T::MaxWinners;
	type DataProvider = T::DataProvider;
}

impl<T: Config> ElectionProvider for Pallet<T> {
	fn ongoing() -> bool {
		match Self::current_phase() {
			Phase::Off => false,
			_ => true,
		}
	}

	fn elect() -> Result<BoundedSupportsOf<Self>, Self::Error> {
		match Self::do_elect() {
			Ok(supports) => {
				// All went okay, record the weight, put sign to be Off, clean snapshot, etc.
				Self::weigh_supports(&supports);
				Self::rotate_round();
				Ok(supports)
			},
			Err(why) => {
				log!(error, "Entering emergency mode: {:?}", why);
				Self::phase_transition(Phase::Emergency);
				Err(why)
			},
		}
	}
}

/// convert a DispatchError to a custom InvalidTransaction with the inner code being the error
/// number.
pub fn dispatch_error_to_invalid(error: DispatchError) -> InvalidTransaction {
	let error_number = match error {
		DispatchError::Module(ModuleError { error, .. }) => error[0],
		_ => 0,
	};
	InvalidTransaction::Custom(error_number)
}

#[cfg(test)]
mod feasibility_check {
	//! All of the tests here should be dedicated to only testing the feasibility check and nothing
	//! more. The best way to audit and review these tests is to try and come up with a solution
	//! that is invalid, but gets through the system as valid.

	use super::*;
	use crate::mock::{
		raw_solution, roll_to, EpochLength, ExtBuilder, MultiPhase, Runtime, SignedPhase,
		TargetIndex, UnsignedPhase, VoterIndex,
	};
	use frame_support::{assert_noop, assert_ok};

	const COMPUTE: ElectionCompute = ElectionCompute::OnChain;

	#[test]
	fn snapshot_is_there() {
		ExtBuilder::default().build_and_execute(|| {
			roll_to(<EpochLength>::get() - <SignedPhase>::get() - <UnsignedPhase>::get());
			assert!(MultiPhase::current_phase().is_signed());
			let solution = raw_solution();

			// For whatever reason it might be:
			<Snapshot<Runtime>>::kill();

			assert_noop!(
				MultiPhase::feasibility_check(solution, COMPUTE),
				FeasibilityError::SnapshotUnavailable
			);

			// kill also `SnapshotMetadata` and `DesiredTargets` for the storage state to be
			// consistent for the try_state checks to pass.
			<SnapshotMetadata<Runtime>>::kill();
			<DesiredTargets<Runtime>>::kill();
		})
	}

	#[test]
	fn round() {
		ExtBuilder::default().build_and_execute(|| {
			roll_to(<EpochLength>::get() - <SignedPhase>::get() - <UnsignedPhase>::get());
			assert!(MultiPhase::current_phase().is_signed());

			let mut solution = raw_solution();
			solution.round += 1;
			assert_noop!(
				MultiPhase::feasibility_check(solution, COMPUTE),
				FeasibilityError::InvalidRound
			);
		})
	}

	#[test]
	fn desired_targets_gets_capped() {
		ExtBuilder::default().desired_targets(8).build_and_execute(|| {
			roll_to(<EpochLength>::get() - <SignedPhase>::get() - <UnsignedPhase>::get());
			assert!(MultiPhase::current_phase().is_signed());

			let raw = raw_solution();

			assert_eq!(raw.solution.unique_targets().len(), 4);
			// desired_targets is capped to the number of targets which is 4
			assert_eq!(MultiPhase::desired_targets().unwrap(), 4);

			// It should succeed
			assert_ok!(MultiPhase::feasibility_check(raw, COMPUTE));
		})
	}

	#[test]
	fn less_than_desired_targets_fails() {
		ExtBuilder::default().desired_targets(8).build_and_execute(|| {
			roll_to(<EpochLength>::get() - <SignedPhase>::get() - <UnsignedPhase>::get());
			assert!(MultiPhase::current_phase().is_signed());

			let mut raw = raw_solution();

			assert_eq!(raw.solution.unique_targets().len(), 4);
			// desired_targets is capped to the number of targets which is 4
			assert_eq!(MultiPhase::desired_targets().unwrap(), 4);

			// Force the number of winners to be bigger to fail
			raw.solution.votes1[0].1 = 4;

			// It should succeed
			assert_noop!(
				MultiPhase::feasibility_check(raw, COMPUTE),
				FeasibilityError::WrongWinnerCount,
			);
		})
	}

	#[test]
	fn winner_indices() {
		ExtBuilder::default().desired_targets(2).build_and_execute(|| {
			roll_to(<EpochLength>::get() - <SignedPhase>::get() - <UnsignedPhase>::get());
			assert!(MultiPhase::current_phase().is_signed());

			let mut raw = raw_solution();
			assert_eq!(MultiPhase::snapshot().unwrap().targets.len(), 4);
			// ----------------------------------------------------^^ valid range is [0..3].

			// Swap all votes from 3 to 4. This will ensure that the number of unique winners will
			// still be 4, but one of the indices will be gibberish. Requirement is to make sure 3 a
			// winner, which we don't do here.
			raw.solution
				.votes1
				.iter_mut()
				.filter(|(_, t)| *t == TargetIndex::from(3u16))
				.for_each(|(_, t)| *t += 1);
			raw.solution.votes2.iter_mut().for_each(|(_, [(t0, _)], t1)| {
				if *t0 == TargetIndex::from(3u16) {
					*t0 += 1
				};
				if *t1 == TargetIndex::from(3u16) {
					*t1 += 1
				};
			});
			assert_noop!(
				MultiPhase::feasibility_check(raw, COMPUTE),
				FeasibilityError::NposElection(sp_npos_elections::Error::SolutionInvalidIndex)
			);
		})
	}

	#[test]
	fn voter_indices() {
		// Should be caught in `solution.into_assignment`.
		ExtBuilder::default().desired_targets(2).build_and_execute(|| {
			roll_to(<EpochLength>::get() - <SignedPhase>::get() - <UnsignedPhase>::get());
			assert!(MultiPhase::current_phase().is_signed());

			let mut solution = raw_solution();
			assert_eq!(MultiPhase::snapshot().unwrap().voters.len(), 8);
			// ----------------------------------------------------^^ valid range is [0..7].

			// Check that there is an index 7 in votes1, and flip to 8.
			assert!(
				solution
					.solution
					.votes1
					.iter_mut()
					.filter(|(v, _)| *v == VoterIndex::from(7u32))
					.map(|(v, _)| *v = 8)
					.count() > 0
			);
			assert_noop!(
				MultiPhase::feasibility_check(solution, COMPUTE),
				FeasibilityError::NposElection(sp_npos_elections::Error::SolutionInvalidIndex),
			);
		})
	}

	#[test]
	fn voter_votes() {
		ExtBuilder::default().desired_targets(2).build_and_execute(|| {
			roll_to(<EpochLength>::get() - <SignedPhase>::get() - <UnsignedPhase>::get());
			assert!(MultiPhase::current_phase().is_signed());

			let mut solution = raw_solution();
			assert_eq!(MultiPhase::snapshot().unwrap().voters.len(), 8);
			// ----------------------------------------------------^^ valid range is [0..7].

			// First, check that voter at index 7 (40) actually voted for 3 (40) -- this is self
			// vote. Then, change the vote to 2 (30).
			assert_eq!(
				solution
					.solution
					.votes1
					.iter_mut()
					.filter(|(v, t)| *v == 7 && *t == 3)
					.map(|(_, t)| *t = 2)
					.count(),
				1,
			);
			assert_noop!(
				MultiPhase::feasibility_check(solution, COMPUTE),
				FeasibilityError::InvalidVote,
			);
		})
	}

	#[test]
	fn score() {
		ExtBuilder::default().desired_targets(2).build_and_execute(|| {
			roll_to(<EpochLength>::get() - <SignedPhase>::get() - <UnsignedPhase>::get());
			assert!(MultiPhase::current_phase().is_signed());

			let mut solution = raw_solution();
			assert_eq!(MultiPhase::snapshot().unwrap().voters.len(), 8);

			// Simply faff with the score.
			solution.score.minimal_stake += 1;

			assert_noop!(
				MultiPhase::feasibility_check(solution, COMPUTE),
				FeasibilityError::InvalidScore,
			);
		})
	}
}

#[cfg(test)]
mod tests {
	use super::*;
	use crate::{
		mock::{
			multi_phase_events, raw_solution, roll_to, roll_to_signed, roll_to_unsigned, AccountId,
			ExtBuilder, MockWeightInfo, MockedWeightInfo, MultiPhase, Runtime, RuntimeOrigin,
			SignedMaxSubmissions, System, TargetIndex, Targets,
		},
		Phase,
	};
	use frame_support::{assert_noop, assert_ok};
	use sp_npos_elections::{BalancingConfig, Support};

	#[test]
	fn phase_rotation_works() {
		ExtBuilder::default().build_and_execute(|| {
			// 0 ------- 15 ------- 25 ------- 30 ------- ------- 45 ------- 55 ------- 60
			//           |           |          |                 |           |          |
			//         Signed      Unsigned   Elect             Signed     Unsigned    Elect

			assert_eq!(System::block_number(), 0);
			assert_eq!(MultiPhase::current_phase(), Phase::Off);
			assert_eq!(MultiPhase::round(), 1);

			roll_to(4);
			assert_eq!(MultiPhase::current_phase(), Phase::Off);
			assert!(MultiPhase::snapshot().is_none());
			assert_eq!(MultiPhase::round(), 1);

			roll_to_signed();
			assert_eq!(MultiPhase::current_phase(), Phase::Signed);
			assert_eq!(
				multi_phase_events(),
				vec![Event::PhaseTransitioned { from: Phase::Off, to: Phase::Signed, round: 1 }]
			);
			assert!(MultiPhase::snapshot().is_some());
			assert_eq!(MultiPhase::round(), 1);

			roll_to(24);
			assert_eq!(MultiPhase::current_phase(), Phase::Signed);
			assert!(MultiPhase::snapshot().is_some());
			assert_eq!(MultiPhase::round(), 1);

			roll_to_unsigned();
			assert_eq!(MultiPhase::current_phase(), Phase::Unsigned((true, 25)));
			assert_eq!(
				multi_phase_events(),
				vec![
					Event::PhaseTransitioned { from: Phase::Off, to: Phase::Signed, round: 1 },
					Event::PhaseTransitioned {
						from: Phase::Signed,
						to: Phase::Unsigned((true, 25)),
						round: 1
					},
				],
			);
			assert!(MultiPhase::snapshot().is_some());

			roll_to(29);
			assert_eq!(MultiPhase::current_phase(), Phase::Unsigned((true, 25)));
			assert!(MultiPhase::snapshot().is_some());

			roll_to(30);
			assert_eq!(MultiPhase::current_phase(), Phase::Unsigned((true, 25)));
			assert!(MultiPhase::snapshot().is_some());

			// We close when upstream tells us to elect.
			roll_to(32);
			assert_eq!(MultiPhase::current_phase(), Phase::Unsigned((true, 25)));
			assert!(MultiPhase::snapshot().is_some());

			assert_ok!(MultiPhase::elect());

			assert!(MultiPhase::current_phase().is_off());
			assert!(MultiPhase::snapshot().is_none());
			assert_eq!(MultiPhase::round(), 2);

			roll_to(44);
			assert!(MultiPhase::current_phase().is_off());

			roll_to_signed();
			assert!(MultiPhase::current_phase().is_signed());

			roll_to(55);
			assert!(MultiPhase::current_phase().is_unsigned_open_at(55));

			assert_eq!(
				multi_phase_events(),
				vec![
					Event::PhaseTransitioned { from: Phase::Off, to: Phase::Signed, round: 1 },
					Event::PhaseTransitioned {
						from: Phase::Signed,
						to: Phase::Unsigned((true, 25)),
						round: 1
					},
					Event::ElectionFinalized {
						compute: ElectionCompute::Fallback,
						score: ElectionScore {
							minimal_stake: 0,
							sum_stake: 0,
							sum_stake_squared: 0
						}
					},
					Event::PhaseTransitioned {
						from: Phase::Unsigned((true, 25)),
						to: Phase::Off,
						round: 2
					},
					Event::PhaseTransitioned { from: Phase::Off, to: Phase::Signed, round: 2 },
					Event::PhaseTransitioned {
						from: Phase::Signed,
						to: Phase::Unsigned((true, 55)),
						round: 2
					},
				]
			);
		})
	}

	#[test]
	fn signed_phase_void() {
		ExtBuilder::default().phases(0, 10).build_and_execute(|| {
			roll_to(15);
			assert!(MultiPhase::current_phase().is_off());

			roll_to(19);
			assert!(MultiPhase::current_phase().is_off());

			roll_to(20);
			assert!(MultiPhase::current_phase().is_unsigned_open_at(20));
			assert!(MultiPhase::snapshot().is_some());

			roll_to(30);
			assert!(MultiPhase::current_phase().is_unsigned_open_at(20));

			assert_ok!(MultiPhase::elect());

			assert!(MultiPhase::current_phase().is_off());
			assert!(MultiPhase::snapshot().is_none());

			assert_eq!(
				multi_phase_events(),
				vec![
					Event::PhaseTransitioned {
						from: Phase::Off,
						to: Phase::Unsigned((true, 20)),
						round: 1
					},
					Event::ElectionFinalized {
						compute: ElectionCompute::Fallback,
						score: ElectionScore {
							minimal_stake: 0,
							sum_stake: 0,
							sum_stake_squared: 0
						}
					},
					Event::PhaseTransitioned {
						from: Phase::Unsigned((true, 20)),
						to: Phase::Off,
						round: 2
					},
				]
			);
		});
	}

	#[test]
	fn unsigned_phase_void() {
		ExtBuilder::default().phases(10, 0).build_and_execute(|| {
			roll_to(15);
			assert!(MultiPhase::current_phase().is_off());

			roll_to(19);
			assert!(MultiPhase::current_phase().is_off());

			roll_to_signed();
			assert!(MultiPhase::current_phase().is_signed());
			assert!(MultiPhase::snapshot().is_some());

			roll_to(30);
			assert!(MultiPhase::current_phase().is_signed());

			assert_ok!(MultiPhase::elect());

			assert!(MultiPhase::current_phase().is_off());
			assert!(MultiPhase::snapshot().is_none());

			assert_eq!(
				multi_phase_events(),
				vec![
					Event::PhaseTransitioned { from: Phase::Off, to: Phase::Signed, round: 1 },
					Event::ElectionFinalized {
						compute: ElectionCompute::Fallback,
						score: ElectionScore {
							minimal_stake: 0,
							sum_stake: 0,
							sum_stake_squared: 0
						}
					},
					Event::PhaseTransitioned { from: Phase::Signed, to: Phase::Off, round: 2 },
				]
			)
		});
	}

	#[test]
	fn both_phases_void() {
		ExtBuilder::default().phases(0, 0).build_and_execute(|| {
			roll_to(15);
			assert!(MultiPhase::current_phase().is_off());

			roll_to(19);
			assert!(MultiPhase::current_phase().is_off());

			roll_to(20);
			assert!(MultiPhase::current_phase().is_off());

			roll_to(30);
			assert!(MultiPhase::current_phase().is_off());

			// This module is now only capable of doing on-chain backup.
			assert_ok!(MultiPhase::elect());

			assert!(MultiPhase::current_phase().is_off());

			assert_eq!(
				multi_phase_events(),
				vec![
					Event::ElectionFinalized {
						compute: ElectionCompute::Fallback,
						score: ElectionScore {
							minimal_stake: 0,
							sum_stake: 0,
							sum_stake_squared: 0
						}
					},
					Event::PhaseTransitioned { from: Phase::Off, to: Phase::Off, round: 2 },
				]
			);
		});
	}

	#[test]
	fn early_termination() {
		// An early termination in the signed phase, with no queued solution.
		ExtBuilder::default().build_and_execute(|| {
			// Signed phase started at block 15 and will end at 25.

			roll_to_signed();
			assert_eq!(
				multi_phase_events(),
				vec![Event::PhaseTransitioned { from: Phase::Off, to: Phase::Signed, round: 1 }]
			);
			assert_eq!(MultiPhase::current_phase(), Phase::Signed);
			assert_eq!(MultiPhase::round(), 1);

			// An unexpected call to elect.
			assert_ok!(MultiPhase::elect());

			// We surely can't have any feasible solutions. This will cause an on-chain election.
			assert_eq!(
				multi_phase_events(),
				vec![
					Event::PhaseTransitioned { from: Phase::Off, to: Phase::Signed, round: 1 },
					Event::ElectionFinalized {
						compute: ElectionCompute::Fallback,
						score: Default::default()
					},
					Event::PhaseTransitioned { from: Phase::Signed, to: Phase::Off, round: 2 },
				],
			);
			// All storage items must be cleared.
			assert_eq!(MultiPhase::round(), 2);
			assert!(MultiPhase::snapshot().is_none());
			assert!(MultiPhase::snapshot_metadata().is_none());
			assert!(MultiPhase::desired_targets().is_none());
			assert!(MultiPhase::queued_solution().is_none());
			assert!(MultiPhase::signed_submissions().is_empty());
		})
	}

	#[test]
	fn early_termination_with_submissions() {
		// an early termination in the signed phase, with no queued solution.
		ExtBuilder::default().build_and_execute(|| {
			// signed phase started at block 15 and will end at 25.

			roll_to_signed();
			assert_eq!(
				multi_phase_events(),
				vec![Event::PhaseTransitioned { from: Phase::Off, to: Phase::Signed, round: 1 }]
			);
			assert_eq!(MultiPhase::current_phase(), Phase::Signed);
			assert_eq!(MultiPhase::round(), 1);

			// fill the queue with signed submissions
			for s in 0..SignedMaxSubmissions::get() {
				let solution = RawSolution {
					score: ElectionScore { minimal_stake: (5 + s).into(), ..Default::default() },
					..Default::default()
				};
				assert_ok!(MultiPhase::submit(
					crate::mock::RuntimeOrigin::signed(99),
					Box::new(solution)
				));
			}

			// an unexpected call to elect.
			assert_ok!(MultiPhase::elect());

			// all storage items must be cleared.
			assert_eq!(MultiPhase::round(), 2);
			assert!(MultiPhase::snapshot().is_none());
			assert!(MultiPhase::snapshot_metadata().is_none());
			assert!(MultiPhase::desired_targets().is_none());
			assert!(MultiPhase::queued_solution().is_none());
			assert!(MultiPhase::signed_submissions().is_empty());

			assert_eq!(
				multi_phase_events(),
				vec![
					Event::PhaseTransitioned { from: Phase::Off, to: Phase::Signed, round: 1 },
					Event::SolutionStored {
						compute: ElectionCompute::Signed,
						origin: Some(99),
						prev_ejected: false
					},
					Event::SolutionStored {
						compute: ElectionCompute::Signed,
						origin: Some(99),
						prev_ejected: false
					},
					Event::SolutionStored {
						compute: ElectionCompute::Signed,
						origin: Some(99),
						prev_ejected: false
					},
					Event::SolutionStored {
						compute: ElectionCompute::Signed,
						origin: Some(99),
						prev_ejected: false
					},
					Event::SolutionStored {
						compute: ElectionCompute::Signed,
						origin: Some(99),
						prev_ejected: false
					},
					Event::Slashed { account: 99, value: 5 },
					Event::Slashed { account: 99, value: 5 },
					Event::Slashed { account: 99, value: 5 },
					Event::Slashed { account: 99, value: 5 },
					Event::Slashed { account: 99, value: 5 },
					Event::ElectionFinalized {
						compute: ElectionCompute::Fallback,
						score: ElectionScore {
							minimal_stake: 0,
							sum_stake: 0,
							sum_stake_squared: 0
						}
					},
					Event::PhaseTransitioned { from: Phase::Signed, to: Phase::Off, round: 2 },
				]
			);
		})
	}

	#[test]
	fn check_events_with_compute_signed() {
		ExtBuilder::default().build_and_execute(|| {
			roll_to_signed();
			assert!(MultiPhase::current_phase().is_signed());

			let solution = raw_solution();
			assert_ok!(MultiPhase::submit(
				crate::mock::RuntimeOrigin::signed(99),
				Box::new(solution)
			));

			roll_to(30);
			assert_ok!(MultiPhase::elect());

			assert_eq!(
				multi_phase_events(),
				vec![
					Event::PhaseTransitioned { from: Phase::Off, to: Phase::Signed, round: 1 },
					Event::SolutionStored {
						compute: ElectionCompute::Signed,
						origin: Some(99),
						prev_ejected: false
					},
					Event::Rewarded { account: 99, value: 7 },
					Event::PhaseTransitioned {
						from: Phase::Signed,
						to: Phase::Unsigned((true, 25)),
						round: 1
					},
					Event::ElectionFinalized {
						compute: ElectionCompute::Signed,
						score: ElectionScore {
							minimal_stake: 40,
							sum_stake: 100,
							sum_stake_squared: 5200
						}
					},
					Event::PhaseTransitioned {
						from: Phase::Unsigned((true, 25)),
						to: Phase::Off,
						round: 2
					},
				],
			);
		})
	}

	#[test]
	fn check_events_with_compute_unsigned() {
		ExtBuilder::default().build_and_execute(|| {
			roll_to_unsigned();
			assert!(MultiPhase::current_phase().is_unsigned());

			// ensure we have snapshots in place.
			assert!(MultiPhase::snapshot().is_some());
			assert_eq!(MultiPhase::desired_targets().unwrap(), 2);

			// mine seq_phragmen solution with 2 iters.
			let (solution, witness) = MultiPhase::mine_solution().unwrap();

			// ensure this solution is valid.
			assert!(MultiPhase::queued_solution().is_none());
			assert_ok!(MultiPhase::submit_unsigned(
				crate::mock::RuntimeOrigin::none(),
				Box::new(solution),
				witness
			));
			assert!(MultiPhase::queued_solution().is_some());

			assert_ok!(MultiPhase::elect());

			assert_eq!(
				multi_phase_events(),
				vec![
					Event::PhaseTransitioned { from: Phase::Off, to: Phase::Signed, round: 1 },
					Event::PhaseTransitioned {
						from: Phase::Signed,
						to: Phase::Unsigned((true, 25)),
						round: 1
					},
					Event::SolutionStored {
						compute: ElectionCompute::Unsigned,
						origin: None,
						prev_ejected: false
					},
					Event::ElectionFinalized {
						compute: ElectionCompute::Unsigned,
						score: ElectionScore {
							minimal_stake: 40,
							sum_stake: 100,
							sum_stake_squared: 5200
						}
					},
					Event::PhaseTransitioned {
						from: Phase::Unsigned((true, 25)),
						to: Phase::Off,
						round: 2
					},
				],
			);
		})
	}

	#[test]
	fn fallback_strategy_works() {
		ExtBuilder::default().onchain_fallback(true).build_and_execute(|| {
			roll_to_unsigned();
			assert_eq!(MultiPhase::current_phase(), Phase::Unsigned((true, 25)));

			// Zilch solutions thus far, but we get a result.
			assert!(MultiPhase::queued_solution().is_none());
			let supports = MultiPhase::elect().unwrap();

			assert_eq!(
				supports,
				vec![
					(30, Support { total: 40, voters: vec![(2, 5), (4, 5), (30, 30)] }),
					(40, Support { total: 60, voters: vec![(2, 5), (3, 10), (4, 5), (40, 40)] })
				]
			);

			assert_eq!(
				multi_phase_events(),
				vec![
					Event::PhaseTransitioned { from: Phase::Off, to: Phase::Signed, round: 1 },
					Event::PhaseTransitioned {
						from: Phase::Signed,
						to: Phase::Unsigned((true, 25)),
						round: 1
					},
					Event::ElectionFinalized {
						compute: ElectionCompute::Fallback,
						score: ElectionScore {
							minimal_stake: 0,
							sum_stake: 0,
							sum_stake_squared: 0
						}
					},
					Event::PhaseTransitioned {
						from: Phase::Unsigned((true, 25)),
						to: Phase::Off,
						round: 2
					},
				]
			);
		});

		ExtBuilder::default().onchain_fallback(false).build_and_execute(|| {
			roll_to_unsigned();
			assert_eq!(MultiPhase::current_phase(), Phase::Unsigned((true, 25)));

			// Zilch solutions thus far.
			assert!(MultiPhase::queued_solution().is_none());
			assert_eq!(MultiPhase::elect().unwrap_err(), ElectionError::Fallback("NoFallback."));
			// phase is now emergency.
			assert_eq!(MultiPhase::current_phase(), Phase::Emergency);
			// snapshot is still there until election finalizes.
			assert!(MultiPhase::snapshot().is_some());

			assert_eq!(
				multi_phase_events(),
				vec![
					Event::PhaseTransitioned { from: Phase::Off, to: Phase::Signed, round: 1 },
					Event::PhaseTransitioned {
						from: Phase::Signed,
						to: Phase::Unsigned((true, 25)),
						round: 1
					},
					Event::ElectionFailed,
					Event::PhaseTransitioned {
						from: Phase::Unsigned((true, 25)),
						to: Phase::Emergency,
						round: 1
					},
				]
			);
		})
	}

	#[test]
	fn governance_fallback_works() {
		ExtBuilder::default().onchain_fallback(false).build_and_execute(|| {
			roll_to_unsigned();
			assert_eq!(MultiPhase::current_phase(), Phase::Unsigned((true, 25)));

			// Zilch solutions thus far.
			assert!(MultiPhase::queued_solution().is_none());
			assert_eq!(MultiPhase::elect().unwrap_err(), ElectionError::Fallback("NoFallback."));

			// phase is now emergency.
			assert_eq!(MultiPhase::current_phase(), Phase::Emergency);
			assert!(MultiPhase::queued_solution().is_none());
			assert!(MultiPhase::snapshot().is_some());

			// no single account can trigger this
			assert_noop!(
				MultiPhase::governance_fallback(RuntimeOrigin::signed(99), None, None),
				DispatchError::BadOrigin
			);

			// only root can
			assert_ok!(MultiPhase::governance_fallback(RuntimeOrigin::root(), None, None));
			// something is queued now
			assert!(MultiPhase::queued_solution().is_some());
			// next election call with fix everything.;
			assert!(MultiPhase::elect().is_ok());
			assert_eq!(MultiPhase::current_phase(), Phase::Off);

			assert_eq!(
				multi_phase_events(),
				vec![
					Event::PhaseTransitioned { from: Phase::Off, to: Phase::Signed, round: 1 },
					Event::PhaseTransitioned {
						from: Phase::Signed,
						to: Phase::Unsigned((true, 25)),
						round: 1
					},
					Event::ElectionFailed,
					Event::PhaseTransitioned {
						from: Phase::Unsigned((true, 25)),
						to: Phase::Emergency,
						round: 1
					},
					Event::SolutionStored {
						compute: ElectionCompute::Fallback,
						origin: None,
						prev_ejected: false
					},
					Event::ElectionFinalized {
						compute: ElectionCompute::Fallback,
						score: Default::default()
					},
					Event::PhaseTransitioned { from: Phase::Emergency, to: Phase::Off, round: 2 },
				]
			);
		})
	}

	#[test]
	fn snapshot_too_big_failure_onchain_fallback() {
		// the `MockStaking` is designed such that if it has too many targets, it simply fails.
		ExtBuilder::default().build_and_execute(|| {
			Targets::set((0..(TargetIndex::max_value() as AccountId) + 1).collect::<Vec<_>>());

			// Signed phase failed to open.
			roll_to(15);
			assert_eq!(MultiPhase::current_phase(), Phase::Off);

			// Unsigned phase failed to open.
			roll_to(25);
			assert_eq!(MultiPhase::current_phase(), Phase::Off);

			// On-chain backup works though.
			let supports = MultiPhase::elect().unwrap();
			assert!(supports.len() > 0);

			assert_eq!(
				multi_phase_events(),
				vec![
					Event::ElectionFinalized {
						compute: ElectionCompute::Fallback,
						score: ElectionScore {
							minimal_stake: 0,
							sum_stake: 0,
							sum_stake_squared: 0
						}
					},
					Event::PhaseTransitioned { from: Phase::Off, to: Phase::Off, round: 2 },
				]
			);
		});
	}

	#[test]
	fn snapshot_too_big_failure_no_fallback() {
		// and if the backup mode is nothing, we go into the emergency mode..
		ExtBuilder::default().onchain_fallback(false).build_and_execute(|| {
			crate::mock::Targets::set(
				(0..(TargetIndex::max_value() as AccountId) + 1).collect::<Vec<_>>(),
			);

			// Signed phase failed to open.
			roll_to(15);
			assert_eq!(MultiPhase::current_phase(), Phase::Off);

			// Unsigned phase failed to open.
			roll_to(25);
			assert_eq!(MultiPhase::current_phase(), Phase::Off);

			roll_to(29);
			let err = MultiPhase::elect().unwrap_err();
			assert_eq!(err, ElectionError::Fallback("NoFallback."));
			assert_eq!(MultiPhase::current_phase(), Phase::Emergency);

			assert_eq!(
				multi_phase_events(),
				vec![
					Event::ElectionFailed,
					Event::PhaseTransitioned { from: Phase::Off, to: Phase::Emergency, round: 1 }
				]
			);
		});
	}

	#[test]
	fn snapshot_too_big_truncate() {
		// but if there are too many voters, we simply truncate them.
		ExtBuilder::default().build_and_execute(|| {
			// we have 8 voters in total.
			assert_eq!(crate::mock::Voters::get().len(), 8);
			// but we want to take 2.
			crate::mock::MaxElectingVoters::set(2);

			// Signed phase opens just fine.
			roll_to_signed();
			assert_eq!(MultiPhase::current_phase(), Phase::Signed);

			assert_eq!(
				MultiPhase::snapshot_metadata().unwrap(),
				SolutionOrSnapshotSize { voters: 2, targets: 4 }
			);
		})
	}

	#[test]
	fn untrusted_score_verification_is_respected() {
		ExtBuilder::default().build_and_execute(|| {
			roll_to_signed();
			assert_eq!(MultiPhase::current_phase(), Phase::Signed);

			// set the solution balancing to get the desired score.
			crate::mock::Balancing::set(Some(BalancingConfig { iterations: 2, tolerance: 0 }));

			let (solution, _) = MultiPhase::mine_solution().unwrap();
			// Default solution's score.
			assert!(matches!(solution.score, ElectionScore { minimal_stake: 50, .. }));

			<MinimumUntrustedScore<Runtime>>::put(ElectionScore {
				minimal_stake: 49,
				..Default::default()
			});
			assert_ok!(MultiPhase::feasibility_check(solution.clone(), ElectionCompute::Signed));

			<MinimumUntrustedScore<Runtime>>::put(ElectionScore {
				minimal_stake: 51,
				..Default::default()
			});
			assert_noop!(
				MultiPhase::feasibility_check(solution, ElectionCompute::Signed),
				FeasibilityError::UntrustedScoreTooLow,
			);
		})
	}

	#[test]
	fn number_of_voters_allowed_2sec_block() {
		// Just a rough estimate with the substrate weights.
		assert_eq!(MockWeightInfo::get(), MockedWeightInfo::Real);

		let all_voters: u32 = 10_000;
		let all_targets: u32 = 5_000;
		let desired: u32 = 1_000;
		let weight_with = |active| {
			<Runtime as Config>::WeightInfo::submit_unsigned(
				all_voters,
				all_targets,
				active,
				desired,
			)
		};

		let mut active = 1;
		while weight_with(active)
			.all_lte(<Runtime as frame_system::Config>::BlockWeights::get().max_block) ||
			active == all_voters
		{
			active += 1;
		}

		println!("can support {} voters to yield a weight of {}", active, weight_with(active));
	}
}<|MERGE_RESOLUTION|>--- conflicted
+++ resolved
@@ -692,13 +692,9 @@
 		/// Something that will provide the election data.
 		type DataProvider: ElectionDataProvider<
 			AccountId = Self::AccountId,
-<<<<<<< HEAD
-			BlockNumber = Self::BlockNumber,
+			BlockNumber = BlockNumberFor<Self>,
 			MaxElectingVoters = Self::MaxElectingVoters,
 			MaxElectableTargets = Self::MaxElectableTargets,
-=======
-			BlockNumber = BlockNumberFor<Self>,
->>>>>>> 839cf0c6
 		>;
 
 		/// Configuration for the fallback.
