--- conflicted
+++ resolved
@@ -22,11 +22,7 @@
 frame-system = { version = "4.0.0-dev", default-features = false, path = "../system" }
 sp-runtime = { version = "24.0.0", default-features = false, path = "../../primitives/runtime" }
 sp-std = { version = "8.0.0", default-features = false, path = "../../primitives/std" }
-<<<<<<< HEAD
-sp-core = { version = "21.0.0", default-features = false, path = "../../primitives/core" }
-=======
 sp-core = { version = "21.0.0", default-features = false, optional = true, path = "../../primitives/core" }
->>>>>>> 46136f2a
 
 [dev-dependencies]
 pallet-balances = { version = "4.0.0-dev", path = "../balances" }
