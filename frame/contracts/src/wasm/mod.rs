--- conflicted
+++ resolved
@@ -253,53 +253,6 @@
 		Ok((store, memory, instance))
 	}
 
-<<<<<<< HEAD
-	/// Query wasmi for memory limits specified for the import in Wasm module.
-	fn get_memory_limits(
-		imports: wasmi::ModuleImportsIter,
-		schedule: &Schedule<T>,
-	) -> Result<(u32, u32), &'static str> {
-		let mut mem_type = None;
-		for import in imports {
-			match *import.ty() {
-				ExternType::Memory(mt) => {
-					if import.module() != IMPORT_MODULE_MEMORY {
-						return Err("Invalid module for imported memory")
-					}
-					if import.name() != "memory" {
-						return Err("Memory import must have the field name 'memory'")
-					}
-					mem_type = Some(mt);
-					break
-				},
-				_ => continue,
-			}
-		}
-		// We don't need to check here if module memory limits satisfy the schedule,
-		// as this was already done during the code uploading.
-		// If none memory imported then set its limits to (0,0).
-		// Any access to it will then lead to out of bounds trap.
-		let (initial, maximum) = mem_type.map_or(Default::default(), |mt| {
-			(
-				mt.initial_pages().to_bytes().unwrap_or(0).saturating_div(BYTES_PER_PAGE) as u32,
-				mt.maximum_pages().map_or(schedule.limits.memory_pages, |p| {
-					p.to_bytes().unwrap_or(0).saturating_div(BYTES_PER_PAGE) as u32
-				}),
-			)
-		});
-		if initial > maximum {
-			return Err(
-				"Requested initial number of memory pages should not exceed the requested maximum",
-			)
-		}
-		if maximum > schedule.limits.memory_pages {
-			return Err("Maximum number of memory pages should not exceed the maximum configured in the Schedule.");
-		}
-		Ok((initial, maximum))
-	}
-
-=======
->>>>>>> c32f5ed2
 	/// Getter method for the code_info.
 	pub fn code_info(&self) -> &CodeInfo<T> {
 		&self.code_info
