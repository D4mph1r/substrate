// This file is part of Substrate.

// Copyright (C) Parity Technologies (UK) Ltd.
// SPDX-License-Identifier: Apache-2.0

// Licensed under the Apache License, Version 2.0 (the "License");
// you may not use this file except in compliance with the License.
// You may obtain a copy of the License at
//
// 	http://www.apache.org/licenses/LICENSE-2.0
//
// Unless required by applicable law or agreed to in writing, software
// distributed under the License is distributed on an "AS IS" BASIS,
// WITHOUT WARRANTIES OR CONDITIONS OF ANY KIND, either express or implied.
// See the License for the specific language governing permissions and
// limitations under the License.

//! # Contracts Pallet
//!
//! The Contracts module provides functionality for the runtime to deploy and execute WebAssembly
//! smart-contracts.
//!
//! - [`Config`]
//! - [`Call`]
//!
//! ## Overview
//!
//! This module extends accounts based on the [`fungible`] traits to have smart-contract
//! functionality. It can be used with other modules that implement accounts based on [`fungible`]
//! traits. These "smart-contract accounts" have the ability to instantiate smart-contracts and make
//! calls to other contract and non-contract accounts.
//!
//! The smart-contract code is stored once in a code cache, and later retrievable via its hash.
//! This means that multiple smart-contracts can be instantiated from the same hash, without
//! replicating the code each time.
//!
//! When a smart-contract is called, its associated code is retrieved via the code hash and gets
//! executed. This call can alter the storage entries of the smart-contract account, instantiate new
//! smart-contracts, or call other smart-contracts.
//!
//! Finally, when an account is reaped, its associated code and storage of the smart-contract
//! account will also be deleted.
//!
//! ### Gas
//!
//! Senders must specify a gas limit with every call, as all instructions invoked by the
//! smart-contract require gas. Unused gas is refunded after the call, regardless of the execution
//! outcome.
//!
//! If the gas limit is reached, then all calls and state changes (including balance transfers) are
//! only reverted at the current call's contract level. For example, if contract A calls B and B
//! runs out of gas mid-call, then all of B's calls are reverted. Assuming correct error handling by
//! contract A, A's other calls and state changes still persist.
//!
//! ### Notable Scenarios
//!
//! Contract call failures are not always cascading. When failures occur in a sub-call, they do not
//! "bubble up", and the call will only revert at the specific contract level. For example, if
//! contract A calls contract B, and B fails, A can decide how to handle that failure, either
//! proceeding or reverting A's changes.
//!
//! ## Interface
//!
//! ### Dispatchable functions
//!
//! * [`Pallet::instantiate_with_code`] - Deploys a new contract from the supplied wasm binary,
//! optionally transferring
//! some balance. This instantiates a new smart contract account with the supplied code and
//! calls its constructor to initialize the contract.
//! * [`Pallet::instantiate`] - The same as `instantiate_with_code` but instead of uploading new
//! code an existing `code_hash` is supplied.
//! * [`Pallet::call`] - Makes a call to an account, optionally transferring some balance.
//!
//! ## Usage
//!
//! The Contracts module is a work in progress. The following examples show how this module
//! can be used to instantiate and call contracts.
//!
//! * [`ink!`](https://use.ink) is
//! an [`eDSL`](https://wiki.haskell.org/Embedded_domain_specific_language) that enables writing
//! WebAssembly based smart contracts in the Rust programming language.

#![cfg_attr(not(feature = "std"), no_std)]
#![cfg_attr(feature = "runtime-benchmarks", recursion_limit = "1024")]

mod address;
mod benchmarking;
mod exec;
mod gas;
mod schedule;
mod storage;
mod wasm;

pub mod chain_extension;
pub mod migration;
pub mod weights;

#[cfg(test)]
mod tests;
pub use crate::{
	address::{AddressGenerator, DefaultAddressGenerator},
	exec::Frame,
	migration::{MigrateSequence, Migration, NoopMigration},
	pallet::*,
	schedule::{HostFnWeights, InstructionWeights, Limits, Schedule},
	wasm::Determinism,
};
use crate::{
	exec::{AccountIdOf, ErrorOrigin, ExecError, Executable, Key, Stack as ExecStack},
	gas::GasMeter,
	storage::{meter::Meter as StorageMeter, ContractInfo, DeletionQueueManager},
	wasm::{OwnerInfo, PrefabWasmModule, TryInstantiate},
};
use codec::{Codec, Decode, Encode, HasCompact};
use environmental::*;
use frame_support::{
	dispatch::{
		DispatchError, Dispatchable, GetDispatchInfo, Pays, PostDispatchInfo, RawOrigin,
		WithPostDispatchInfo,
	},
	ensure,
	error::BadOrigin,
	traits::{
		fungible::{Inspect, InspectHold, Mutate, MutateHold},
		ConstU32, Contains, Get, Randomness, Time,
	},
	weights::Weight,
	BoundedVec, RuntimeDebugNoBound, WeakBoundedVec,
};
use frame_system::{ensure_signed, pallet_prelude::OriginFor, EventRecord, Pallet as System};
use pallet_contracts_primitives::{
	Code, CodeUploadResult, CodeUploadReturnValue, ContractAccessError, ContractExecResult,
	ContractInstantiateResult, ContractResult, ExecReturnValue, GetStorageResult,
	InstantiateReturnValue, StorageDeposit,
};
use scale_info::TypeInfo;
use smallvec::Array;
<<<<<<< HEAD
use sp_runtime::{
	traits::{Convert, Hash, Saturating, StaticLookup, Zero},
	FixedPointOperand,
=======
use sp_runtime::traits::{Convert, Hash, Saturating, StaticLookup, Zero};
use sp_std::{fmt::Debug, prelude::*};
pub use weights::WeightInfo;

pub use crate::{
	address::{AddressGenerator, DefaultAddressGenerator},
	exec::Frame,
	migration::{MigrateSequence, Migration, NoopMigration},
	pallet::*,
	schedule::{HostFnWeights, InstructionWeights, Limits, Schedule},
	wasm::Determinism,
>>>>>>> 51b2f0ed
};
use sp_std::{fmt::Debug, marker::PhantomData, prelude::*};

#[cfg(doc)]
pub use crate::wasm::api_doc;

type CodeHash<T> = <T as frame_system::Config>::Hash;
type TrieId = BoundedVec<u8, ConstU32<128>>;
type BalanceOf<T> =
	<<T as Config>::Fungible as Inspect<<T as frame_system::Config>::AccountId>>::Balance;
type CodeVec<T> = BoundedVec<u8, <T as Config>::MaxCodeLen>;
type RelaxedCodeVec<T> = WeakBoundedVec<u8, <T as Config>::MaxCodeLen>;
type AccountIdLookupOf<T> = <<T as frame_system::Config>::Lookup as StaticLookup>::Source;
type DebugBufferVec<T> = BoundedVec<u8, <T as Config>::MaxDebugBufferLen>;
type EventRecordOf<T> =
	EventRecord<<T as frame_system::Config>::RuntimeEvent, <T as frame_system::Config>::Hash>;

/// The old weight type.
///
/// This is a copy of the [`frame_support::weights::OldWeight`] type since the contracts pallet
/// needs to support it indefinitely.
type OldWeight = u64;

/// Used as a sentinel value when reading and writing contract memory.
///
/// It is usually used to signal `None` to a contract when only a primitive is allowed
/// and we don't want to go through encoding a full Rust type. Using `u32::Max` is a safe
/// sentinel because contracts are never allowed to use such a large amount of resources
/// that this value makes sense for a memory location or length.
const SENTINEL: u32 = u32::MAX;

/// The target that is used for the log output emitted by this crate.
///
/// Hence you can use this target to selectively increase the log level for this crate.
///
/// Example: `RUST_LOG=runtime::contracts=debug my_code --dev`
const LOG_TARGET: &str = "runtime::contracts";

#[frame_support::pallet]
pub mod pallet {
	use super::*;
	use frame_support::pallet_prelude::*;
	use frame_system::pallet_prelude::*;

	/// The current storage version.
	#[cfg(not(any(test, feature = "runtime-benchmarks")))]
	const STORAGE_VERSION: StorageVersion = StorageVersion::new(11);

	/// Hard coded storage version for running tests that depend on the current storage version.
	#[cfg(any(test, feature = "runtime-benchmarks"))]
	const STORAGE_VERSION: StorageVersion = StorageVersion::new(2);

	#[pallet::pallet]
	#[pallet::storage_version(STORAGE_VERSION)]
	pub struct Pallet<T>(_);

	#[pallet::config]
	pub trait Config: frame_system::Config {
		/// The time implementation used to supply timestamps to contracts through `seal_now`.
		type Time: Time;

		/// The generator used to supply randomness to contracts through `seal_random`.
		///
		/// # Deprecated
		///
		/// Codes using the randomness functionality cannot be uploaded. Neither can contracts
		/// be instantiated from existing codes that use this deprecated functionality. It will
		/// be removed eventually. Hence for new `pallet-contracts` deployments it is okay
		/// to supply a dummy implementation for this type (because it is never used).
		type Randomness: Randomness<Self::Hash, Self::BlockNumber>;

		/// The fungible in which fees are paid and contract balances are held.
		type Fungible: Inspect<Self::AccountId>
			+ Mutate<Self::AccountId>
			+ MutateHold<Self::AccountId>;

		/// The overarching event type.
		type RuntimeEvent: From<Event<Self>> + IsType<<Self as frame_system::Config>::RuntimeEvent>;

		/// The overarching call type.
		type RuntimeCall: Dispatchable<RuntimeOrigin = Self::RuntimeOrigin, PostInfo = PostDispatchInfo>
			+ GetDispatchInfo
			+ codec::Decode
			+ IsType<<Self as frame_system::Config>::RuntimeCall>;

		/// Filter that is applied to calls dispatched by contracts.
		///
		/// Use this filter to control which dispatchables are callable by contracts.
		/// This is applied in **addition** to [`frame_system::Config::BaseCallFilter`].
		/// It is recommended to treat this as a whitelist.
		///
		/// # Stability
		///
		/// The runtime **must** make sure that all dispatchables that are callable by
		/// contracts remain stable. In addition [`Self::RuntimeCall`] itself must remain stable.
		/// This means that no existing variants are allowed to switch their positions.
		///
		/// # Note
		///
		/// Note that dispatchables that are called via contracts do not spawn their
		/// own wasm instance for each call (as opposed to when called via a transaction).
		/// Therefore please make sure to be restrictive about which dispatchables are allowed
		/// in order to not introduce a new DoS vector like memory allocation patterns that can
		/// be exploited to drive the runtime into a panic.
		type CallFilter: Contains<<Self as frame_system::Config>::RuntimeCall>;

		/// Used to answer contracts' queries regarding the current weight price. This is **not**
		/// used to calculate the actual fee and is only for informational purposes.
		type WeightPrice: Convert<Weight, BalanceOf<Self>>;

		/// Describes the weights of the dispatchables of this module and is also used to
		/// construct a default cost schedule.
		type WeightInfo: WeightInfo;

		/// Type that allows the runtime authors to add new host functions for a contract to call.
		type ChainExtension: chain_extension::ChainExtension<Self> + Default;

		/// Cost schedule and limits.
		#[pallet::constant]
		type Schedule: Get<Schedule<Self>>;

		/// The type of the call stack determines the maximum nesting depth of contract calls.
		///
		/// The allowed depth is `CallStack::size() + 1`.
		/// Therefore a size of `0` means that a contract cannot use call or instantiate.
		/// In other words only the origin called "root contract" is allowed to execute then.
		///
		/// This setting along with [`MaxCodeLen`](#associatedtype.MaxCodeLen) directly affects
		/// memory usage of your runtime.
		type CallStack: Array<Item = Frame<Self>>;

		/// The amount of balance a caller has to pay for each byte of storage.
		///
		/// # Note
		///
		/// Changing this value for an existing chain might need a storage migration.
		#[pallet::constant]
		type DepositPerByte: Get<BalanceOf<Self>>;

		/// Fallback value to limit the storage deposit if it's not being set by the caller.
		#[pallet::constant]
		type DefaultDepositLimit: Get<BalanceOf<Self>>;

		/// The amount of balance a caller has to pay for each storage item.
		///
		/// # Note
		///
		/// Changing this value for an existing chain might need a storage migration.
		#[pallet::constant]
		type DepositPerItem: Get<BalanceOf<Self>>;

		/// The address generator used to generate the addresses of contracts.
		type AddressGenerator: AddressGenerator<Self>;

		/// The maximum length of a contract code in bytes. This limit applies to the instrumented
		/// version of the code. Therefore `instantiate_with_code` can fail even when supplying
		/// a wasm binary below this maximum size.
		///
		/// The value should be chosen carefully taking into the account the overall memory limit
		/// your runtime has, as well as the [maximum allowed callstack
		/// depth](#associatedtype.CallStack). Look into the `integrity_test()` for some insights.
		#[pallet::constant]
		type MaxCodeLen: Get<u32>;

		/// The maximum allowable length in bytes for storage keys.
		#[pallet::constant]
		type MaxStorageKeyLen: Get<u32>;

		/// Make contract callable functions marked as `#[unstable]` available.
		///
		/// Contracts that use `#[unstable]` functions won't be able to be uploaded unless
		/// this is set to `true`. This is only meant for testnets and dev nodes in order to
		/// experiment with new features.
		///
		/// # Warning
		///
		/// Do **not** set to `true` on productions chains.
		#[pallet::constant]
		type UnsafeUnstableInterface: Get<bool>;

		/// The maximum length of the debug buffer in bytes.
		#[pallet::constant]
		type MaxDebugBufferLen: Get<u32>;

<<<<<<< HEAD
		/// The identifier of the hold reason.
		#[pallet::constant]
		type HoldReason: Get<<Self::Fungible as InspectHold<Self::AccountId>>::Reason>;

=======
>>>>>>> 51b2f0ed
		/// The sequence of migration steps that will be applied during a migration.
		///
		/// # Examples
		/// ```
		/// use pallet_contracts::migration::{v9, v10, v11};
		/// # struct Runtime {};
<<<<<<< HEAD
		/// # struct Currency {};
		/// type Migrations = (v9::Migration<Runtime>, v10::Migration<Runtime, Currency>, v11::Migration<Runtime>);
=======
		/// type Migrations = (v9::Migration<Runtime>, v10::Migration<Runtime>, v11::Migration<Runtime>);
>>>>>>> 51b2f0ed
		/// ```
		type Migrations: MigrateSequence;
	}

	#[pallet::hooks]
	impl<T: Config> Hooks<BlockNumberFor<T>> for Pallet<T> {
		fn on_idle(_block: T::BlockNumber, remaining_weight: Weight) -> Weight {
			use migration::MigrateResult::*;

			let (result, weight) = Migration::<T>::migrate(remaining_weight);
			let remaining_weight = remaining_weight.saturating_sub(weight);

			if !matches!(result, Completed | NoMigrationInProgress) {
				return weight
			}

			ContractInfo::<T>::process_deletion_queue_batch(remaining_weight)
				.saturating_add(T::WeightInfo::on_process_deletion_queue_batch())
		}

		fn integrity_test() {
			Migration::<T>::integrity_test();

			// Total runtime memory limit
			let max_runtime_mem: u32 = T::Schedule::get().limits.runtime_memory;
			// Memory limits for a single contract:
			// Value stack size: 1Mb per contract, default defined in wasmi
			const MAX_STACK_SIZE: u32 = 1024 * 1024;
			// Heap limit is normally 16 mempages of 64kb each = 1Mb per contract
			let max_heap_size = T::Schedule::get().limits.max_memory_size();
			// Max call depth is CallStack::size() + 1
			let max_call_depth = u32::try_from(T::CallStack::size().saturating_add(1))
				.expect("CallStack size is too big");

			// Check that given configured `MaxCodeLen`, runtime heap memory limit can't be broken.
			//
			// In worst case, the decoded wasm contract code would be `x16` times larger than the
			// encoded one. This is because even a single-byte wasm instruction has 16-byte size in
			// wasmi. This gives us `MaxCodeLen*16` safety margin.
			//
			// Next, the pallet keeps both the original and instrumented wasm blobs for each
			// contract, hence we add up `MaxCodeLen*2` more to the safety margin.
			//
			// Finally, the inefficiencies of the freeing-bump allocator
			// being used in the client for the runtime memory allocations, could lead to possible
			// memory allocations for contract code grow up to `x4` times in some extreme cases,
			// which gives us total multiplier of `18*4` for `MaxCodeLen`.
			//
			// That being said, for every contract executed in runtime, at least `MaxCodeLen*18*4`
			// memory should be available. Note that maximum allowed heap memory and stack size per
			// each contract (stack frame) should also be counted.
			//
			// Finally, we allow 50% of the runtime memory to be utilized by the contracts call
			// stack, keeping the rest for other facilities, such as PoV, etc.
			//
			// This gives us the following formula:
			//
			// `(MaxCodeLen * 18 * 4 + MAX_STACK_SIZE + max_heap_size) * max_call_depth <
			// max_runtime_mem/2`
			//
			// Hence the upper limit for the `MaxCodeLen` can be defined as follows:
			let code_len_limit = max_runtime_mem
				.saturating_div(2)
				.saturating_div(max_call_depth)
				.saturating_sub(max_heap_size)
				.saturating_sub(MAX_STACK_SIZE)
				.saturating_div(18 * 4);

			assert!(
				T::MaxCodeLen::get() < code_len_limit,
				"Given `CallStack` height {:?}, `MaxCodeLen` should be set less than {:?} \
				 (current value is {:?}), to avoid possible runtime oom issues.",
				max_call_depth,
				code_len_limit,
				T::MaxCodeLen::get(),
			);

			// Debug buffer should at least be large enough to accommodate a simple error message
			const MIN_DEBUG_BUF_SIZE: u32 = 256;
			assert!(
				T::MaxDebugBufferLen::get() > MIN_DEBUG_BUF_SIZE,
				"Debug buffer should have minimum size of {} (current setting is {})",
				MIN_DEBUG_BUF_SIZE,
				T::MaxDebugBufferLen::get(),
			)
		}
	}

	#[pallet::call]
	impl<T: Config> Pallet<T>
	where
		<BalanceOf<T> as HasCompact>::Type: Clone + Eq + PartialEq + Debug + TypeInfo + Encode,
		BalanceOf<T>: FixedPointOperand,
	{
		/// Deprecated version if [`Self::call`] for use in an in-storage `Call`.
		#[pallet::call_index(0)]
		#[pallet::weight(T::WeightInfo::call().saturating_add(<Pallet<T>>::compat_weight_limit(*gas_limit)))]
		#[allow(deprecated)]
		#[deprecated(note = "1D weight is used in this extrinsic, please migrate to `call`")]
		pub fn call_old_weight(
			origin: OriginFor<T>,
			dest: AccountIdLookupOf<T>,
			#[pallet::compact] value: BalanceOf<T>,
			#[pallet::compact] gas_limit: OldWeight,
			storage_deposit_limit: Option<<BalanceOf<T> as codec::HasCompact>::Type>,
			data: Vec<u8>,
		) -> DispatchResultWithPostInfo {
			Self::call(
				origin,
				dest,
				value,
				<Pallet<T>>::compat_weight_limit(gas_limit),
				storage_deposit_limit,
				data,
			)
		}

		/// Deprecated version if [`Self::instantiate_with_code`] for use in an in-storage `Call`.
		#[pallet::call_index(1)]
		#[pallet::weight(
			T::WeightInfo::instantiate_with_code(code.len() as u32, data.len() as u32, salt.len() as u32)
			.saturating_add(<Pallet<T>>::compat_weight_limit(*gas_limit))
		)]
		#[allow(deprecated)]
		#[deprecated(
			note = "1D weight is used in this extrinsic, please migrate to `instantiate_with_code`"
		)]
		pub fn instantiate_with_code_old_weight(
			origin: OriginFor<T>,
			#[pallet::compact] value: BalanceOf<T>,
			#[pallet::compact] gas_limit: OldWeight,
			storage_deposit_limit: Option<<BalanceOf<T> as codec::HasCompact>::Type>,
			code: Vec<u8>,
			data: Vec<u8>,
			salt: Vec<u8>,
		) -> DispatchResultWithPostInfo {
			Self::instantiate_with_code(
				origin,
				value,
				<Pallet<T>>::compat_weight_limit(gas_limit),
				storage_deposit_limit,
				code,
				data,
				salt,
			)
		}

		/// Deprecated version if [`Self::instantiate`] for use in an in-storage `Call`.
		#[pallet::call_index(2)]
		#[pallet::weight(
			T::WeightInfo::instantiate(data.len() as u32, salt.len() as u32).saturating_add(<Pallet<T>>::compat_weight_limit(*gas_limit))
		)]
		#[allow(deprecated)]
		#[deprecated(note = "1D weight is used in this extrinsic, please migrate to `instantiate`")]
		pub fn instantiate_old_weight(
			origin: OriginFor<T>,
			#[pallet::compact] value: BalanceOf<T>,
			#[pallet::compact] gas_limit: OldWeight,
			storage_deposit_limit: Option<<BalanceOf<T> as codec::HasCompact>::Type>,
			code_hash: CodeHash<T>,
			data: Vec<u8>,
			salt: Vec<u8>,
		) -> DispatchResultWithPostInfo {
			Self::instantiate(
				origin,
				value,
				<Pallet<T>>::compat_weight_limit(gas_limit),
				storage_deposit_limit,
				code_hash,
				data,
				salt,
			)
		}

		/// Upload new `code` without instantiating a contract from it.
		///
		/// If the code does not already exist a deposit is reserved from the caller
		/// and unreserved only when [`Self::remove_code`] is called. The size of the reserve
		/// depends on the instrumented size of the the supplied `code`.
		///
		/// If the code already exists in storage it will still return `Ok` and upgrades
		/// the in storage version to the current
		/// [`InstructionWeights::version`](InstructionWeights).
		///
		/// - `determinism`: If this is set to any other value but [`Determinism::Enforced`] then
		///   the only way to use this code is to delegate call into it from an offchain execution.
		///   Set to [`Determinism::Enforced`] if in doubt.
		///
		/// # Note
		///
		/// Anyone can instantiate a contract from any uploaded code and thus prevent its removal.
		/// To avoid this situation a constructor could employ access control so that it can
		/// only be instantiated by permissioned entities. The same is true when uploading
		/// through [`Self::instantiate_with_code`].
		#[pallet::call_index(3)]
		#[pallet::weight(T::WeightInfo::upload_code(code.len() as u32))]
		pub fn upload_code(
			origin: OriginFor<T>,
			code: Vec<u8>,
			storage_deposit_limit: Option<<BalanceOf<T> as codec::HasCompact>::Type>,
			determinism: Determinism,
		) -> DispatchResult
		where
			BalanceOf<T>: FixedPointOperand,
		{
			Migration::<T>::ensure_migrated()?;
			let origin = ensure_signed(origin)?;
			Self::bare_upload_code(origin, code, storage_deposit_limit.map(Into::into), determinism)
				.map(|_| ())
		}

		/// Remove the code stored under `code_hash` and refund the deposit to its owner.
		///
		/// A code can only be removed by its original uploader (its owner) and only if it is
		/// not used by any contract.
		#[pallet::call_index(4)]
		#[pallet::weight(T::WeightInfo::remove_code())]
		pub fn remove_code(
			origin: OriginFor<T>,
			code_hash: CodeHash<T>,
		) -> DispatchResultWithPostInfo {
			Migration::<T>::ensure_migrated()?;
			let origin = ensure_signed(origin)?;
			<PrefabWasmModule<T>>::remove(&origin, code_hash)?;
			// we waive the fee because removing unused code is beneficial
			Ok(Pays::No.into())
		}

		/// Privileged function that changes the code of an existing contract.
		///
		/// This takes care of updating refcounts and all other necessary operations. Returns
		/// an error if either the `code_hash` or `dest` do not exist.
		///
		/// # Note
		///
		/// This does **not** change the address of the contract in question. This means
		/// that the contract address is no longer derived from its code hash after calling
		/// this dispatchable.
		#[pallet::call_index(5)]
		#[pallet::weight(T::WeightInfo::set_code())]
		pub fn set_code(
			origin: OriginFor<T>,
			dest: AccountIdLookupOf<T>,
			code_hash: CodeHash<T>,
		) -> DispatchResult {
			Migration::<T>::ensure_migrated()?;
			ensure_root(origin)?;
			let dest = T::Lookup::lookup(dest)?;
			<ContractInfoOf<T>>::try_mutate(&dest, |contract| {
				let contract = if let Some(contract) = contract {
					contract
				} else {
					return Err(<Error<T>>::ContractNotFound.into())
				};
				<PrefabWasmModule<T>>::add_user(code_hash)?;
				<PrefabWasmModule<T>>::remove_user(contract.code_hash);
				Self::deposit_event(
					vec![T::Hashing::hash_of(&dest), code_hash, contract.code_hash],
					Event::ContractCodeUpdated {
						contract: dest.clone(),
						new_code_hash: code_hash,
						old_code_hash: contract.code_hash,
					},
				);
				contract.code_hash = code_hash;
				Ok(())
			})
		}

		/// Makes a call to an account, optionally transferring some balance.
		///
		/// # Parameters
		///
		/// * `dest`: Address of the contract to call.
		/// * `value`: The balance to transfer from the `origin` to `dest`.
		/// * `gas_limit`: The gas limit enforced when executing the constructor.
		/// * `storage_deposit_limit`: The maximum amount of balance that can be charged from the
		///   caller to pay for the storage consumed.
		/// * `data`: The input data to pass to the contract.
		///
		/// * If the account is a smart-contract account, the associated code will be
		/// executed and any value will be transferred.
		/// * If the account is a regular account, any value will be transferred.
		/// * If no account exists and the call value is not less than `existential_deposit`,
		/// a regular account will be created and any value will be transferred.
		#[pallet::call_index(6)]
		#[pallet::weight(T::WeightInfo::call().saturating_add(*gas_limit))]
		pub fn call(
			origin: OriginFor<T>,
			dest: AccountIdLookupOf<T>,
			#[pallet::compact] value: BalanceOf<T>,
			gas_limit: Weight,
			storage_deposit_limit: Option<<BalanceOf<T> as codec::HasCompact>::Type>,
			data: Vec<u8>,
		) -> DispatchResultWithPostInfo {
			Migration::<T>::ensure_migrated()?;
			let common = CommonInput {
				origin: Origin::from_runtime_origin(origin)?,
				value,
				data,
				gas_limit: gas_limit.into(),
				storage_deposit_limit: storage_deposit_limit.map(Into::into),
				debug_message: None,
			};
			let dest = T::Lookup::lookup(dest)?;
			let mut output =
				CallInput::<T> { dest, determinism: Determinism::Enforced }.run_guarded(common);
			if let Ok(retval) = &output.result {
				if retval.did_revert() {
					output.result = Err(<Error<T>>::ContractReverted.into());
				}
			}
			output.gas_meter.into_dispatch_result(output.result, T::WeightInfo::call())
		}

		/// Instantiates a new contract from the supplied `code` optionally transferring
		/// some balance.
		///
		/// This dispatchable has the same effect as calling [`Self::upload_code`] +
		/// [`Self::instantiate`]. Bundling them together provides efficiency gains. Please
		/// also check the documentation of [`Self::upload_code`].
		///
		/// # Parameters
		///
		/// * `value`: The balance to transfer from the `origin` to the newly created contract.
		/// * `gas_limit`: The gas limit enforced when executing the constructor.
		/// * `storage_deposit_limit`: The maximum amount of balance that can be charged/reserved
		///   from the caller to pay for the storage consumed.
		/// * `code`: The contract code to deploy in raw bytes.
		/// * `data`: The input data to pass to the contract constructor.
		/// * `salt`: Used for the address derivation. See [`Pallet::contract_address`].
		///
		/// Instantiation is executed as follows:
		///
		/// - The supplied `code` is instrumented, deployed, and a `code_hash` is created for that
		///   code.
		/// - If the `code_hash` already exists on the chain the underlying `code` will be shared.
		/// - The destination address is computed based on the sender, code_hash and the salt.
		/// - The smart-contract account is created at the computed address.
		/// - The `value` is transferred to the new account.
		/// - The `deploy` function is executed in the context of the newly-created account.
		#[pallet::call_index(7)]
		#[pallet::weight(
			T::WeightInfo::instantiate_with_code(code.len() as u32, data.len() as u32, salt.len() as u32)
			.saturating_add(*gas_limit)
		)]
		pub fn instantiate_with_code(
			origin: OriginFor<T>,
			#[pallet::compact] value: BalanceOf<T>,
			gas_limit: Weight,
			storage_deposit_limit: Option<<BalanceOf<T> as codec::HasCompact>::Type>,
			code: Vec<u8>,
			data: Vec<u8>,
			salt: Vec<u8>,
		) -> DispatchResultWithPostInfo {
			Migration::<T>::ensure_migrated()?;
			let code_len = code.len() as u32;
			let data_len = data.len() as u32;
			let salt_len = salt.len() as u32;
			let common = CommonInput {
				origin: Origin::from_runtime_origin(origin)?,
				value,
				data,
				gas_limit,
				storage_deposit_limit: storage_deposit_limit.map(Into::into),
				debug_message: None,
			};
			let mut output =
				InstantiateInput::<T> { code: Code::Upload(code), salt }.run_guarded(common);
			if let Ok(retval) = &output.result {
				if retval.1.did_revert() {
					output.result = Err(<Error<T>>::ContractReverted.into());
				}
			}
			output.gas_meter.into_dispatch_result(
				output.result.map(|(_address, result)| result),
				T::WeightInfo::instantiate_with_code(code_len, data_len, salt_len),
			)
		}

		/// Instantiates a contract from a previously deployed wasm binary.
		///
		/// This function is identical to [`Self::instantiate_with_code`] but without the
		/// code deployment step. Instead, the `code_hash` of an on-chain deployed wasm binary
		/// must be supplied.
		#[pallet::call_index(8)]
		#[pallet::weight(
			T::WeightInfo::instantiate(data.len() as u32, salt.len() as u32).saturating_add(*gas_limit)
		)]
		pub fn instantiate(
			origin: OriginFor<T>,
			#[pallet::compact] value: BalanceOf<T>,
			gas_limit: Weight,
			storage_deposit_limit: Option<<BalanceOf<T> as codec::HasCompact>::Type>,
			code_hash: CodeHash<T>,
			data: Vec<u8>,
			salt: Vec<u8>,
		) -> DispatchResultWithPostInfo {
			Migration::<T>::ensure_migrated()?;
			let data_len = data.len() as u32;
			let salt_len = salt.len() as u32;
			let common = CommonInput {
				origin: Origin::from_runtime_origin(origin)?,
				value,
				data,
				gas_limit,
				storage_deposit_limit: storage_deposit_limit.map(Into::into),
				debug_message: None,
			};
			let mut output =
				InstantiateInput::<T> { code: Code::Existing(code_hash), salt }.run_guarded(common);
			if let Ok(retval) = &output.result {
				if retval.1.did_revert() {
					output.result = Err(<Error<T>>::ContractReverted.into());
				}
			}
			output.gas_meter.into_dispatch_result(
				output.result.map(|(_address, output)| output),
				T::WeightInfo::instantiate(data_len, salt_len),
			)
		}

		/// When a migration is in progress, this dispatchable can be used to run migration steps.
		/// Calls that contribute to advancing the migration have their fees waived, as it's helpful
		/// for the chain. Note that while the migration is in progress, the pallet will also
		/// leverage the `on_idle` hooks to run migration steps.
		#[pallet::call_index(9)]
		#[pallet::weight(T::WeightInfo::migrate().saturating_add(*weight_limit))]
		pub fn migrate(origin: OriginFor<T>, weight_limit: Weight) -> DispatchResultWithPostInfo {
			use migration::MigrateResult::*;
			ensure_signed(origin)?;

			let weight_limit = weight_limit.saturating_add(T::WeightInfo::migrate());
			let (result, weight) = Migration::<T>::migrate(weight_limit);

			match result {
				Completed =>
					Ok(PostDispatchInfo { actual_weight: Some(weight), pays_fee: Pays::No }),
				InProgress { steps_done, .. } if steps_done > 0 =>
					Ok(PostDispatchInfo { actual_weight: Some(weight), pays_fee: Pays::No }),
				InProgress { .. } =>
					Ok(PostDispatchInfo { actual_weight: Some(weight), pays_fee: Pays::Yes }),
				NoMigrationInProgress | NoMigrationPerformed => {
					let err: DispatchError = <Error<T>>::NoMigrationPerformed.into();
					Err(err.with_weight(T::WeightInfo::migrate()))
				},
			}
		}
	}

	#[pallet::event]
	pub enum Event<T: Config> {
		/// Contract deployed by address at the specified address.
		Instantiated { deployer: T::AccountId, contract: T::AccountId },

		/// Contract has been removed.
		///
		/// # Note
		///
		/// The only way for a contract to be removed and emitting this event is by calling
		/// `seal_terminate`.
		Terminated {
			/// The contract that was terminated.
			contract: T::AccountId,
			/// The account that received the contracts remaining balance
			beneficiary: T::AccountId,
		},

		/// Code with the specified hash has been stored.
		CodeStored { code_hash: T::Hash },

		/// A custom event emitted by the contract.
		ContractEmitted {
			/// The contract that emitted the event.
			contract: T::AccountId,
			/// Data supplied by the contract. Metadata generated during contract compilation
			/// is needed to decode it.
			data: Vec<u8>,
		},

		/// A code with the specified hash was removed.
		CodeRemoved { code_hash: T::Hash },

		/// A contract's code was updated.
		ContractCodeUpdated {
			/// The contract that has been updated.
			contract: T::AccountId,
			/// New code hash that was set for the contract.
			new_code_hash: T::Hash,
			/// Previous code hash of the contract.
			old_code_hash: T::Hash,
		},

		/// A contract was called either by a plain account or another contract.
		///
		/// # Note
		///
		/// Please keep in mind that like all events this is only emitted for successful
		/// calls. This is because on failure all storage changes including events are
		/// rolled back.
		Called {
			/// The caller of the `contract`.
			caller: Origin<T>,
			/// The contract that was called.
			contract: T::AccountId,
		},

		/// A contract delegate called a code hash.
		///
		/// # Note
		///
		/// Please keep in mind that like all events this is only emitted for successful
		/// calls. This is because on failure all storage changes including events are
		/// rolled back.
		DelegateCalled {
			/// The contract that performed the delegate call and hence in whose context
			/// the `code_hash` is executed.
			contract: T::AccountId,
			/// The code hash that was delegate called.
			code_hash: CodeHash<T>,
		},

		/// Some funds have been held as storage deposit.
		StorageDepositHeld { who: T::AccountId, amount: BalanceOf<T> },

		/// Some funds have been released as storage deposit.
		StorageDepositReleased { who: T::AccountId, amount: BalanceOf<T> },
	}

	#[pallet::error]
	pub enum Error<T> {
		/// A new schedule must have a greater version than the current one.
		InvalidScheduleVersion,
		/// Invalid combination of flags supplied to `seal_call` or `seal_delegate_call`.
		InvalidCallFlags,
		/// The executed contract exhausted its gas limit.
		OutOfGas,
		/// The output buffer supplied to a contract API call was too small.
		OutputBufferTooSmall,
		/// Performing the requested transfer failed. Probably because there isn't enough
		/// free balance in the sender's account.
		TransferFailed,
		/// Performing a call was denied because the calling depth reached the limit
		/// of what is specified in the schedule.
		MaxCallDepthReached,
		/// No contract was found at the specified address.
		ContractNotFound,
		/// The code supplied to `instantiate_with_code` exceeds the limit specified in the
		/// current schedule.
		CodeTooLarge,
		/// No code could be found at the supplied code hash.
		CodeNotFound,
		/// A buffer outside of sandbox memory was passed to a contract API function.
		OutOfBounds,
		/// Input passed to a contract API function failed to decode as expected type.
		DecodingFailed,
		/// Contract trapped during execution.
		ContractTrapped,
		/// The size defined in `T::MaxValueSize` was exceeded.
		ValueTooLarge,
		/// Termination of a contract is not allowed while the contract is already
		/// on the call stack. Can be triggered by `seal_terminate`.
		TerminatedWhileReentrant,
		/// `seal_call` forwarded this contracts input. It therefore is no longer available.
		InputForwarded,
		/// The subject passed to `seal_random` exceeds the limit.
		RandomSubjectTooLong,
		/// The amount of topics passed to `seal_deposit_events` exceeds the limit.
		TooManyTopics,
		/// The chain does not provide a chain extension. Calling the chain extension results
		/// in this error. Note that this usually  shouldn't happen as deploying such contracts
		/// is rejected.
		NoChainExtension,
		/// A contract with the same AccountId already exists.
		DuplicateContract,
		/// A contract self destructed in its constructor.
		///
		/// This can be triggered by a call to `seal_terminate`.
		TerminatedInConstructor,
		/// A call tried to invoke a contract that is flagged as non-reentrant.
		/// The only other cause is that a call from a contract into the runtime tried to call back
		/// into `pallet-contracts`. This would make the whole pallet reentrant with regard to
		/// contract code execution which is not supported.
		ReentranceDenied,
		/// Origin doesn't have enough balance to pay the required storage deposits.
		StorageDepositNotEnoughFunds,
		/// More storage was created than allowed by the storage deposit limit.
		StorageDepositLimitExhausted,
		/// Code removal was denied because the code is still in use by at least one contract.
		CodeInUse,
		/// The contract ran to completion but decided to revert its storage changes.
		/// Please note that this error is only returned from extrinsics. When called directly
		/// or via RPC an `Ok` will be returned. In this case the caller needs to inspect the flags
		/// to determine whether a reversion has taken place.
		ContractReverted,
		/// The contract's code was found to be invalid during validation or instrumentation.
		///
		/// The most likely cause of this is that an API was used which is not supported by the
		/// node. This happens if an older node is used with a new version of ink!. Try updating
		/// your node to the newest available version.
		///
		/// A more detailed error can be found on the node console if debug messages are enabled
		/// by supplying `-lruntime::contracts=debug`.
		CodeRejected,
		/// An indetermistic code was used in a context where this is not permitted.
		Indeterministic,
		/// A pending migration needs to complete before the extrinsic can be called.
		MigrationInProgress,
		/// Migrate dispatch call was attempted but no migration was performed.
		NoMigrationPerformed,
	}

	/// A reason for the pallet contracts placing a hold on funds.
	#[pallet::composite_enum]
	pub enum HoldReason {
		/// The Pallet has reserved it for storage deposit.
		#[codec(index = 0)]
		StorageDepositReserve,
	}

	/// A mapping from an original code hash to the original code, untouched by instrumentation.
	#[pallet::storage]
	pub(crate) type PristineCode<T: Config> = StorageMap<_, Identity, CodeHash<T>, CodeVec<T>>;

	/// A mapping between an original code hash and instrumented wasm code, ready for execution.
	#[pallet::storage]
	pub(crate) type CodeStorage<T: Config> =
		StorageMap<_, Identity, CodeHash<T>, PrefabWasmModule<T>>;

	/// A mapping between an original code hash and its owner information.
	#[pallet::storage]
	pub(crate) type OwnerInfoOf<T: Config> = StorageMap<_, Identity, CodeHash<T>, OwnerInfo<T>>;

	/// This is a **monotonic** counter incremented on contract instantiation.
	///
	/// This is used in order to generate unique trie ids for contracts.
	/// The trie id of a new contract is calculated from hash(account_id, nonce).
	/// The nonce is required because otherwise the following sequence would lead to
	/// a possible collision of storage:
	///
	/// 1. Create a new contract.
	/// 2. Terminate the contract.
	/// 3. Immediately recreate the contract with the same account_id.
	///
	/// This is bad because the contents of a trie are deleted lazily and there might be
	/// storage of the old instantiation still in it when the new contract is created. Please
	/// note that we can't replace the counter by the block number because the sequence above
	/// can happen in the same block. We also can't keep the account counter in memory only
	/// because storage is the only way to communicate across different extrinsics in the
	/// same block.
	///
	/// # Note
	///
	/// Do not use it to determine the number of contracts. It won't be decremented if
	/// a contract is destroyed.
	#[pallet::storage]
	pub(crate) type Nonce<T: Config> = StorageValue<_, u64, ValueQuery>;

	/// The code associated with a given account.
	///
	/// TWOX-NOTE: SAFE since `AccountId` is a secure hash.
	#[pallet::storage]
	pub(crate) type ContractInfoOf<T: Config> =
		StorageMap<_, Twox64Concat, T::AccountId, ContractInfo<T>>;

	/// Evicted contracts that await child trie deletion.
	///
	/// Child trie deletion is a heavy operation depending on the amount of storage items
	/// stored in said trie. Therefore this operation is performed lazily in `on_idle`.
	#[pallet::storage]
	pub(crate) type DeletionQueue<T: Config> = StorageMap<_, Twox64Concat, u32, TrieId>;

	/// A pair of monotonic counters used to track the latest contract marked for deletion
	/// and the latest deleted contract in queue.
	#[pallet::storage]
	pub(crate) type DeletionQueueCounter<T: Config> =
		StorageValue<_, DeletionQueueManager<T>, ValueQuery>;

	#[pallet::storage]
	pub(crate) type MigrationInProgress<T: Config> =
		StorageValue<_, migration::Cursor, OptionQuery>;
}

/// The type of origins supported by the contracts pallet.
#[derive(Clone, Encode, Decode, PartialEq, TypeInfo, RuntimeDebugNoBound)]
pub enum Origin<T: Config> {
	Root,
	Signed(T::AccountId),
}

impl<T: Config> Origin<T> {
	/// Creates a new Signed Caller from an AccountId.
	pub fn from_account_id(account_id: T::AccountId) -> Self {
		Origin::Signed(account_id)
	}
	/// Creates a new Origin from a `RuntimeOrigin`.
	pub fn from_runtime_origin(o: OriginFor<T>) -> Result<Self, DispatchError> {
		match o.into() {
			Ok(RawOrigin::Root) => Ok(Self::Root),
			Ok(RawOrigin::Signed(t)) => Ok(Self::Signed(t)),
			_ => Err(BadOrigin.into()),
		}
	}
	/// Returns the AccountId of a Signed Origin or an error if the origin is Root.
	pub fn account_id(&self) -> Result<&T::AccountId, DispatchError> {
		match self {
			Origin::Signed(id) => Ok(id),
			Origin::Root => Err(DispatchError::RootNotAllowed),
		}
	}
}

/// Context of a contract invocation.
struct CommonInput<'a, T: Config> {
	origin: Origin<T>,
	value: BalanceOf<T>,
	data: Vec<u8>,
	gas_limit: Weight,
	storage_deposit_limit: Option<BalanceOf<T>>,
	debug_message: Option<&'a mut DebugBufferVec<T>>,
}

/// Input specific to a call into contract.
struct CallInput<T: Config> {
	dest: T::AccountId,
	determinism: Determinism,
}

/// Input specific to a contract instantiation invocation.
struct InstantiateInput<T: Config> {
	code: Code<CodeHash<T>>,
	salt: Vec<u8>,
}

/// Determines whether events should be collected during execution.
#[derive(PartialEq)]
pub enum CollectEvents {
	/// Collect events.
	///
	/// # Note
	///
	/// Events should only be collected when called off-chain, as this would otherwise
	/// collect all the Events emitted in the block so far and put them into the PoV.
	///
	/// **Never** use this mode for on-chain execution.
	UnsafeCollect,
	/// Skip event collection.
	Skip,
}

/// Determines whether debug messages will be collected.
#[derive(PartialEq)]
pub enum DebugInfo {
	/// Collect debug messages.
	/// # Note
	///
	/// This should only ever be set to `UnsafeDebug` when executing as an RPC because
	/// it adds allocations and could be abused to drive the runtime into an OOM panic.
	UnsafeDebug,
	/// Skip collection of debug messages.
	Skip,
}

/// Return type of private helper functions.
struct InternalOutput<T: Config, O> {
	/// The gas meter that was used to execute the call.
	gas_meter: GasMeter<T>,
	/// The storage deposit used by the call.
	storage_deposit: StorageDeposit<BalanceOf<T>>,
	/// The result of the call.
	result: Result<O, ExecError>,
}

/// Helper trait to wrap contract execution entry points into a single function
/// [`Invokable::run_guarded`].
trait Invokable<T: Config> {
	/// What is returned as a result of a successful invocation.
	type Output;

	/// Single entry point to contract execution.
	/// Downstream execution flow is branched by implementations of [`Invokable`] trait:
	///
	/// - [`InstantiateInput::run`] runs contract instantiation,
	/// - [`CallInput::run`] runs contract call.
	///
	/// We enforce a re-entrancy guard here by initializing and checking a boolean flag through a
	/// global reference.
	fn run_guarded(&self, common: CommonInput<T>) -> InternalOutput<T, Self::Output>
	where
		BalanceOf<T>: FixedPointOperand,
	{
		// Set up a global reference to the boolean flag used for the re-entrancy guard.
		environmental!(executing_contract: bool);

		let gas_limit = common.gas_limit;

		// Check whether the origin is allowed here. The logic of the access rules
		// is in the `ensure_origin`, this could vary for different implementations of this
		// trait. For example, some actions might not allow Root origin as they could require an
		// AccountId associated with the origin.
		if let Err(e) = self.ensure_origin(common.origin.clone()) {
			return InternalOutput {
				gas_meter: GasMeter::new(gas_limit),
				storage_deposit: Default::default(),
				result: Err(ExecError { error: e.into(), origin: ErrorOrigin::Caller }),
			}
		}

		executing_contract::using_once(&mut false, || {
			executing_contract::with(|f| {
				// Fail if already entered contract execution
				if *f {
					return Err(())
				}
				// We are entering contract execution
				*f = true;
				Ok(())
			})
			.expect("Returns `Ok` if called within `using_once`. It is syntactically obvious that this is the case; qed")
			.map_or_else(
				|_| InternalOutput {
					gas_meter: GasMeter::new(gas_limit),
					storage_deposit: Default::default(),
					result: Err(ExecError {
						error: <Error<T>>::ReentranceDenied.into(),
						origin: ErrorOrigin::Caller,
					}),
				},
				// Enter contract call.
				|_| self.run(common, GasMeter::new(gas_limit)),
			)
		})
	}

	/// Method that does the actual call to a contract. It can be either a call to a deployed
	/// contract or a instantiation of a new one.
	///
	/// Called by dispatchables and public functions through the [`Invokable::run_guarded`].
	fn run(
		&self,
		common: CommonInput<T>,
		gas_meter: GasMeter<T>,
	) -> InternalOutput<T, Self::Output>
	where
		BalanceOf<T>: FixedPointOperand;

	/// This method ensures that the given `origin` is allowed to invoke the current `Invokable`.
	///
	/// Called by dispatchables and public functions through the [`Invokable::run_guarded`].
	fn ensure_origin(&self, origin: Origin<T>) -> Result<(), DispatchError>;
}

impl<T: Config> Invokable<T> for CallInput<T> {
	type Output = ExecReturnValue;

	fn run(
		&self,
		common: CommonInput<T>,
		mut gas_meter: GasMeter<T>,
	) -> InternalOutput<T, Self::Output>
	where
		BalanceOf<T>: FixedPointOperand,
	{
		let CallInput { dest, determinism } = self;
		let CommonInput { origin, value, data, debug_message, .. } = common;
		let mut storage_meter =
			match StorageMeter::new(&origin, common.storage_deposit_limit, common.value) {
				Ok(meter) => meter,
				Err(err) =>
					return InternalOutput {
						result: Err(err.into()),
						gas_meter,
						storage_deposit: Default::default(),
					},
			};
		let schedule = T::Schedule::get();
		let result = ExecStack::<T, PrefabWasmModule<T>>::run_call(
			origin.clone(),
			dest.clone(),
			&mut gas_meter,
			&mut storage_meter,
			&schedule,
			value,
			data.clone(),
			debug_message,
			*determinism,
		);

		match storage_meter.try_into_deposit(&origin) {
			Ok(storage_deposit) => InternalOutput { gas_meter, storage_deposit, result },
			Err(err) => InternalOutput {
				gas_meter,
				storage_deposit: Default::default(),
				result: Err(err.into()),
			},
		}
	}

	fn ensure_origin(&self, _origin: Origin<T>) -> Result<(), DispatchError> {
		Ok(())
	}
}

impl<T: Config> Invokable<T> for InstantiateInput<T> {
	type Output = (AccountIdOf<T>, ExecReturnValue);

	fn run(
		&self,
		mut common: CommonInput<T>,
		mut gas_meter: GasMeter<T>,
	) -> InternalOutput<T, Self::Output>
	where
		BalanceOf<T>: FixedPointOperand,
	{
		let mut storage_deposit = Default::default();
		let try_exec = || {
			let schedule = T::Schedule::get();
			let InstantiateInput { salt, .. } = self;
			let CommonInput { origin: contract_origin, .. } = common;
			let origin = contract_origin.account_id()?;
			let (extra_deposit, executable) = match &self.code {
				Code::Upload(binary) => {
					let executable = PrefabWasmModule::from_code(
						binary.clone(),
						&schedule,
						origin.clone(),
						Determinism::Enforced,
						TryInstantiate::Skip,
					)
					.map_err(|(err, msg)| {
						common
							.debug_message
							.as_mut()
							.map(|buffer| buffer.try_extend(&mut msg.bytes()));
						err
					})?;
					// The open deposit will be charged during execution when the
					// uploaded module does not already exist. This deposit is not part of the
					// storage meter because it is not transferred to the contract but
					// reserved on the uploading account.
					(executable.open_deposit(), executable)
				},
				Code::Existing(hash) => (
					Default::default(),
					PrefabWasmModule::from_storage(*hash, &schedule, &mut gas_meter)?,
				),
			};
			let contract_origin = Origin::from_account_id(origin.clone());
			let mut storage_meter = StorageMeter::new(
				&contract_origin,
				common.storage_deposit_limit,
				common.value.saturating_add(extra_deposit),
			)?;
			let CommonInput { value, data, debug_message, .. } = common;
			let result = ExecStack::<T, PrefabWasmModule<T>>::run_instantiate(
				origin.clone(),
				executable,
				&mut gas_meter,
				&mut storage_meter,
				&schedule,
				value,
				data.clone(),
				&salt,
				debug_message,
			);

			storage_deposit = storage_meter
				.try_into_deposit(&contract_origin)?
				.saturating_add(&StorageDeposit::Charge(extra_deposit));
			result
		};
		InternalOutput { result: try_exec(), gas_meter, storage_deposit }
	}

	fn ensure_origin(&self, origin: Origin<T>) -> Result<(), DispatchError> {
		match origin {
			Origin::Signed(_) => Ok(()),
			Origin::Root => Err(DispatchError::RootNotAllowed),
		}
	}
}

macro_rules! ensure_no_migration_in_progress {
	() => {
		if Migration::<T>::in_progress() {
			return ContractResult {
				gas_consumed: Zero::zero(),
				gas_required: Zero::zero(),
				storage_deposit: Default::default(),
				debug_message: Vec::new(),
				result: Err(Error::<T>::MigrationInProgress.into()),
				events: None,
			}
		}
	};
}

impl<T: Config> Pallet<T> {
	/// Perform a call to a specified contract.
	///
	/// This function is similar to [`Self::call`], but doesn't perform any address lookups
	/// and better suitable for calling directly from Rust.
	///
	/// # Note
	///
	/// If `debug` is set to `DebugInfo::UnsafeDebug` it returns additional human readable debugging
	/// information.
	///
	/// If `collect_events` is set to `CollectEvents::UnsafeCollect` it collects all the Events
	/// emitted in the block so far and the ones emitted during the execution of this contract.
	pub fn bare_call(
		origin: T::AccountId,
		dest: T::AccountId,
		value: BalanceOf<T>,
		gas_limit: Weight,
		storage_deposit_limit: Option<BalanceOf<T>>,
		data: Vec<u8>,
		debug: DebugInfo,
		collect_events: CollectEvents,
		determinism: Determinism,
	) -> ContractExecResult<BalanceOf<T>, EventRecordOf<T>>
	where
		BalanceOf<T>: FixedPointOperand,
	{
		ensure_no_migration_in_progress!();

		let mut debug_message = if matches!(debug, DebugInfo::UnsafeDebug) {
			Some(DebugBufferVec::<T>::default())
		} else {
			None
		};
		let origin = Origin::from_account_id(origin);
		let common = CommonInput {
			origin,
			value,
			data,
			gas_limit,
			storage_deposit_limit,
			debug_message: debug_message.as_mut(),
		};
		let output = CallInput::<T> { dest, determinism }.run_guarded(common);
		let events = if matches!(collect_events, CollectEvents::UnsafeCollect) {
			Some(System::<T>::read_events_no_consensus().map(|e| *e).collect())
		} else {
			None
		};

		ContractExecResult {
			result: output.result.map_err(|r| r.error),
			gas_consumed: output.gas_meter.gas_consumed(),
			gas_required: output.gas_meter.gas_required(),
			storage_deposit: output.storage_deposit,
			debug_message: debug_message.unwrap_or_default().to_vec(),
			events,
		}
	}

	/// Instantiate a new contract.
	///
	/// This function is similar to [`Self::instantiate`], but doesn't perform any address lookups
	/// and better suitable for calling directly from Rust.
	///
	/// It returns the execution result, account id and the amount of used weight.
	///
	/// # Note
	///
	/// If `debug` is set to `DebugInfo::UnsafeDebug` it returns additional human readable debugging
	/// information.
	///
	/// If `collect_events` is set to `CollectEvents::UnsafeCollect` it collects all the Events
	/// emitted in the block so far.
	pub fn bare_instantiate(
		origin: T::AccountId,
		value: BalanceOf<T>,
		gas_limit: Weight,
		storage_deposit_limit: Option<BalanceOf<T>>,
		code: Code<CodeHash<T>>,
		data: Vec<u8>,
		salt: Vec<u8>,
		debug: DebugInfo,
		collect_events: CollectEvents,
	) -> ContractInstantiateResult<T::AccountId, BalanceOf<T>, EventRecordOf<T>>
	where
		BalanceOf<T>: FixedPointOperand,
	{
		ensure_no_migration_in_progress!();

		let mut debug_message = if debug == DebugInfo::UnsafeDebug {
			Some(DebugBufferVec::<T>::default())
		} else {
			None
		};
		let common = CommonInput {
			origin: Origin::from_account_id(origin),
			value,
			data,
			gas_limit,
			storage_deposit_limit,
			debug_message: debug_message.as_mut(),
		};
		let output = InstantiateInput::<T> { code, salt }.run_guarded(common);
		// collect events if CollectEvents is UnsafeCollect
		let events = if collect_events == CollectEvents::UnsafeCollect {
			Some(System::<T>::read_events_no_consensus().map(|e| *e).collect())
		} else {
			None
		};
		ContractInstantiateResult {
			result: output
				.result
				.map(|(account_id, result)| InstantiateReturnValue { result, account_id })
				.map_err(|e| e.error),
			gas_consumed: output.gas_meter.gas_consumed(),
			gas_required: output.gas_meter.gas_required(),
			storage_deposit: output.storage_deposit,
			debug_message: debug_message.unwrap_or_default().to_vec(),
			events,
		}
	}

	/// Upload new code without instantiating a contract from it.
	///
	/// This function is similar to [`Self::upload_code`], but doesn't perform any address lookups
	/// and better suitable for calling directly from Rust.
	pub fn bare_upload_code(
		origin: T::AccountId,
		code: Vec<u8>,
		storage_deposit_limit: Option<BalanceOf<T>>,
		determinism: Determinism,
	) -> CodeUploadResult<CodeHash<T>, BalanceOf<T>>
	where
		BalanceOf<T>: FixedPointOperand,
	{
		Migration::<T>::ensure_migrated()?;
		let schedule = T::Schedule::get();
		let module = PrefabWasmModule::from_code(
			code,
			&schedule,
			origin,
			determinism,
			TryInstantiate::Instantiate,
		)
		.map_err(|(err, _)| err)?;
		let deposit = module.open_deposit();
		if let Some(storage_deposit_limit) = storage_deposit_limit {
			ensure!(storage_deposit_limit >= deposit, <Error<T>>::StorageDepositLimitExhausted);
		}
		let result = CodeUploadReturnValue { code_hash: *module.code_hash(), deposit };
		module.store()?;
		Ok(result)
	}

	/// Query storage of a specified contract under a specified key.
	pub fn get_storage(address: T::AccountId, key: Vec<u8>) -> GetStorageResult {
		if Migration::<T>::in_progress() {
			return Err(ContractAccessError::MigrationInProgress)
		}
		let contract_info =
			ContractInfoOf::<T>::get(&address).ok_or(ContractAccessError::DoesntExist)?;

		let maybe_value = contract_info.read(
			&Key::<T>::try_from_var(key)
				.map_err(|_| ContractAccessError::KeyDecodingFailed)?
				.into(),
		);
		Ok(maybe_value)
	}

	/// Determine the address of a contract.
	///
	/// This is the address generation function used by contract instantiation. See
	/// [`DefaultAddressGenerator`] for the default implementation.
	pub fn contract_address(
		deploying_address: &T::AccountId,
		code_hash: &CodeHash<T>,
		input_data: &[u8],
		salt: &[u8],
	) -> T::AccountId {
		T::AddressGenerator::contract_address(deploying_address, code_hash, input_data, salt)
	}

	/// Returns the code hash of the contract specified by `account` ID.
	pub fn code_hash(account: &AccountIdOf<T>) -> Option<CodeHash<T>> {
		ContractInfo::<T>::load_code_hash(account)
	}

	/// Store code for benchmarks which does not check nor instrument the code.
	#[cfg(feature = "runtime-benchmarks")]
	fn store_code_raw(
		code: Vec<u8>,
		owner: T::AccountId,
	) -> frame_support::dispatch::DispatchResult {
		let schedule = T::Schedule::get();
		PrefabWasmModule::store_code_unchecked(code, &schedule, owner)?;
		Ok(())
	}

	/// This exists so that benchmarks can determine the weight of running an instrumentation.
	#[cfg(feature = "runtime-benchmarks")]
	fn reinstrument_module(
		module: &mut PrefabWasmModule<T>,
		schedule: &Schedule<T>,
	) -> frame_support::dispatch::DispatchResult {
		self::wasm::reinstrument(module, schedule).map(|_| ())
	}

	/// Deposit a pallet contracts event. Handles the conversion to the overarching event type.
	fn deposit_event(topics: Vec<T::Hash>, event: Event<T>) {
		<frame_system::Pallet<T>>::deposit_event_indexed(
			&topics,
			<T as Config>::RuntimeEvent::from(event).into(),
		)
	}

	/// Return the existential deposit of [`Config::Fungible`].
	fn min_balance() -> BalanceOf<T> {
		<T::Fungible as Inspect<AccountIdOf<T>>>::minimum_balance()
	}

	/// Convert gas_limit from 1D Weight to a 2D Weight.
	///
	/// Used by backwards compatible extrinsics. We cannot just set the proof_size weight limit to
	/// zero or an old `Call` will just fail with OutOfGas.
	fn compat_weight_limit(gas_limit: OldWeight) -> Weight {
		Weight::from_parts(gas_limit, u64::from(T::MaxCodeLen::get()) * 2)
	}
}

sp_api::decl_runtime_apis! {
	/// The API used to dry-run contract interactions.
	#[api_version(2)]
	pub trait ContractsApi<AccountId, Balance, BlockNumber, Hash, EventRecord> where
		AccountId: Codec,
		Balance: Codec,
		BlockNumber: Codec,
		Hash: Codec,
		EventRecord: Codec,
	{
		/// Perform a call from a specified account to a given contract.
		///
		/// See [`crate::Pallet::bare_call`].
		fn call(
			origin: AccountId,
			dest: AccountId,
			value: Balance,
			gas_limit: Option<Weight>,
			storage_deposit_limit: Option<Balance>,
			input_data: Vec<u8>,
		) -> ContractExecResult<Balance, EventRecord>;

		/// Instantiate a new contract.
		///
		/// See `[crate::Pallet::bare_instantiate]`.
		fn instantiate(
			origin: AccountId,
			value: Balance,
			gas_limit: Option<Weight>,
			storage_deposit_limit: Option<Balance>,
			code: Code<Hash>,
			data: Vec<u8>,
			salt: Vec<u8>,
		) -> ContractInstantiateResult<AccountId, Balance, EventRecord>;

		/// Upload new code without instantiating a contract from it.
		///
		/// See [`crate::Pallet::bare_upload_code`].
		fn upload_code(
			origin: AccountId,
			code: Vec<u8>,
			storage_deposit_limit: Option<Balance>,
			determinism: Determinism,
		) -> CodeUploadResult<Hash, Balance>;

		/// Query a given storage key in a given contract.
		///
		/// Returns `Ok(Some(Vec<u8>))` if the storage value exists under the given key in the
		/// specified account and `Ok(None)` if it doesn't. If the account specified by the address
		/// doesn't exist, or doesn't have a contract then `Err` is returned.
		fn get_storage(
			address: AccountId,
			key: Vec<u8>,
		) -> GetStorageResult;
	}
}<|MERGE_RESOLUTION|>--- conflicted
+++ resolved
@@ -135,25 +135,12 @@
 };
 use scale_info::TypeInfo;
 use smallvec::Array;
-<<<<<<< HEAD
 use sp_runtime::{
 	traits::{Convert, Hash, Saturating, StaticLookup, Zero},
 	FixedPointOperand,
-=======
-use sp_runtime::traits::{Convert, Hash, Saturating, StaticLookup, Zero};
+};
 use sp_std::{fmt::Debug, prelude::*};
 pub use weights::WeightInfo;
-
-pub use crate::{
-	address::{AddressGenerator, DefaultAddressGenerator},
-	exec::Frame,
-	migration::{MigrateSequence, Migration, NoopMigration},
-	pallet::*,
-	schedule::{HostFnWeights, InstructionWeights, Limits, Schedule},
-	wasm::Determinism,
->>>>>>> 51b2f0ed
-};
-use sp_std::{fmt::Debug, marker::PhantomData, prelude::*};
 
 #[cfg(doc)]
 pub use crate::wasm::api_doc;
@@ -336,25 +323,18 @@
 		#[pallet::constant]
 		type MaxDebugBufferLen: Get<u32>;
 
-<<<<<<< HEAD
 		/// The identifier of the hold reason.
 		#[pallet::constant]
 		type HoldReason: Get<<Self::Fungible as InspectHold<Self::AccountId>>::Reason>;
 
-=======
->>>>>>> 51b2f0ed
 		/// The sequence of migration steps that will be applied during a migration.
 		///
 		/// # Examples
 		/// ```
 		/// use pallet_contracts::migration::{v9, v10, v11};
 		/// # struct Runtime {};
-<<<<<<< HEAD
 		/// # struct Currency {};
 		/// type Migrations = (v9::Migration<Runtime>, v10::Migration<Runtime, Currency>, v11::Migration<Runtime>);
-=======
-		/// type Migrations = (v9::Migration<Runtime>, v10::Migration<Runtime>, v11::Migration<Runtime>);
->>>>>>> 51b2f0ed
 		/// ```
 		type Migrations: MigrateSequence;
 	}
