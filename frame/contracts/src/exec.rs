// This file is part of Substrate.

// Copyright (C) Parity Technologies (UK) Ltd.
// SPDX-License-Identifier: Apache-2.0

// Licensed under the Apache License, Version 2.0 (the "License");
// you may not use this file except in compliance with the License.
// You may obtain a copy of the License at
//
// 	http://www.apache.org/licenses/LICENSE-2.0
//
// Unless required by applicable law or agreed to in writing, software
// distributed under the License is distributed on an "AS IS" BASIS,
// WITHOUT WARRANTIES OR CONDITIONS OF ANY KIND, either express or implied.
// See the License for the specific language governing permissions and
// limitations under the License.

use crate::{
	gas::GasMeter,
	storage::{self, DepositAccount, WriteOutcome},
	BalanceOf, CodeHash, Config, ContractInfo, ContractInfoOf, DebugBufferVec, Determinism, Error,
	Event, Nonce, Origin, Pallet as Contracts, Schedule, System, LOG_TARGET,
};
use frame_support::{
	crypto::ecdsa::ECDSAExt,
	dispatch::{
		fmt::Debug, DispatchError, DispatchResult, DispatchResultWithPostInfo, Dispatchable,
	},
	storage::{with_transaction, TransactionOutcome},
	traits::{
		fungible::{Inspect, Mutate},
		tokens::{Fortitude::Polite, Preservation},
		Contains, OriginTrait, Randomness, Time,
	},
	weights::Weight,
	Blake2_128Concat, BoundedVec, StorageHasher,
};
use frame_system::RawOrigin;
use pallet_contracts_primitives::ExecReturnValue;
use smallvec::{Array, SmallVec};
use sp_core::{
	ecdsa::Public as ECDSAPublic,
	sr25519::{Public as SR25519Public, Signature as SR25519Signature},
};
use sp_io::{crypto::secp256k1_ecdsa_recover_compressed, hashing::blake2_256};
use sp_runtime::{
	traits::{Convert, Hash, Zero},
	FixedPointOperand,
};
use sp_std::{marker::PhantomData, mem, prelude::*, vec::Vec};

pub type AccountIdOf<T> = <T as frame_system::Config>::AccountId;
pub type MomentOf<T> = <<T as Config>::Time as Time>::Moment;
pub type SeedOf<T> = <T as frame_system::Config>::Hash;
pub type BlockNumberOf<T> = <T as frame_system::Config>::BlockNumber;
pub type ExecResult = Result<ExecReturnValue, ExecError>;

/// A type that represents a topic of an event. At the moment a hash is used.
pub type TopicOf<T> = <T as frame_system::Config>::Hash;

/// Type for variable sized storage key. Used for transparent hashing.
type VarSizedKey<T> = BoundedVec<u8, <T as Config>::MaxStorageKeyLen>;

/// Combined key type for both fixed and variable sized storage keys.
pub enum Key<T: Config> {
	/// Variant for fixed sized keys.
	Fix([u8; 32]),
	/// Variant for variable sized keys.
	Var(VarSizedKey<T>),
}

impl<T: Config> Key<T> {
	/// Copies self into a new vec.
	pub fn to_vec(&self) -> Vec<u8> {
		match self {
			Key::Fix(v) => v.to_vec(),
			Key::Var(v) => v.to_vec(),
		}
	}

	pub fn hash(&self) -> Vec<u8> {
		match self {
			Key::Fix(v) => blake2_256(v.as_slice()).to_vec(),
			Key::Var(v) => Blake2_128Concat::hash(v.as_slice()),
		}
	}

	pub fn try_from_fix(v: Vec<u8>) -> Result<Self, Vec<u8>> {
		<[u8; 32]>::try_from(v).map(Self::Fix)
	}

	pub fn try_from_var(v: Vec<u8>) -> Result<Self, Vec<u8>> {
		VarSizedKey::<T>::try_from(v).map(Self::Var)
	}
}

/// Origin of the error.
///
/// Call or instantiate both called into other contracts and pass through errors happening
/// in those to the caller. This enum is for the caller to distinguish whether the error
/// happened during the execution of the callee or in the current execution context.
#[cfg_attr(test, derive(Debug, PartialEq))]
pub enum ErrorOrigin {
	/// Caller error origin.
	///
	/// The error happened in the current execution context rather than in the one
	/// of the contract that is called into.
	Caller,
	/// The error happened during execution of the called contract.
	Callee,
}

/// Error returned by contract execution.
#[cfg_attr(test, derive(Debug, PartialEq))]
pub struct ExecError {
	/// The reason why the execution failed.
	pub error: DispatchError,
	/// Origin of the error.
	pub origin: ErrorOrigin,
}

impl<T: Into<DispatchError>> From<T> for ExecError {
	fn from(error: T) -> Self {
		Self { error: error.into(), origin: ErrorOrigin::Caller }
	}
}

/// An interface that provides access to the external environment in which the
/// smart-contract is executed.
///
/// This interface is specialized to an account of the executing code, so all
/// operations are implicitly performed on that account.
///
/// # Note
///
/// This trait is sealed and cannot be implemented by downstream crates.
pub trait Ext: sealing::Sealed {
	type T: Config;

	/// Call (possibly transferring some amount of funds) into the specified account.
	///
	/// Returns the code size of the called contract.
	fn call(
		&mut self,
		gas_limit: Weight,
		deposit_limit: BalanceOf<Self::T>,
		to: AccountIdOf<Self::T>,
		value: BalanceOf<Self::T>,
		input_data: Vec<u8>,
		allows_reentry: bool,
	) -> Result<ExecReturnValue, ExecError>
	where
		BalanceOf<Self::T>: FixedPointOperand;

	/// Execute code in the current frame.
	///
	/// Returns the code size of the called contract.
	fn delegate_call(
		&mut self,
		code: CodeHash<Self::T>,
		input_data: Vec<u8>,
	) -> Result<ExecReturnValue, ExecError>
	where
		BalanceOf<Self::T>: FixedPointOperand;

	/// Instantiate a contract from the given code.
	///
	/// Returns the original code size of the called contract.
	/// The newly created account will be associated with `code`. `value` specifies the amount of
	/// value transferred from the caller to the newly created account.
	fn instantiate(
		&mut self,
		gas_limit: Weight,
		deposit_limit: BalanceOf<Self::T>,
		code: CodeHash<Self::T>,
		value: BalanceOf<Self::T>,
		input_data: Vec<u8>,
		salt: &[u8],
	) -> Result<(AccountIdOf<Self::T>, ExecReturnValue), ExecError>
	where
		BalanceOf<Self::T>: FixedPointOperand;

	/// Transfer all funds to `beneficiary` and delete the contract.
	///
	/// Since this function removes the self contract eagerly, if succeeded, no further actions
	/// should be performed on this `Ext` instance.
	///
	/// This function will fail if the same contract is present on the contract
	/// call stack.
	fn terminate(&mut self, beneficiary: &AccountIdOf<Self::T>) -> Result<(), DispatchError>;

	/// Transfer some amount of funds into the specified account.
	fn transfer(&mut self, to: &AccountIdOf<Self::T>, value: BalanceOf<Self::T>) -> DispatchResult;

	/// Returns the storage entry of the executing account by the given `key`.
	///
	/// Returns `None` if the `key` wasn't previously set by `set_storage` or
	/// was deleted.
	fn get_storage(&mut self, key: &Key<Self::T>) -> Option<Vec<u8>>;

	/// Returns `Some(len)` (in bytes) if a storage item exists at `key`.
	///
	/// Returns `None` if the `key` wasn't previously set by `set_storage` or
	/// was deleted.
	fn get_storage_size(&mut self, key: &Key<Self::T>) -> Option<u32>;

	/// Sets the storage entry by the given key to the specified value. If `value` is `None` then
	/// the storage entry is deleted.
	fn set_storage(
		&mut self,
		key: &Key<Self::T>,
		value: Option<Vec<u8>>,
		take_old: bool,
	) -> Result<WriteOutcome, DispatchError>;

	/// Returns the caller.
	fn caller(&self) -> Origin<Self::T>;

	/// Check if a contract lives at the specified `address`.
	fn is_contract(&self, address: &AccountIdOf<Self::T>) -> bool;

	/// Returns the code hash of the contract for the given `address`.
	///
	/// Returns `None` if the `address` does not belong to a contract.
	fn code_hash(&self, address: &AccountIdOf<Self::T>) -> Option<CodeHash<Self::T>>;

	/// Returns the code hash of the contract being executed.
	fn own_code_hash(&mut self) -> &CodeHash<Self::T>;

	/// Check if the caller of the current contract is the origin of the whole call stack.
	///
	/// This can be checked with `is_contract(self.caller())` as well.
	/// However, this function does not require any storage lookup and therefore uses less weight.
	fn caller_is_origin(&self) -> bool;

	/// Check if the caller is origin, and this origin is root.
	fn caller_is_root(&self) -> bool;

	/// Returns a reference to the account id of the current contract.
	fn address(&self) -> &AccountIdOf<Self::T>;

	/// Returns the balance of the current contract.
	///
	/// The `value_transferred` is already added.
	fn balance(&self) -> BalanceOf<Self::T>;

	/// Returns the value transferred along with this call.
	fn value_transferred(&self) -> BalanceOf<Self::T>;

	/// Returns a reference to the timestamp of the current block
	fn now(&self) -> &MomentOf<Self::T>;

	/// Returns the minimum balance that is required for creating an account.
	fn minimum_balance(&self) -> BalanceOf<Self::T>;

	/// Returns a random number for the current block with the given subject.
	fn random(&self, subject: &[u8]) -> (SeedOf<Self::T>, BlockNumberOf<Self::T>);

	/// Deposit an event with the given topics.
	///
	/// There should not be any duplicates in `topics`.
	fn deposit_event(&mut self, topics: Vec<TopicOf<Self::T>>, data: Vec<u8>);

	/// Returns the current block number.
	fn block_number(&self) -> BlockNumberOf<Self::T>;

	/// Returns the maximum allowed size of a storage item.
	fn max_value_size(&self) -> u32;

	/// Returns the price for the specified amount of weight.
	fn get_weight_price(&self, weight: Weight) -> BalanceOf<Self::T>;

	/// Get a reference to the schedule used by the current call.
	fn schedule(&self) -> &Schedule<Self::T>;

	/// Get an immutable reference to the nested gas meter.
	fn gas_meter(&self) -> &GasMeter<Self::T>;

	/// Get a mutable reference to the nested gas meter.
	fn gas_meter_mut(&mut self) -> &mut GasMeter<Self::T>;

	/// Append a string to the debug buffer.
	///
	/// It is added as-is without any additional new line.
	///
	/// This is a no-op if debug message recording is disabled which is always the case
	/// when the code is executing on-chain.
	///
	/// Returns `true` if debug message recording is enabled. Otherwise `false` is returned.
	fn append_debug_buffer(&mut self, msg: &str) -> bool;

	/// Call some dispatchable and return the result.
	fn call_runtime(&self, call: <Self::T as Config>::RuntimeCall) -> DispatchResultWithPostInfo;

	/// Recovers ECDSA compressed public key based on signature and message hash.
	fn ecdsa_recover(&self, signature: &[u8; 65], message_hash: &[u8; 32]) -> Result<[u8; 33], ()>;

	/// Verify a sr25519 signature.
	fn sr25519_verify(&self, signature: &[u8; 64], message: &[u8], pub_key: &[u8; 32]) -> bool;

	/// Returns Ethereum address from the ECDSA compressed public key.
	fn ecdsa_to_eth_address(&self, pk: &[u8; 33]) -> Result<[u8; 20], ()>;

	/// Tests sometimes need to modify and inspect the contract info directly.
	#[cfg(test)]
	fn contract_info(&mut self) -> &mut ContractInfo<Self::T>;

	/// Sets new code hash for existing contract.
	fn set_code_hash(&mut self, hash: CodeHash<Self::T>) -> Result<(), DispatchError>;

	/// Returns the number of times the currently executing contract exists on the call stack in
	/// addition to the calling instance. A value of 0 means no reentrancy.
	fn reentrance_count(&self) -> u32;

	/// Returns the number of times the specified contract exists on the call stack. Delegated calls
	/// are not calculated as separate entrance.
	/// A value of 0 means it does not exist on the call stack.
	fn account_reentrance_count(&self, account_id: &AccountIdOf<Self::T>) -> u32;

	/// Returns a nonce that is incremented for every instantiated contract.
	fn nonce(&mut self) -> u64;
}

/// Describes the different functions that can be exported by an [`Executable`].
#[derive(Clone, Copy, PartialEq)]
pub enum ExportedFunction {
	/// The constructor function which is executed on deployment of a contract.
	Constructor,
	/// The function which is executed when a contract is called.
	Call,
}

/// A trait that represents something that can be executed.
///
/// In the on-chain environment this would be represented by a wasm module. This trait exists in
/// order to be able to mock the wasm logic for testing.
pub trait Executable<T: Config>: Sized {
	/// Load the executable from storage.
	///
	/// # Note
	/// Charges size base load weight from the gas meter.
	fn from_storage(
		code_hash: CodeHash<T>,
		gas_meter: &mut GasMeter<T>,
	) -> Result<Self, DispatchError>;

	/// Increment the reference count of a of a stored code by one.
	///
	/// # Errors
	///
	/// [`Error::CodeNotFound`] is returned if no stored code found having the specified
	/// `code_hash`.
	fn increment_refcount(code_hash: CodeHash<T>) -> Result<(), DispatchError>;

	/// Decrement the reference count of a stored code by one.
	///
	/// # Note
	///
	/// A contract whose reference count dropped to zero isn't automatically removed. A
	/// `remove_code` transaction must be submitted by the original uploader to do so.
	fn decrement_refcount(code_hash: CodeHash<T>);

	/// Execute the specified exported function and return the result.
	///
	/// When the specified function is `Constructor` the executable is stored and its
	/// refcount incremented.
	///
	/// # Note
	///
	/// This functions expects to be executed in a storage transaction that rolls back
	/// all of its emitted storage changes.
	fn execute<E: Ext<T = T>>(
		self,
		ext: &mut E,
		function: &ExportedFunction,
		input_data: Vec<u8>,
	) -> ExecResult
	where
		BalanceOf<T>: FixedPointOperand;

	/// The code hash of the executable.
	fn code_hash(&self) -> &CodeHash<T>;

	/// Size of the contract code in bytes.
	fn code_len(&self) -> u32;

	/// The code does not contain any instructions which could lead to indeterminism.
	fn is_deterministic(&self) -> bool;
}

/// The complete call stack of a contract execution.
///
/// The call stack is initiated by either a signed origin or one of the contract RPC calls.
/// This type implements `Ext` and by that exposes the business logic of contract execution to
/// the runtime module which interfaces with the contract (the wasm blob) itself.
pub struct Stack<'a, T: Config, E> {
	/// The origin that initiated the call stack. It could either be a Signed plain account that
	/// holds an account id or Root.
	///
	/// # Note
	///
	/// Please note that it is possible that the id of a Signed origin belongs to a contract rather
	/// than a plain account when being called through one of the contract RPCs where the
	/// client can freely choose the origin. This usually makes no sense but is still possible.
	origin: Origin<T>,
	/// The cost schedule used when charging from the gas meter.
	schedule: &'a Schedule<T>,
	/// The gas meter where costs are charged to.
	gas_meter: &'a mut GasMeter<T>,
	/// The storage meter makes sure that the storage deposit limit is obeyed.
	storage_meter: &'a mut storage::meter::Meter<T>,
	/// The timestamp at the point of call stack instantiation.
	timestamp: MomentOf<T>,
	/// The block number at the time of call stack instantiation.
	block_number: T::BlockNumber,
	/// The nonce is cached here when accessed. It is written back when the call stack
	/// finishes executing. Please refer to [`Nonce`] to a description of
	/// the nonce itself.
	nonce: Option<u64>,
	/// The actual call stack. One entry per nested contract called/instantiated.
	/// This does **not** include the [`Self::first_frame`].
	frames: SmallVec<T::CallStack>,
	/// Statically guarantee that each call stack has at least one frame.
	first_frame: Frame<T>,
	/// A text buffer used to output human readable information.
	///
	/// All the bytes added to this field should be valid UTF-8. The buffer has no defined
	/// structure and is intended to be shown to users as-is for debugging purposes.
	debug_message: Option<&'a mut DebugBufferVec<T>>,
	/// The determinism requirement of this call stack.
	determinism: Determinism,
	/// No executable is held by the struct but influences its behaviour.
	_phantom: PhantomData<E>,
}

/// Represents one entry in the call stack.
///
/// For each nested contract call or instantiate one frame is created. It holds specific
/// information for the said call and caches the in-storage `ContractInfo` data structure.
///
/// # Note
///
/// This is an internal data structure. It is exposed to the public for the sole reason
/// of specifying [`Config::CallStack`].
pub struct Frame<T: Config> {
	/// The account id of the executing contract.
	account_id: T::AccountId,
	/// The cached in-storage data of the contract.
	contract_info: CachedContract<T>,
	/// The amount of balance transferred by the caller as part of the call.
	value_transferred: BalanceOf<T>,
	/// Determines whether this is a call or instantiate frame.
	entry_point: ExportedFunction,
	/// The gas meter capped to the supplied gas limit.
	nested_gas: GasMeter<T>,
	/// The storage meter for the individual call.
	nested_storage: storage::meter::NestedMeter<T>,
	/// If `false` the contract enabled its defense against reentrance attacks.
	allows_reentry: bool,
	/// The caller of the currently executing frame which was spawned by `delegate_call`.
	delegate_caller: Option<Origin<T>>,
}

/// Used in a delegate call frame arguments in order to override the executable and caller.
struct DelegatedCall<T: Config, E> {
	/// The executable which is run instead of the contracts own `executable`.
	executable: E,
	/// The caller of the contract.
	caller: Origin<T>,
}

/// Parameter passed in when creating a new `Frame`.
///
/// It determines whether the new frame is for a call or an instantiate.
enum FrameArgs<'a, T: Config, E> {
	Call {
		/// The account id of the contract that is to be called.
		dest: T::AccountId,
		/// If `None` the contract info needs to be reloaded from storage.
		cached_info: Option<ContractInfo<T>>,
		/// This frame was created by `seal_delegate_call` and hence uses different code than
		/// what is stored at [`Self::Call::dest`]. Its caller ([`DelegatedCall::caller`]) is the
		/// account which called the caller contract
		delegated_call: Option<DelegatedCall<T, E>>,
	},
	Instantiate {
		/// The contract or signed origin which instantiates the new contract.
		sender: T::AccountId,
		/// The nonce that should be used to derive a new trie id for the contract.
		nonce: u64,
		/// The executable whose `deploy` function is run.
		executable: E,
		/// A salt used in the contract address deriviation of the new contract.
		salt: &'a [u8],
		/// The input data is used in the contract address deriviation of the new contract.
		input_data: &'a [u8],
	},
}

/// Describes the different states of a contract as contained in a `Frame`.
enum CachedContract<T: Config> {
	/// The cached contract is up to date with the in-storage value.
	Cached(ContractInfo<T>),
	/// A recursive call into the same contract did write to the contract info.
	///
	/// In this case the cached contract is stale and needs to be reloaded from storage.
	Invalidated,
	/// The current contract executed `terminate` and removed the contract.
	///
	/// In this case a reload is neither allowed nor possible. Please note that recursive
	/// calls cannot remove a contract as this is checked and denied.
	Terminated(DepositAccount<T>),
}

impl<T: Config> CachedContract<T> {
	/// Return `Some(ContractInfo)` if the contract is in cached state. `None` otherwise.
	fn into_contract(self) -> Option<ContractInfo<T>> {
		if let CachedContract::Cached(contract) = self {
			Some(contract)
		} else {
			None
		}
	}

	/// Return `Some(&mut ContractInfo)` if the contract is in cached state. `None` otherwise.
	fn as_contract(&mut self) -> Option<&mut ContractInfo<T>> {
		if let CachedContract::Cached(contract) = self {
			Some(contract)
		} else {
			None
		}
	}

	/// Returns `Some` iff the contract is not `Cached::Invalidated`.
	fn deposit_account(&self) -> Option<&DepositAccount<T>> {
		match self {
			CachedContract::Cached(contract) => Some(contract.deposit_account()),
			CachedContract::Terminated(deposit_account) => Some(&deposit_account),
			CachedContract::Invalidated => None,
		}
	}
}

impl<T: Config> Frame<T> {
	/// Return the `contract_info` of the current contract.
	fn contract_info(&mut self) -> &mut ContractInfo<T> {
		self.contract_info.get(&self.account_id)
	}

	/// Terminate and return the `contract_info` of the current contract.
	///
	/// # Note
	///
	/// Under no circumstances the contract is allowed to access the `contract_info` after
	/// a call to this function. This would constitute a programming error in the exec module.
	fn terminate(&mut self) -> ContractInfo<T> {
		self.contract_info.terminate(&self.account_id)
	}
}

/// Extract the contract info after loading it from storage.
///
/// This assumes that `load` was executed before calling this macro.
macro_rules! get_cached_or_panic_after_load {
	($c:expr) => {{
		if let CachedContract::Cached(contract) = $c {
			contract
		} else {
			panic!(
				"It is impossible to remove a contract that is on the call stack;\
				See implementations of terminate;\
				Therefore fetching a contract will never fail while using an account id
				that is currently active on the call stack;\
				qed"
			);
		}
	}};
}

/// Same as [`Stack::top_frame`].
///
/// We need this access as a macro because sometimes hiding the lifetimes behind
/// a function won't work out.
macro_rules! top_frame {
	($stack:expr) => {
		$stack.frames.last().unwrap_or(&$stack.first_frame)
	};
}

/// Same as [`Stack::top_frame_mut`].
///
/// We need this access as a macro because sometimes hiding the lifetimes behind
/// a function won't work out.
macro_rules! top_frame_mut {
	($stack:expr) => {
		$stack.frames.last_mut().unwrap_or(&mut $stack.first_frame)
	};
}

impl<T: Config> CachedContract<T> {
	/// Load the `contract_info` from storage if necessary.
	fn load(&mut self, account_id: &T::AccountId) {
		if let CachedContract::Invalidated = self {
			let contract = <ContractInfoOf<T>>::get(&account_id);
			if let Some(contract) = contract {
				*self = CachedContract::Cached(contract);
			}
		}
	}

	/// Return the cached contract_info.
	fn get(&mut self, account_id: &T::AccountId) -> &mut ContractInfo<T> {
		self.load(account_id);
		get_cached_or_panic_after_load!(self)
	}

	/// Terminate and return the contract info.
	fn terminate(&mut self, account_id: &T::AccountId) -> ContractInfo<T> {
		self.load(account_id);
		let contract = get_cached_or_panic_after_load!(self);
		let deposit_account = contract.deposit_account().clone();
		get_cached_or_panic_after_load!(mem::replace(self, Self::Terminated(deposit_account)))
	}
}

impl<'a, T, E> Stack<'a, T, E>
where
	T: Config,
	E: Executable<T>,
{
	/// Create and run a new call stack by calling into `dest`.
	///
	/// # Note
	///
	/// `debug_message` should only ever be set to `Some` when executing as an RPC because
	/// it adds allocations and could be abused to drive the runtime into an OOM panic.
	///
	/// # Return Value
	///
	/// Result<(ExecReturnValue, CodeSize), (ExecError, CodeSize)>
	pub fn run_call(
		origin: Origin<T>,
		dest: T::AccountId,
		gas_meter: &'a mut GasMeter<T>,
		storage_meter: &'a mut storage::meter::Meter<T>,
		schedule: &'a Schedule<T>,
		value: BalanceOf<T>,
		input_data: Vec<u8>,
		debug_message: Option<&'a mut DebugBufferVec<T>>,
		determinism: Determinism,
	) -> Result<ExecReturnValue, ExecError>
	where
		BalanceOf<T>: FixedPointOperand,
	{
		let (mut stack, executable) = Self::new(
			FrameArgs::Call { dest, cached_info: None, delegated_call: None },
			origin,
			gas_meter,
			storage_meter,
			schedule,
			value,
			debug_message,
			determinism,
		)?;
		stack.run(executable, input_data)
	}

	/// Create and run a new call stack by instantiating a new contract.
	///
	/// # Note
	///
	/// `debug_message` should only ever be set to `Some` when executing as an RPC because
	/// it adds allocations and could be abused to drive the runtime into an OOM panic.
	///
	/// # Return Value
	///
	/// Result<(NewContractAccountId, ExecReturnValue), ExecError)>
	pub fn run_instantiate(
		origin: T::AccountId,
		executable: E,
		gas_meter: &'a mut GasMeter<T>,
		storage_meter: &'a mut storage::meter::Meter<T>,
		schedule: &'a Schedule<T>,
		value: BalanceOf<T>,
		input_data: Vec<u8>,
		salt: &[u8],
		debug_message: Option<&'a mut DebugBufferVec<T>>,
	) -> Result<(T::AccountId, ExecReturnValue), ExecError>
	where
		BalanceOf<T>: FixedPointOperand,
	{
		let (mut stack, executable) = Self::new(
			FrameArgs::Instantiate {
				sender: origin.clone(),
				nonce: <Nonce<T>>::get().wrapping_add(1),
				executable,
				salt,
				input_data: input_data.as_ref(),
			},
			Origin::from_account_id(origin),
			gas_meter,
			storage_meter,
			schedule,
			value,
			debug_message,
			Determinism::Enforced,
		)?;
		let account_id = stack.top_frame().account_id.clone();
		stack.run(executable, input_data).map(|ret| (account_id, ret))
	}

	/// Create a new call stack.
	fn new(
		args: FrameArgs<T, E>,
		origin: Origin<T>,
		gas_meter: &'a mut GasMeter<T>,
		storage_meter: &'a mut storage::meter::Meter<T>,
		schedule: &'a Schedule<T>,
		value: BalanceOf<T>,
		debug_message: Option<&'a mut DebugBufferVec<T>>,
		determinism: Determinism,
	) -> Result<(Self, E), ExecError> {
		let (first_frame, executable, nonce) = Self::new_frame(
			args,
			value,
			gas_meter,
			Weight::zero(),
			storage_meter,
			BalanceOf::<T>::zero(),
			determinism,
		)?;

		let stack = Self {
			origin,
			schedule,
			gas_meter,
			storage_meter,
			timestamp: T::Time::now(),
			block_number: <frame_system::Pallet<T>>::block_number(),
			nonce,
			first_frame,
			frames: Default::default(),
			debug_message,
			determinism,
			_phantom: Default::default(),
		};

		Ok((stack, executable))
	}

	/// Construct a new frame.
	///
	/// This does not take `self` because when constructing the first frame `self` is
	/// not initialized, yet.
	fn new_frame<S: storage::meter::State + Default + Debug>(
		frame_args: FrameArgs<T, E>,
		value_transferred: BalanceOf<T>,
		gas_meter: &mut GasMeter<T>,
		gas_limit: Weight,
		storage_meter: &mut storage::meter::GenericMeter<T, S>,
		deposit_limit: BalanceOf<T>,
		determinism: Determinism,
	) -> Result<(Frame<T>, E, Option<u64>), ExecError> {
		let (account_id, contract_info, executable, delegate_caller, entry_point, nonce) =
			match frame_args {
				FrameArgs::Call { dest, cached_info, delegated_call } => {
					let contract = if let Some(contract) = cached_info {
						contract
					} else {
						<ContractInfoOf<T>>::get(&dest).ok_or(<Error<T>>::ContractNotFound)?
					};

					let (executable, delegate_caller) =
						if let Some(DelegatedCall { executable, caller }) = delegated_call {
							(executable, Some(caller))
						} else {
							(E::from_storage(contract.code_hash, gas_meter)?, None)
						};

					(dest, contract, executable, delegate_caller, ExportedFunction::Call, None)
				},
				FrameArgs::Instantiate { sender, nonce, executable, salt, input_data } => {
					let account_id = Contracts::<T>::contract_address(
						&sender,
						&executable.code_hash(),
						input_data,
						salt,
					);
					let contract = ContractInfo::new(&account_id, nonce, *executable.code_hash())?;
					(
						account_id,
						contract,
						executable,
						None,
						ExportedFunction::Constructor,
						Some(nonce),
					)
				},
			};

		// `Relaxed` will only be ever set in case of off-chain execution.
		// Instantiations are never allowed even when executing off-chain.
		if !(executable.is_deterministic() ||
			(matches!(determinism, Determinism::Relaxed) &&
				matches!(entry_point, ExportedFunction::Call)))
		{
			return Err(Error::<T>::Indeterministic.into())
		}

		let frame = Frame {
			delegate_caller,
			value_transferred,
			contract_info: CachedContract::Cached(contract_info),
			account_id,
			entry_point,
			nested_gas: gas_meter.nested(gas_limit)?,
			nested_storage: storage_meter.nested(deposit_limit),
			allows_reentry: true,
		};

		Ok((frame, executable, nonce))
	}

	/// Create a subsequent nested frame.
	fn push_frame(
		&mut self,
		frame_args: FrameArgs<T, E>,
		value_transferred: BalanceOf<T>,
		gas_limit: Weight,
		deposit_limit: BalanceOf<T>,
	) -> Result<E, ExecError> {
		if self.frames.len() == T::CallStack::size() {
			return Err(Error::<T>::MaxCallDepthReached.into())
		}

		// We need to make sure that changes made to the contract info are not discarded.
		// See the `in_memory_changes_not_discarded` test for more information.
		// We do not store on instantiate because we do not allow to call into a contract
		// from its own constructor.
		let frame = self.top_frame();
		if let (CachedContract::Cached(contract), ExportedFunction::Call) =
			(&frame.contract_info, frame.entry_point)
		{
			<ContractInfoOf<T>>::insert(frame.account_id.clone(), contract.clone());
		}

		let frame = top_frame_mut!(self);
		let nested_gas = &mut frame.nested_gas;
		let nested_storage = &mut frame.nested_storage;
		let (frame, executable, _) = Self::new_frame(
			frame_args,
			value_transferred,
			nested_gas,
			gas_limit,
			nested_storage,
			deposit_limit,
			self.determinism,
		)?;
		self.frames.push(frame);
		Ok(executable)
	}

	/// Run the current (top) frame.
	///
	/// This can be either a call or an instantiate.
	fn run(&mut self, executable: E, input_data: Vec<u8>) -> Result<ExecReturnValue, ExecError>
	where
		BalanceOf<T>: FixedPointOperand,
	{
		let frame = self.top_frame();
		let entry_point = frame.entry_point;
		let delegated_code_hash =
			if frame.delegate_caller.is_some() { Some(*executable.code_hash()) } else { None };
		let do_transaction = || {
			// We need to charge the storage deposit before the initial transfer so that
			// it can create the account in case the initial transfer is < ed.
			if entry_point == ExportedFunction::Constructor {
				// Root origin can't be used to instantiate a contract, so it is safe to assume that
				// if we reached this point the origin has an associated account.
				let origin = &self.origin.account_id()?;
				let frame = top_frame_mut!(self);
				frame.nested_storage.charge_instantiate(
					origin,
					&frame.account_id,
					frame.contract_info.get(&frame.account_id),
				)?;
			}

			// Every non delegate call or instantiate also optionally transfers the balance.
			self.initial_transfer()?;

			// Call into the Wasm blob.
			let output = executable
				.execute(self, &entry_point, input_data)
				.map_err(|e| ExecError { error: e.error, origin: ErrorOrigin::Callee })?;

			// Avoid useless work that would be reverted anyways.
			if output.did_revert() {
				return Ok(output)
			}

			// Storage limit is normally enforced as late as possible (when the last frame returns)
			// so that the ordering of storage accesses does not matter.
			// (However, if a special limit was set for a sub-call, it should be enforced right
			// after the sub-call returned. See below for this case of enforcement).
			if self.frames.is_empty() {
				let frame = &mut self.first_frame;
				frame.contract_info.load(&frame.account_id);
				let contract = frame.contract_info.as_contract();
				frame.nested_storage.enforce_limit(contract)?;
			}

			let frame = self.top_frame();
			let account_id = &frame.account_id.clone();
			match (entry_point, delegated_code_hash) {
				(ExportedFunction::Constructor, _) => {
					// It is not allowed to terminate a contract inside its constructor.
					if matches!(frame.contract_info, CachedContract::Terminated(_)) {
						return Err(Error::<T>::TerminatedInConstructor.into())
					}

					// If a special limit was set for the sub-call, we enforce it here.
					// This is needed because contract constructor might write to storage.
					// The sub-call will be rolled back in case the limit is exhausted.
					let frame = self.top_frame_mut();
					let contract = frame.contract_info.as_contract();
					frame.nested_storage.enforce_subcall_limit(contract)?;

					let caller = self.caller().account_id()?.clone();

					// Deposit an instantiation event.
					Contracts::<T>::deposit_event(
						vec![T::Hashing::hash_of(&caller), T::Hashing::hash_of(account_id)],
						Event::Instantiated { deployer: caller, contract: account_id.clone() },
					);
				},
				(ExportedFunction::Call, Some(code_hash)) => {
					Contracts::<T>::deposit_event(
						vec![T::Hashing::hash_of(account_id), T::Hashing::hash_of(&code_hash)],
						Event::DelegateCalled { contract: account_id.clone(), code_hash },
					);
				},
				(ExportedFunction::Call, None) => {
					// If a special limit was set for the sub-call, we enforce it here.
					// The sub-call will be rolled back in case the limit is exhausted.
					let frame = self.top_frame_mut();
					let contract = frame.contract_info.as_contract();
					frame.nested_storage.enforce_subcall_limit(contract)?;

					let caller = self.caller();
					Contracts::<T>::deposit_event(
						vec![T::Hashing::hash_of(&caller), T::Hashing::hash_of(&account_id)],
						Event::Called { caller: caller.clone(), contract: account_id.clone() },
					);
				},
			}

			Ok(output)
		};

		// All changes performed by the contract are executed under a storage transaction.
		// This allows for roll back on error. Changes to the cached contract_info are
		// committed or rolled back when popping the frame.
		//
		// `with_transactional` may return an error caused by a limit in the
		// transactional storage depth.
		let transaction_outcome =
			with_transaction(|| -> TransactionOutcome<Result<_, DispatchError>> {
				let output = do_transaction();
				match &output {
					Ok(result) if !result.did_revert() =>
						TransactionOutcome::Commit(Ok((true, output))),
					_ => TransactionOutcome::Rollback(Ok((false, output))),
				}
			});

		let (success, output) = match transaction_outcome {
			// `with_transactional` executed successfully, and we have the expected output.
			Ok((success, output)) => (success, output),
			// `with_transactional` returned an error, and we propagate that error and note no state
			// has changed.
			Err(error) => (false, Err(error.into())),
		};

		self.pop_frame(success);
		output
	}

	/// Remove the current (top) frame from the stack.
	///
	/// This is called after running the current frame. It commits cached values to storage
	/// and invalidates all stale references to it that might exist further down the call stack.
	fn pop_frame(&mut self, persist: bool)
	where
		BalanceOf<T>: FixedPointOperand,
	{
		// Revert changes to the nonce in case of a failed instantiation.
		if !persist && self.top_frame().entry_point == ExportedFunction::Constructor {
			self.nonce.as_mut().map(|c| *c = c.wrapping_sub(1));
		}

		// Pop the current frame from the stack and return it in case it needs to interact
		// with duplicates that might exist on the stack.
		// A `None` means that we are returning from the `first_frame`.
		let frame = self.frames.pop();

		// Both branches do essentially the same with the exception. The difference is that
		// the else branch does consume the hardcoded `first_frame`.
		if let Some(mut frame) = frame {
			let account_id = &frame.account_id;
			let prev = top_frame_mut!(self);

			prev.nested_gas.absorb_nested(frame.nested_gas);

			// Only gas counter changes are persisted in case of a failure.
			if !persist {
				return
			}

			// Record the storage meter changes of the nested call into the parent meter.
			// If the dropped frame's contract wasn't terminated we update the deposit counter
			// in its contract info. The load is necessary to pull it from storage in case
			// it was invalidated.
			frame.contract_info.load(account_id);
			let deposit_account = frame
				.contract_info
				.deposit_account()
				.expect(
					"Is only `None` when the info is invalidated.
				We just re-loaded from storage which either makes the state `Cached` or `Terminated`.
				qed",
				)
				.clone();
			let mut contract = frame.contract_info.into_contract();
			prev.nested_storage
				.absorb(frame.nested_storage, deposit_account, contract.as_mut());

			// In case the contract wasn't terminated we need to persist changes made to it.
			if let Some(contract) = contract {
				// optimization: Predecessor is the same contract.
				// We can just copy the contract into the predecessor without a storage write.
				// This is possible when there is no other contract in-between that could
				// trigger a rollback.
				if prev.account_id == *account_id {
					prev.contract_info = CachedContract::Cached(contract);
					return
				}

				// Predecessor is a different contract: We persist the info and invalidate the first
				// stale cache we find. This triggers a reload from storage on next use. We skip(1)
				// because that case is already handled by the optimization above. Only the first
				// cache needs to be invalidated because that one will invalidate the next cache
				// when it is popped from the stack.
				<ContractInfoOf<T>>::insert(account_id, contract);
				if let Some(c) = self.frames_mut().skip(1).find(|f| f.account_id == *account_id) {
					c.contract_info = CachedContract::Invalidated;
				}
			}
		} else {
			if let Some((msg, false)) = self.debug_message.as_ref().map(|m| (m, m.is_empty())) {
				log::debug!(
					target: LOG_TARGET,
					"Execution finished with debug buffer: {}",
					core::str::from_utf8(msg).unwrap_or("<Invalid UTF8>"),
				);
			}
			self.gas_meter.absorb_nested(mem::take(&mut self.first_frame.nested_gas));
			if !persist {
				return
			}
			let deposit_account = self.first_frame.contract_info.deposit_account().expect(
				"Is only `None` when the info is invalidated. The first frame can't be invalidated.
				qed",
			).clone();
			let mut contract = self.first_frame.contract_info.as_contract();
			self.storage_meter.absorb(
				mem::take(&mut self.first_frame.nested_storage),
				deposit_account,
				contract.as_deref_mut(),
			);
			if let Some(contract) = contract {
				<ContractInfoOf<T>>::insert(&self.first_frame.account_id, contract);
			}
			if let Some(nonce) = self.nonce {
				<Nonce<T>>::set(nonce);
			}
		}
	}

	/// Transfer some funds from `from` to `to`.
	fn transfer(
		preservation: Preservation,
		from: &T::AccountId,
		to: &T::AccountId,
		value: BalanceOf<T>,
	) -> DispatchResult {
		if !value.is_zero() && from != to {
			T::Currency::transfer(from, to, value, preservation)
				.map_err(|_| Error::<T>::TransferFailed)?;
		}
		Ok(())
	}

	// The transfer as performed by a call or instantiate.
	fn initial_transfer(&self) -> DispatchResult {
		let frame = self.top_frame();

		// If it is a delegate call, then we've already transferred tokens in the
		// last non-delegate frame.
		if frame.delegate_caller.is_some() {
			return Ok(())
		}

		let value = frame.value_transferred;

		// Get the account id from the caller.
		// If the caller is root there is no account to transfer from, and therefore we can't take
		// any `value` other than 0.
		let caller = match self.caller() {
			Origin::Signed(caller) => caller,
			Origin::Root if value.is_zero() => return Ok(()),
			Origin::Root => return DispatchError::RootNotAllowed.into(),
		};
		Self::transfer(Preservation::Protect, &caller, &frame.account_id, value)
	}

	/// Reference to the current (top) frame.
	fn top_frame(&self) -> &Frame<T> {
		top_frame!(self)
	}

	/// Mutable reference to the current (top) frame.
	fn top_frame_mut(&mut self) -> &mut Frame<T> {
		top_frame_mut!(self)
	}

	/// Iterator over all frames.
	///
	/// The iterator starts with the top frame and ends with the root frame.
	fn frames(&self) -> impl Iterator<Item = &Frame<T>> {
		sp_std::iter::once(&self.first_frame).chain(&self.frames).rev()
	}

	/// Same as `frames` but with a mutable reference as iterator item.
	fn frames_mut(&mut self) -> impl Iterator<Item = &mut Frame<T>> {
		sp_std::iter::once(&mut self.first_frame).chain(&mut self.frames).rev()
	}

	/// Returns whether the current contract is on the stack multiple times.
	fn is_recursive(&self) -> bool {
		let account_id = &self.top_frame().account_id;
		self.frames().skip(1).any(|f| &f.account_id == account_id)
	}

	/// Returns whether the specified contract allows to be reentered right now.
	fn allows_reentry(&self, id: &AccountIdOf<T>) -> bool {
		!self.frames().any(|f| &f.account_id == id && !f.allows_reentry)
	}

	/// Increments and returns the next nonce. Pulls it from storage if it isn't in cache.
	fn next_nonce(&mut self) -> u64 {
		let next = self.nonce().wrapping_add(1);
		self.nonce = Some(next);
		next
	}
}

impl<'a, T, E> Ext for Stack<'a, T, E>
where
	T: Config,
	E: Executable<T>,
{
	type T = T;

	fn call(
		&mut self,
		gas_limit: Weight,
		deposit_limit: BalanceOf<T>,
		to: T::AccountId,
		value: BalanceOf<T>,
		input_data: Vec<u8>,
		allows_reentry: bool,
	) -> Result<ExecReturnValue, ExecError>
	where
		BalanceOf<T>: FixedPointOperand,
	{
		// Before pushing the new frame: Protect the caller contract against reentrancy attacks.
		// It is important to do this before calling `allows_reentry` so that a direct recursion
		// is caught by it.
		self.top_frame_mut().allows_reentry = allows_reentry;

		let try_call = || {
			if !self.allows_reentry(&to) {
				return Err(<Error<T>>::ReentranceDenied.into())
			}
			// We ignore instantiate frames in our search for a cached contract.
			// Otherwise it would be possible to recursively call a contract from its own
			// constructor: We disallow calling not fully constructed contracts.
			let cached_info = self
				.frames()
				.find(|f| f.entry_point == ExportedFunction::Call && f.account_id == to)
				.and_then(|f| match &f.contract_info {
					CachedContract::Cached(contract) => Some(contract.clone()),
					_ => None,
				});
			let executable = self.push_frame(
				FrameArgs::Call { dest: to, cached_info, delegated_call: None },
				value,
				gas_limit,
				deposit_limit,
			)?;
			self.run(executable, input_data)
		};

		// We need to make sure to reset `allows_reentry` even on failure.
		let result = try_call();

		// Protection is on a per call basis.
		self.top_frame_mut().allows_reentry = true;

		result
	}

	fn delegate_call(
		&mut self,
		code_hash: CodeHash<Self::T>,
		input_data: Vec<u8>,
<<<<<<< HEAD
	) -> Result<ExecReturnValue, ExecError>
	where
		BalanceOf<T>: FixedPointOperand,
	{
		let executable = E::from_storage(code_hash, self.schedule, self.gas_meter())?;
=======
	) -> Result<ExecReturnValue, ExecError> {
		let executable = E::from_storage(code_hash, self.gas_meter_mut())?;
>>>>>>> dfd82860
		let top_frame = self.top_frame_mut();
		let contract_info = top_frame.contract_info().clone();
		let account_id = top_frame.account_id.clone();
		let value = top_frame.value_transferred;
		let executable = self.push_frame(
			FrameArgs::Call {
				dest: account_id,
				cached_info: Some(contract_info),
				delegated_call: Some(DelegatedCall { executable, caller: self.caller().clone() }),
			},
			value,
			Weight::zero(),
			BalanceOf::<T>::zero(),
		)?;
		self.run(executable, input_data)
	}

	fn instantiate(
		&mut self,
		gas_limit: Weight,
		deposit_limit: BalanceOf<Self::T>,
		code_hash: CodeHash<T>,
		value: BalanceOf<T>,
		input_data: Vec<u8>,
		salt: &[u8],
<<<<<<< HEAD
	) -> Result<(AccountIdOf<T>, ExecReturnValue), ExecError>
	where
		BalanceOf<T>: FixedPointOperand,
	{
		let executable = E::from_storage(code_hash, self.schedule, self.gas_meter())?;
=======
	) -> Result<(AccountIdOf<T>, ExecReturnValue), ExecError> {
		let executable = E::from_storage(code_hash, self.gas_meter_mut())?;
>>>>>>> dfd82860
		let nonce = self.next_nonce();
		let executable = self.push_frame(
			FrameArgs::Instantiate {
				sender: self.top_frame().account_id.clone(),
				nonce,
				executable,
				salt,
				input_data: input_data.as_ref(),
			},
			value,
			gas_limit,
			deposit_limit,
		)?;
		let account_id = self.top_frame().account_id.clone();
		self.run(executable, input_data).map(|ret| (account_id, ret))
	}

	fn terminate(&mut self, beneficiary: &AccountIdOf<Self::T>) -> Result<(), DispatchError> {
		if self.is_recursive() {
			return Err(Error::<T>::TerminatedWhileReentrant.into())
		}
		let frame = self.top_frame_mut();
		let info = frame.terminate();
		frame.nested_storage.terminate(&info);
		System::<T>::dec_consumers(&frame.account_id);
		Self::transfer(
			Preservation::Expendable,
			&frame.account_id,
			beneficiary,
			T::Currency::reducible_balance(&frame.account_id, Preservation::Expendable, Polite),
		)?;
		info.queue_trie_for_deletion();
		ContractInfoOf::<T>::remove(&frame.account_id);
		E::decrement_refcount(info.code_hash);
		Contracts::<T>::deposit_event(
			vec![T::Hashing::hash_of(&frame.account_id), T::Hashing::hash_of(&beneficiary)],
			Event::Terminated {
				contract: frame.account_id.clone(),
				beneficiary: beneficiary.clone(),
			},
		);
		Ok(())
	}

	fn transfer(&mut self, to: &T::AccountId, value: BalanceOf<T>) -> DispatchResult {
		Self::transfer(Preservation::Protect, &self.top_frame().account_id, to, value)
	}

	fn get_storage(&mut self, key: &Key<T>) -> Option<Vec<u8>> {
		self.top_frame_mut().contract_info().read(key)
	}

	fn get_storage_size(&mut self, key: &Key<T>) -> Option<u32> {
		self.top_frame_mut().contract_info().size(key.into())
	}

	fn set_storage(
		&mut self,
		key: &Key<T>,
		value: Option<Vec<u8>>,
		take_old: bool,
	) -> Result<WriteOutcome, DispatchError> {
		let frame = self.top_frame_mut();
		frame.contract_info.get(&frame.account_id).write(
			key.into(),
			value,
			Some(&mut frame.nested_storage),
			take_old,
		)
	}

	fn address(&self) -> &T::AccountId {
		&self.top_frame().account_id
	}

	fn caller(&self) -> Origin<T> {
		if let Some(caller) = &self.top_frame().delegate_caller {
			caller.clone()
		} else {
			self.frames()
				.nth(1)
				.map(|f| Origin::from_account_id(f.account_id.clone()))
				.unwrap_or(self.origin.clone())
		}
	}

	fn is_contract(&self, address: &T::AccountId) -> bool {
		ContractInfoOf::<T>::contains_key(&address)
	}

	fn code_hash(&self, address: &T::AccountId) -> Option<CodeHash<Self::T>> {
		<ContractInfoOf<T>>::get(&address).map(|contract| contract.code_hash)
	}

	fn own_code_hash(&mut self) -> &CodeHash<Self::T> {
		&self.top_frame_mut().contract_info().code_hash
	}

	fn caller_is_origin(&self) -> bool {
		self.origin == self.caller()
	}

	fn caller_is_root(&self) -> bool {
		// if the caller isn't origin, then it can't be root.
		self.caller_is_origin() && self.origin == Origin::Root
	}

	fn balance(&self) -> BalanceOf<T> {
		T::Currency::balance(&self.top_frame().account_id)
	}

	fn value_transferred(&self) -> BalanceOf<T> {
		self.top_frame().value_transferred
	}

	fn random(&self, subject: &[u8]) -> (SeedOf<T>, BlockNumberOf<T>) {
		T::Randomness::random(subject)
	}

	fn now(&self) -> &MomentOf<T> {
		&self.timestamp
	}

	fn minimum_balance(&self) -> BalanceOf<T> {
		T::Currency::minimum_balance()
	}

	fn deposit_event(&mut self, topics: Vec<T::Hash>, data: Vec<u8>) {
		Contracts::<Self::T>::deposit_event(
			topics,
			Event::ContractEmitted { contract: self.top_frame().account_id.clone(), data },
		);
	}

	fn block_number(&self) -> T::BlockNumber {
		self.block_number
	}

	fn max_value_size(&self) -> u32 {
		self.schedule.limits.payload_len
	}

	fn get_weight_price(&self, weight: Weight) -> BalanceOf<Self::T> {
		T::WeightPrice::convert(weight)
	}

	fn schedule(&self) -> &Schedule<Self::T> {
		self.schedule
	}

	fn gas_meter(&self) -> &GasMeter<Self::T> {
		&self.top_frame().nested_gas
	}

	fn gas_meter_mut(&mut self) -> &mut GasMeter<Self::T> {
		&mut self.top_frame_mut().nested_gas
	}

	fn append_debug_buffer(&mut self, msg: &str) -> bool {
		if let Some(buffer) = &mut self.debug_message {
			buffer
				.try_extend(&mut msg.bytes())
				.map_err(|_| {
					log::debug!(
						target: LOG_TARGET,
						"Debug buffer (of {} bytes) exhausted!",
						DebugBufferVec::<T>::bound(),
					)
				})
				.ok();
			true
		} else {
			false
		}
	}

	fn call_runtime(&self, call: <Self::T as Config>::RuntimeCall) -> DispatchResultWithPostInfo {
		let mut origin: T::RuntimeOrigin = RawOrigin::Signed(self.address().clone()).into();
		origin.add_filter(T::CallFilter::contains);
		call.dispatch(origin)
	}

	fn ecdsa_recover(&self, signature: &[u8; 65], message_hash: &[u8; 32]) -> Result<[u8; 33], ()> {
		secp256k1_ecdsa_recover_compressed(signature, message_hash).map_err(|_| ())
	}

	fn sr25519_verify(&self, signature: &[u8; 64], message: &[u8], pub_key: &[u8; 32]) -> bool {
		sp_io::crypto::sr25519_verify(
			&SR25519Signature(*signature),
			message,
			&SR25519Public(*pub_key),
		)
	}

	fn ecdsa_to_eth_address(&self, pk: &[u8; 33]) -> Result<[u8; 20], ()> {
		ECDSAPublic(*pk).to_eth_address()
	}

	#[cfg(test)]
	fn contract_info(&mut self) -> &mut ContractInfo<Self::T> {
		self.top_frame_mut().contract_info()
	}

	fn set_code_hash(&mut self, hash: CodeHash<Self::T>) -> Result<(), DispatchError> {
		let frame = top_frame_mut!(self);
		if !E::from_storage(hash, &mut frame.nested_gas)?.is_deterministic() {
			return Err(<Error<T>>::Indeterministic.into())
		}
		E::increment_refcount(hash)?;
		let prev_hash = frame.contract_info().code_hash;
		E::decrement_refcount(prev_hash);
		frame.contract_info().code_hash = hash;
		Contracts::<Self::T>::deposit_event(
			vec![T::Hashing::hash_of(&frame.account_id), hash, prev_hash],
			Event::ContractCodeUpdated {
				contract: frame.account_id.clone(),
				new_code_hash: hash,
				old_code_hash: prev_hash,
			},
		);
		Ok(())
	}

	fn reentrance_count(&self) -> u32 {
		let id: &AccountIdOf<Self::T> = &self.top_frame().account_id;
		self.account_reentrance_count(id).saturating_sub(1)
	}

	fn account_reentrance_count(&self, account_id: &AccountIdOf<Self::T>) -> u32 {
		self.frames()
			.filter(|f| f.delegate_caller.is_none() && &f.account_id == account_id)
			.count() as u32
	}

	fn nonce(&mut self) -> u64 {
		if let Some(current) = self.nonce {
			current
		} else {
			let current = <Nonce<T>>::get();
			self.nonce = Some(current);
			current
		}
	}
}

mod sealing {
	use super::*;

	pub trait Sealed {}

	impl<'a, T: Config, E> Sealed for Stack<'a, T, E> {}

	#[cfg(test)]
	impl Sealed for crate::wasm::MockExt {}

	#[cfg(test)]
	impl Sealed for &mut crate::wasm::MockExt {}
}

/// These tests exercise the executive layer.
///
/// In these tests the VM/loader are mocked. Instead of dealing with wasm bytecode they use simple
/// closures. This allows you to tackle executive logic more thoroughly without writing a
/// wasm VM code.
#[cfg(test)]
mod tests {
	use super::*;
	use crate::{
		exec::ExportedFunction::*,
		gas::GasMeter,
		tests::{
			test_utils::{get_balance, hash, place_contract, set_balance},
			ExtBuilder, RuntimeCall, RuntimeEvent as MetaEvent, Test, TestFilter, ALICE, BOB,
			CHARLIE, GAS_LIMIT,
		},
		Error,
	};
	use assert_matches::assert_matches;
	use codec::{Decode, Encode};
	use frame_support::{assert_err, assert_ok, parameter_types};
	use frame_system::{EventRecord, Phase};
	use pallet_contracts_primitives::ReturnFlags;
	use pretty_assertions::assert_eq;
	use sp_runtime::{traits::Hash, DispatchError};
	use std::{
		cell::RefCell,
		collections::hash_map::{Entry, HashMap},
		rc::Rc,
	};

	type System = frame_system::Pallet<Test>;

	type MockStack<'a> = Stack<'a, Test, MockExecutable>;

	parameter_types! {
		static Loader: MockLoader = MockLoader::default();
	}

	fn events() -> Vec<Event<Test>> {
		System::events()
			.into_iter()
			.filter_map(|meta| match meta.event {
				MetaEvent::Contracts(contract_event) => Some(contract_event),
				_ => None,
			})
			.collect()
	}

	struct MockCtx<'a> {
		ext: &'a mut dyn Ext<T = Test>,
		input_data: Vec<u8>,
	}

	#[derive(Clone)]
	struct MockExecutable {
		func: Rc<dyn Fn(MockCtx, &Self) -> ExecResult + 'static>,
		func_type: ExportedFunction,
		code_hash: CodeHash<Test>,
		refcount: u64,
	}

	#[derive(Default, Clone)]
	pub struct MockLoader {
		map: HashMap<CodeHash<Test>, MockExecutable>,
		counter: u64,
	}

	impl MockLoader {
		fn insert(
			func_type: ExportedFunction,
			f: impl Fn(MockCtx, &MockExecutable) -> ExecResult + 'static,
		) -> CodeHash<Test> {
			Loader::mutate(|loader| {
				// Generate code hashes as monotonically increasing values.
				let hash = <Test as frame_system::Config>::Hash::from_low_u64_be(loader.counter);
				loader.counter += 1;
				loader.map.insert(
					hash,
					MockExecutable { func: Rc::new(f), func_type, code_hash: hash, refcount: 1 },
				);
				hash
			})
		}

		fn increment_refcount(code_hash: CodeHash<Test>) -> Result<(), DispatchError> {
			Loader::mutate(|loader| {
				match loader.map.entry(code_hash) {
					Entry::Vacant(_) => Err(<Error<Test>>::CodeNotFound)?,
					Entry::Occupied(mut entry) => entry.get_mut().refcount += 1,
				}
				Ok(())
			})
		}

		fn decrement_refcount(code_hash: CodeHash<Test>) {
			use std::collections::hash_map::Entry::Occupied;
			Loader::mutate(|loader| {
				let mut entry = match loader.map.entry(code_hash) {
					Occupied(e) => e,
					_ => panic!("code_hash does not exist"),
				};
				let refcount = &mut entry.get_mut().refcount;
				*refcount -= 1;
				if *refcount == 0 {
					entry.remove();
				}
			});
		}
	}

	impl Executable<Test> for MockExecutable {
		fn from_storage(
			code_hash: CodeHash<Test>,
			_gas_meter: &mut GasMeter<Test>,
		) -> Result<Self, DispatchError> {
			Loader::mutate(|loader| {
				loader.map.get(&code_hash).cloned().ok_or(Error::<Test>::CodeNotFound.into())
			})
		}

		fn increment_refcount(code_hash: CodeHash<Test>) -> Result<(), DispatchError> {
			MockLoader::increment_refcount(code_hash)
		}

		fn decrement_refcount(code_hash: CodeHash<Test>) {
			MockLoader::decrement_refcount(code_hash);
		}

		fn execute<E: Ext<T = Test>>(
			self,
			ext: &mut E,
			function: &ExportedFunction,
			input_data: Vec<u8>,
		) -> ExecResult {
			if let &Constructor = function {
				Self::increment_refcount(self.code_hash).unwrap();
			}
			if function == &self.func_type {
				(self.func)(MockCtx { ext, input_data }, &self)
			} else {
				exec_success()
			}
		}

		fn code_hash(&self) -> &CodeHash<Test> {
			&self.code_hash
		}

		fn code_len(&self) -> u32 {
			0
		}

		fn is_deterministic(&self) -> bool {
			true
		}
	}

	fn exec_success() -> ExecResult {
		Ok(ExecReturnValue { flags: ReturnFlags::empty(), data: Vec::new() })
	}

	fn exec_trapped() -> ExecResult {
		Err(ExecError { error: <Error<Test>>::ContractTrapped.into(), origin: ErrorOrigin::Callee })
	}

	#[test]
	fn it_works() {
		parameter_types! {
			static TestData: Vec<usize> = vec![0];
		}

		let value = Default::default();
		let mut gas_meter = GasMeter::<Test>::new(GAS_LIMIT);
		let exec_ch = MockLoader::insert(Call, |_ctx, _executable| {
			TestData::mutate(|data| data.push(1));
			exec_success()
		});

		ExtBuilder::default().build().execute_with(|| {
			let schedule = <Test as Config>::Schedule::get();
			place_contract(&BOB, exec_ch);
			let mut storage_meter =
				storage::meter::Meter::new(&Origin::from_account_id(ALICE), Some(0), value)
					.unwrap();

			assert_matches!(
				MockStack::run_call(
					Origin::from_account_id(ALICE),
					BOB,
					&mut gas_meter,
					&mut storage_meter,
					&schedule,
					value,
					vec![],
					None,
					Determinism::Enforced,
				),
				Ok(_)
			);
		});

		assert_eq!(TestData::get(), vec![0, 1]);
	}

	#[test]
	fn transfer_works() {
		// This test verifies that a contract is able to transfer
		// some funds to another account.
		let origin = ALICE;
		let dest = BOB;

		ExtBuilder::default().build().execute_with(|| {
			set_balance(&origin, 100);
			set_balance(&dest, 0);

			MockStack::transfer(Preservation::Protect, &origin, &dest, 55).unwrap();

			assert_eq!(get_balance(&origin), 45);
			assert_eq!(get_balance(&dest), 55);
		});
	}

	#[test]
	fn correct_transfer_on_call() {
		let origin = ALICE;
		let dest = BOB;
		let value = 55;

		let success_ch = MockLoader::insert(Call, move |ctx, _| {
			assert_eq!(ctx.ext.value_transferred(), value);
			Ok(ExecReturnValue { flags: ReturnFlags::empty(), data: Vec::new() })
		});

		ExtBuilder::default().build().execute_with(|| {
			let schedule = <Test as Config>::Schedule::get();
			place_contract(&dest, success_ch);
			set_balance(&origin, 100);
			let balance = get_balance(&dest);
			let contract_origin = Origin::from_account_id(origin.clone());
			let mut storage_meter =
				storage::meter::Meter::new(&contract_origin, Some(0), value).unwrap();

			let _ = MockStack::run_call(
				contract_origin.clone(),
				dest.clone(),
				&mut GasMeter::<Test>::new(GAS_LIMIT),
				&mut storage_meter,
				&schedule,
				value,
				vec![],
				None,
				Determinism::Enforced,
			)
			.unwrap();

			assert_eq!(get_balance(&origin), 100 - value);
			assert_eq!(get_balance(&dest), balance + value);
		});
	}

	#[test]
	fn correct_transfer_on_delegate_call() {
		let origin = ALICE;
		let dest = BOB;
		let value = 35;

		let success_ch = MockLoader::insert(Call, move |ctx, _| {
			assert_eq!(ctx.ext.value_transferred(), value);
			Ok(ExecReturnValue { flags: ReturnFlags::empty(), data: Vec::new() })
		});

		let delegate_ch = MockLoader::insert(Call, move |ctx, _| {
			assert_eq!(ctx.ext.value_transferred(), value);
			let _ = ctx.ext.delegate_call(success_ch, Vec::new())?;
			Ok(ExecReturnValue { flags: ReturnFlags::empty(), data: Vec::new() })
		});

		ExtBuilder::default().build().execute_with(|| {
			let schedule = <Test as Config>::Schedule::get();
			place_contract(&dest, delegate_ch);
			set_balance(&origin, 100);
			let balance = get_balance(&dest);
			let contract_origin = Origin::from_account_id(origin.clone());
			let mut storage_meter =
				storage::meter::Meter::new(&contract_origin, Some(0), 55).unwrap();

			let _ = MockStack::run_call(
				contract_origin.clone(),
				dest.clone(),
				&mut GasMeter::<Test>::new(GAS_LIMIT),
				&mut storage_meter,
				&schedule,
				value,
				vec![],
				None,
				Determinism::Enforced,
			)
			.unwrap();

			assert_eq!(get_balance(&origin), 100 - value);
			assert_eq!(get_balance(&dest), balance + value);
		});
	}

	#[test]
	fn changes_are_reverted_on_failing_call() {
		// This test verifies that changes are reverted on a call which fails (or equally, returns
		// a non-zero status code).
		let origin = ALICE;
		let dest = BOB;

		let return_ch = MockLoader::insert(Call, |_, _| {
			Ok(ExecReturnValue { flags: ReturnFlags::REVERT, data: Vec::new() })
		});

		ExtBuilder::default().build().execute_with(|| {
			let schedule = <Test as Config>::Schedule::get();
			place_contract(&dest, return_ch);
			set_balance(&origin, 100);
			let balance = get_balance(&dest);
			let contract_origin = Origin::from_account_id(origin.clone());
			let mut storage_meter =
				storage::meter::Meter::new(&contract_origin, Some(0), 55).unwrap();

			let output = MockStack::run_call(
				contract_origin.clone(),
				dest.clone(),
				&mut GasMeter::<Test>::new(GAS_LIMIT),
				&mut storage_meter,
				&schedule,
				55,
				vec![],
				None,
				Determinism::Enforced,
			)
			.unwrap();

			assert!(output.did_revert());
			assert_eq!(get_balance(&origin), 100);
			assert_eq!(get_balance(&dest), balance);
		});
	}

	#[test]
	fn balance_too_low() {
		// This test verifies that a contract can't send value if it's
		// balance is too low.
		let origin = ALICE;
		let dest = BOB;

		ExtBuilder::default().build().execute_with(|| {
			set_balance(&origin, 0);

			let result = MockStack::transfer(Preservation::Protect, &origin, &dest, 100);

			assert_eq!(result, Err(Error::<Test>::TransferFailed.into()));
			assert_eq!(get_balance(&origin), 0);
			assert_eq!(get_balance(&dest), 0);
		});
	}

	#[test]
	fn output_is_returned_on_success() {
		// Verifies that if a contract returns data with a successful exit status, this data
		// is returned from the execution context.
		let origin = ALICE;
		let dest = BOB;
		let return_ch = MockLoader::insert(Call, |_, _| {
			Ok(ExecReturnValue { flags: ReturnFlags::empty(), data: vec![1, 2, 3, 4] })
		});

		ExtBuilder::default().build().execute_with(|| {
			let schedule = <Test as Config>::Schedule::get();
			let contract_origin = Origin::from_account_id(origin);
			let mut storage_meter =
				storage::meter::Meter::new(&contract_origin, Some(0), 0).unwrap();
			place_contract(&BOB, return_ch);

			let result = MockStack::run_call(
				contract_origin,
				dest,
				&mut GasMeter::<Test>::new(GAS_LIMIT),
				&mut storage_meter,
				&schedule,
				0,
				vec![],
				None,
				Determinism::Enforced,
			);

			let output = result.unwrap();
			assert!(!output.did_revert());
			assert_eq!(output.data, vec![1, 2, 3, 4]);
		});
	}

	#[test]
	fn output_is_returned_on_failure() {
		// Verifies that if a contract returns data with a failing exit status, this data
		// is returned from the execution context.
		let origin = ALICE;
		let dest = BOB;
		let return_ch = MockLoader::insert(Call, |_, _| {
			Ok(ExecReturnValue { flags: ReturnFlags::REVERT, data: vec![1, 2, 3, 4] })
		});

		ExtBuilder::default().build().execute_with(|| {
			let schedule = <Test as Config>::Schedule::get();
			place_contract(&BOB, return_ch);
			let contract_origin = Origin::from_account_id(origin);
			let mut storage_meter =
				storage::meter::Meter::new(&contract_origin, Some(0), 0).unwrap();

			let result = MockStack::run_call(
				contract_origin,
				dest,
				&mut GasMeter::<Test>::new(GAS_LIMIT),
				&mut storage_meter,
				&schedule,
				0,
				vec![],
				None,
				Determinism::Enforced,
			);

			let output = result.unwrap();
			assert!(output.did_revert());
			assert_eq!(output.data, vec![1, 2, 3, 4]);
		});
	}

	#[test]
	fn input_data_to_call() {
		let input_data_ch = MockLoader::insert(Call, |ctx, _| {
			assert_eq!(ctx.input_data, &[1, 2, 3, 4]);
			exec_success()
		});

		// This one tests passing the input data into a contract via call.
		ExtBuilder::default().build().execute_with(|| {
			let schedule = <Test as Config>::Schedule::get();
			place_contract(&BOB, input_data_ch);
			let contract_origin = Origin::from_account_id(ALICE);
			let mut storage_meter =
				storage::meter::Meter::new(&contract_origin, Some(0), 0).unwrap();

			let result = MockStack::run_call(
				contract_origin,
				BOB,
				&mut GasMeter::<Test>::new(GAS_LIMIT),
				&mut storage_meter,
				&schedule,
				0,
				vec![1, 2, 3, 4],
				None,
				Determinism::Enforced,
			);
			assert_matches!(result, Ok(_));
		});
	}

	#[test]
	fn input_data_to_instantiate() {
		let input_data_ch = MockLoader::insert(Constructor, |ctx, _| {
			assert_eq!(ctx.input_data, &[1, 2, 3, 4]);
			exec_success()
		});

		// This one tests passing the input data into a contract via instantiate.
		ExtBuilder::default().build().execute_with(|| {
			let schedule = <Test as Config>::Schedule::get();
			let min_balance = <Test as Config>::Currency::minimum_balance();
			let mut gas_meter = GasMeter::<Test>::new(GAS_LIMIT);
			let executable = MockExecutable::from_storage(input_data_ch, &mut gas_meter).unwrap();
			set_balance(&ALICE, min_balance * 10_000);
			let contract_origin = Origin::from_account_id(ALICE);
			let mut storage_meter =
				storage::meter::Meter::new(&contract_origin, None, min_balance).unwrap();

			let result = MockStack::run_instantiate(
				ALICE,
				executable,
				&mut gas_meter,
				&mut storage_meter,
				&schedule,
				min_balance,
				vec![1, 2, 3, 4],
				&[],
				None,
			);
			assert_matches!(result, Ok(_));
		});
	}

	#[test]
	fn max_depth() {
		// This test verifies that when we reach the maximal depth creation of an
		// yet another context fails.
		parameter_types! {
			static ReachedBottom: bool = false;
		}
		let value = Default::default();
		let recurse_ch = MockLoader::insert(Call, |ctx, _| {
			// Try to call into yourself.
			let r = ctx.ext.call(Weight::zero(), BalanceOf::<Test>::zero(), BOB, 0, vec![], true);

			ReachedBottom::mutate(|reached_bottom| {
				if !*reached_bottom {
					// We are first time here, it means we just reached bottom.
					// Verify that we've got proper error and set `reached_bottom`.
					assert_eq!(r, Err(Error::<Test>::MaxCallDepthReached.into()));
					*reached_bottom = true;
				} else {
					// We just unwinding stack here.
					assert_matches!(r, Ok(_));
				}
			});

			exec_success()
		});

		ExtBuilder::default().build().execute_with(|| {
			let schedule = <Test as Config>::Schedule::get();
			set_balance(&BOB, 1);
			place_contract(&BOB, recurse_ch);
			let contract_origin = Origin::from_account_id(ALICE);
			let mut storage_meter =
				storage::meter::Meter::new(&contract_origin, Some(0), value).unwrap();

			let result = MockStack::run_call(
				contract_origin,
				BOB,
				&mut GasMeter::<Test>::new(GAS_LIMIT),
				&mut storage_meter,
				&schedule,
				value,
				vec![],
				None,
				Determinism::Enforced,
			);

			assert_matches!(result, Ok(_));
		});
	}

	#[test]
	fn caller_returns_proper_values() {
		let origin = ALICE;
		let dest = BOB;

		parameter_types! {
			static WitnessedCallerBob: Option<AccountIdOf<Test>> = None;
			static WitnessedCallerCharlie: Option<AccountIdOf<Test>> = None;
		}

		let bob_ch = MockLoader::insert(Call, |ctx, _| {
			// Record the caller for bob.
			WitnessedCallerBob::mutate(|caller| {
				*caller = Some(ctx.ext.caller().account_id().unwrap().clone())
			});

			// Call into CHARLIE contract.
			assert_matches!(
				ctx.ext
					.call(Weight::zero(), BalanceOf::<Test>::zero(), CHARLIE, 0, vec![], true),
				Ok(_)
			);
			exec_success()
		});
		let charlie_ch = MockLoader::insert(Call, |ctx, _| {
			// Record the caller for charlie.
			WitnessedCallerCharlie::mutate(|caller| {
				*caller = Some(ctx.ext.caller().account_id().unwrap().clone())
			});
			exec_success()
		});

		ExtBuilder::default().build().execute_with(|| {
			let schedule = <Test as Config>::Schedule::get();
			place_contract(&dest, bob_ch);
			place_contract(&CHARLIE, charlie_ch);
			let contract_origin = Origin::from_account_id(origin.clone());
			let mut storage_meter =
				storage::meter::Meter::new(&contract_origin, Some(0), 0).unwrap();

			let result = MockStack::run_call(
				contract_origin.clone(),
				dest.clone(),
				&mut GasMeter::<Test>::new(GAS_LIMIT),
				&mut storage_meter,
				&schedule,
				0,
				vec![],
				None,
				Determinism::Enforced,
			);

			assert_matches!(result, Ok(_));
		});

		assert_eq!(WitnessedCallerBob::get(), Some(origin));
		assert_eq!(WitnessedCallerCharlie::get(), Some(dest));
	}

	#[test]
	fn is_contract_returns_proper_values() {
		let bob_ch = MockLoader::insert(Call, |ctx, _| {
			// Verify that BOB is a contract
			assert!(ctx.ext.is_contract(&BOB));
			// Verify that ALICE is not a contract
			assert!(!ctx.ext.is_contract(&ALICE));
			exec_success()
		});

		ExtBuilder::default().build().execute_with(|| {
			let schedule = <Test as Config>::Schedule::get();
			place_contract(&BOB, bob_ch);

			let contract_origin = Origin::from_account_id(ALICE);
			let mut storage_meter =
				storage::meter::Meter::new(&contract_origin, Some(0), 0).unwrap();
			let result = MockStack::run_call(
				contract_origin,
				BOB,
				&mut GasMeter::<Test>::new(GAS_LIMIT),
				&mut storage_meter,
				&schedule,
				0,
				vec![],
				None,
				Determinism::Enforced,
			);
			assert_matches!(result, Ok(_));
		});
	}

	#[test]
	fn code_hash_returns_proper_values() {
		let code_bob = MockLoader::insert(Call, |ctx, _| {
			// ALICE is not a contract and hence they do not have a code_hash
			assert!(ctx.ext.code_hash(&ALICE).is_none());
			// BOB is a contract and hence it has a code_hash
			assert!(ctx.ext.code_hash(&BOB).is_some());
			exec_success()
		});

		ExtBuilder::default().build().execute_with(|| {
			let schedule = <Test as Config>::Schedule::get();
			place_contract(&BOB, code_bob);
			let contract_origin = Origin::from_account_id(ALICE);
			let mut storage_meter =
				storage::meter::Meter::new(&contract_origin, Some(0), 0).unwrap();
			// ALICE (not contract) -> BOB (contract)
			let result = MockStack::run_call(
				contract_origin,
				BOB,
				&mut GasMeter::<Test>::new(GAS_LIMIT),
				&mut storage_meter,
				&schedule,
				0,
				vec![0],
				None,
				Determinism::Enforced,
			);
			assert_matches!(result, Ok(_));
		});
	}

	#[test]
	fn own_code_hash_returns_proper_values() {
		let bob_ch = MockLoader::insert(Call, |ctx, _| {
			let code_hash = ctx.ext.code_hash(&BOB).unwrap();
			assert_eq!(*ctx.ext.own_code_hash(), code_hash);
			exec_success()
		});

		ExtBuilder::default().build().execute_with(|| {
			let schedule = <Test as Config>::Schedule::get();
			place_contract(&BOB, bob_ch);
			let contract_origin = Origin::from_account_id(ALICE);
			let mut storage_meter =
				storage::meter::Meter::new(&contract_origin, Some(0), 0).unwrap();
			// ALICE (not contract) -> BOB (contract)
			let result = MockStack::run_call(
				contract_origin,
				BOB,
				&mut GasMeter::<Test>::new(GAS_LIMIT),
				&mut storage_meter,
				&schedule,
				0,
				vec![0],
				None,
				Determinism::Enforced,
			);
			assert_matches!(result, Ok(_));
		});
	}

	#[test]
	fn caller_is_origin_returns_proper_values() {
		let code_charlie = MockLoader::insert(Call, |ctx, _| {
			// BOB is not the origin of the stack call
			assert!(!ctx.ext.caller_is_origin());
			exec_success()
		});

		let code_bob = MockLoader::insert(Call, |ctx, _| {
			// ALICE is the origin of the call stack
			assert!(ctx.ext.caller_is_origin());
			// BOB calls CHARLIE
			ctx.ext
				.call(Weight::zero(), BalanceOf::<Test>::zero(), CHARLIE, 0, vec![], true)
		});

		ExtBuilder::default().build().execute_with(|| {
			let schedule = <Test as Config>::Schedule::get();
			place_contract(&BOB, code_bob);
			place_contract(&CHARLIE, code_charlie);
			let contract_origin = Origin::from_account_id(ALICE);
			let mut storage_meter =
				storage::meter::Meter::new(&contract_origin, Some(0), 0).unwrap();
			// ALICE -> BOB (caller is origin) -> CHARLIE (caller is not origin)
			let result = MockStack::run_call(
				contract_origin,
				BOB,
				&mut GasMeter::<Test>::new(GAS_LIMIT),
				&mut storage_meter,
				&schedule,
				0,
				vec![0],
				None,
				Determinism::Enforced,
			);
			assert_matches!(result, Ok(_));
		});
	}

	#[test]
	fn root_caller_succeeds() {
		let code_bob = MockLoader::insert(Call, |ctx, _| {
			// root is the origin of the call stack.
			assert!(ctx.ext.caller_is_root());
			exec_success()
		});

		ExtBuilder::default().build().execute_with(|| {
			let schedule = <Test as Config>::Schedule::get();
			place_contract(&BOB, code_bob);
			let contract_origin = Origin::Root;
			let mut storage_meter =
				storage::meter::Meter::new(&contract_origin, Some(0), 0).unwrap();
			// root -> BOB (caller is root)
			let result = MockStack::run_call(
				contract_origin,
				BOB,
				&mut GasMeter::<Test>::new(GAS_LIMIT),
				&mut storage_meter,
				&schedule,
				0,
				vec![0],
				None,
				Determinism::Enforced,
			);
			assert_matches!(result, Ok(_));
		});
	}

	#[test]
	fn root_caller_does_not_succeed_when_value_not_zero() {
		let code_bob = MockLoader::insert(Call, |ctx, _| {
			// root is the origin of the call stack.
			assert!(ctx.ext.caller_is_root());
			exec_success()
		});

		ExtBuilder::default().build().execute_with(|| {
			let schedule = <Test as Config>::Schedule::get();
			place_contract(&BOB, code_bob);
			let contract_origin = Origin::Root;
			let mut storage_meter =
				storage::meter::Meter::new(&contract_origin, Some(0), 0).unwrap();
			// root -> BOB (caller is root)
			let result = MockStack::run_call(
				contract_origin,
				BOB,
				&mut GasMeter::<Test>::new(GAS_LIMIT),
				&mut storage_meter,
				&schedule,
				1,
				vec![0],
				None,
				Determinism::Enforced,
			);
			assert_matches!(result, Err(_));
		});
	}

	#[test]
	fn root_caller_succeeds_with_consecutive_calls() {
		let code_charlie = MockLoader::insert(Call, |ctx, _| {
			// BOB is not root, even though the origin is root.
			assert!(!ctx.ext.caller_is_root());
			exec_success()
		});

		let code_bob = MockLoader::insert(Call, |ctx, _| {
			// root is the origin of the call stack.
			assert!(ctx.ext.caller_is_root());
			// BOB calls CHARLIE.
			ctx.ext
				.call(Weight::zero(), BalanceOf::<Test>::zero(), CHARLIE, 0, vec![], true)
		});

		ExtBuilder::default().build().execute_with(|| {
			let schedule = <Test as Config>::Schedule::get();
			place_contract(&BOB, code_bob);
			place_contract(&CHARLIE, code_charlie);
			let contract_origin = Origin::Root;
			let mut storage_meter =
				storage::meter::Meter::new(&contract_origin, Some(0), 0).unwrap();
			// root -> BOB (caller is root) -> CHARLIE (caller is not root)
			let result = MockStack::run_call(
				contract_origin,
				BOB,
				&mut GasMeter::<Test>::new(GAS_LIMIT),
				&mut storage_meter,
				&schedule,
				0,
				vec![0],
				None,
				Determinism::Enforced,
			);
			assert_matches!(result, Ok(_));
		});
	}

	#[test]
	fn address_returns_proper_values() {
		let bob_ch = MockLoader::insert(Call, |ctx, _| {
			// Verify that address matches BOB.
			assert_eq!(*ctx.ext.address(), BOB);

			// Call into charlie contract.
			assert_matches!(
				ctx.ext
					.call(Weight::zero(), BalanceOf::<Test>::zero(), CHARLIE, 0, vec![], true),
				Ok(_)
			);
			exec_success()
		});
		let charlie_ch = MockLoader::insert(Call, |ctx, _| {
			assert_eq!(*ctx.ext.address(), CHARLIE);
			exec_success()
		});

		ExtBuilder::default().build().execute_with(|| {
			let schedule = <Test as Config>::Schedule::get();
			place_contract(&BOB, bob_ch);
			place_contract(&CHARLIE, charlie_ch);
			let contract_origin = Origin::from_account_id(ALICE);
			let mut storage_meter =
				storage::meter::Meter::new(&contract_origin, Some(0), 0).unwrap();

			let result = MockStack::run_call(
				contract_origin,
				BOB,
				&mut GasMeter::<Test>::new(GAS_LIMIT),
				&mut storage_meter,
				&schedule,
				0,
				vec![],
				None,
				Determinism::Enforced,
			);

			assert_matches!(result, Ok(_));
		});
	}

	#[test]
	fn refuse_instantiate_with_value_below_existential_deposit() {
		let dummy_ch = MockLoader::insert(Constructor, |_, _| exec_success());

		ExtBuilder::default().existential_deposit(15).build().execute_with(|| {
			let schedule = <Test as Config>::Schedule::get();
			let mut gas_meter = GasMeter::<Test>::new(GAS_LIMIT);
			let executable = MockExecutable::from_storage(dummy_ch, &mut gas_meter).unwrap();
			let contract_origin = Origin::from_account_id(ALICE);
			let mut storage_meter =
				storage::meter::Meter::new(&contract_origin, Some(0), 0).unwrap();

			assert_matches!(
				MockStack::run_instantiate(
					ALICE,
					executable,
					&mut gas_meter,
					&mut storage_meter,
					&schedule,
					0, // <- zero value
					vec![],
					&[],
					None,
				),
				Err(_)
			);
		});
	}

	#[test]
	fn instantiation_work_with_success_output() {
		let dummy_ch = MockLoader::insert(Constructor, |_, _| {
			Ok(ExecReturnValue { flags: ReturnFlags::empty(), data: vec![80, 65, 83, 83] })
		});

		ExtBuilder::default().existential_deposit(15).build().execute_with(|| {
			let schedule = <Test as Config>::Schedule::get();
			let min_balance = <Test as Config>::Currency::minimum_balance();
			let mut gas_meter = GasMeter::<Test>::new(GAS_LIMIT);
			let executable = MockExecutable::from_storage(dummy_ch, &mut gas_meter).unwrap();
			set_balance(&ALICE, min_balance * 1000);
			let contract_origin = Origin::from_account_id(ALICE);
			let mut storage_meter =
				storage::meter::Meter::new(&contract_origin, Some(min_balance * 100), min_balance)
					.unwrap();

			let instantiated_contract_address = assert_matches!(
				MockStack::run_instantiate(
					ALICE,
					executable,
					&mut gas_meter,
					&mut storage_meter,
					&schedule,
					min_balance,
					vec![],
					&[],
					None,
				),
				Ok((address, ref output)) if output.data == vec![80, 65, 83, 83] => address
			);

			// Check that the newly created account has the expected code hash and
			// there are instantiation event.
			assert_eq!(
				ContractInfo::<Test>::load_code_hash(&instantiated_contract_address).unwrap(),
				dummy_ch
			);
			assert_eq!(
				&events(),
				&[Event::Instantiated { deployer: ALICE, contract: instantiated_contract_address }]
			);
		});
	}

	#[test]
	fn instantiation_fails_with_failing_output() {
		let dummy_ch = MockLoader::insert(Constructor, |_, _| {
			Ok(ExecReturnValue { flags: ReturnFlags::REVERT, data: vec![70, 65, 73, 76] })
		});

		ExtBuilder::default().existential_deposit(15).build().execute_with(|| {
			let schedule = <Test as Config>::Schedule::get();
			let min_balance = <Test as Config>::Currency::minimum_balance();
			let mut gas_meter = GasMeter::<Test>::new(GAS_LIMIT);
			let executable = MockExecutable::from_storage(dummy_ch, &mut gas_meter).unwrap();
			set_balance(&ALICE, min_balance * 1000);
			let contract_origin = Origin::from_account_id(ALICE);
			let mut storage_meter =
				storage::meter::Meter::new(&contract_origin, Some(min_balance * 100), min_balance)
					.unwrap();

			let instantiated_contract_address = assert_matches!(
				MockStack::run_instantiate(
					ALICE,
					executable,
					&mut gas_meter,
					&mut storage_meter,
					&schedule,
					min_balance,
					vec![],
					&[],
					None,
				),
				Ok((address, ref output)) if output.data == vec![70, 65, 73, 76] => address
			);

			// Check that the account has not been created.
			assert!(ContractInfo::<Test>::load_code_hash(&instantiated_contract_address).is_none());
			assert!(events().is_empty());
		});
	}

	#[test]
	fn instantiation_from_contract() {
		let dummy_ch = MockLoader::insert(Call, |_, _| exec_success());
		let instantiated_contract_address = Rc::new(RefCell::new(None::<AccountIdOf<Test>>));
		let instantiator_ch = MockLoader::insert(Call, {
			let instantiated_contract_address = Rc::clone(&instantiated_contract_address);
			move |ctx, _| {
				// Instantiate a contract and save it's address in `instantiated_contract_address`.
				let (address, output) = ctx
					.ext
					.instantiate(
						Weight::zero(),
						BalanceOf::<Test>::zero(),
						dummy_ch,
						<Test as Config>::Currency::minimum_balance(),
						vec![],
						&[48, 49, 50],
					)
					.unwrap();

				*instantiated_contract_address.borrow_mut() = address.into();
				Ok(output)
			}
		});

		ExtBuilder::default().existential_deposit(15).build().execute_with(|| {
			let schedule = <Test as Config>::Schedule::get();
			let min_balance = <Test as Config>::Currency::minimum_balance();
			set_balance(&ALICE, min_balance * 100);
			place_contract(&BOB, instantiator_ch);
			let contract_origin = Origin::from_account_id(ALICE);
			let mut storage_meter = storage::meter::Meter::new(
				&contract_origin,
				Some(min_balance * 10),
				min_balance * 10,
			)
			.unwrap();

			assert_matches!(
				MockStack::run_call(
					contract_origin,
					BOB,
					&mut GasMeter::<Test>::new(GAS_LIMIT),
					&mut storage_meter,
					&schedule,
					min_balance * 10,
					vec![],
					None,
					Determinism::Enforced,
				),
				Ok(_)
			);

			let instantiated_contract_address =
				instantiated_contract_address.borrow().as_ref().unwrap().clone();

			// Check that the newly created account has the expected code hash and
			// there are instantiation event.
			assert_eq!(
				ContractInfo::<Test>::load_code_hash(&instantiated_contract_address).unwrap(),
				dummy_ch
			);
			assert_eq!(
				&events(),
				&[
					Event::Instantiated { deployer: BOB, contract: instantiated_contract_address },
					Event::Called { caller: Origin::from_account_id(ALICE), contract: BOB },
				]
			);
		});
	}

	#[test]
	fn instantiation_traps() {
		let dummy_ch = MockLoader::insert(Constructor, |_, _| Err("It's a trap!".into()));
		let instantiator_ch = MockLoader::insert(Call, {
			move |ctx, _| {
				// Instantiate a contract and save it's address in `instantiated_contract_address`.
				assert_matches!(
					ctx.ext.instantiate(
						Weight::zero(),
						BalanceOf::<Test>::zero(),
						dummy_ch,
						<Test as Config>::Currency::minimum_balance(),
						vec![],
						&[],
					),
					Err(ExecError {
						error: DispatchError::Other("It's a trap!"),
						origin: ErrorOrigin::Callee,
					})
				);

				exec_success()
			}
		});

		ExtBuilder::default().existential_deposit(15).build().execute_with(|| {
			let schedule = <Test as Config>::Schedule::get();
			set_balance(&ALICE, 1000);
			set_balance(&BOB, 100);
			place_contract(&BOB, instantiator_ch);
			let contract_origin = Origin::from_account_id(ALICE);
			let mut storage_meter =
				storage::meter::Meter::new(&contract_origin, Some(200), 0).unwrap();

			assert_matches!(
				MockStack::run_call(
					contract_origin,
					BOB,
					&mut GasMeter::<Test>::new(GAS_LIMIT),
					&mut storage_meter,
					&schedule,
					0,
					vec![],
					None,
					Determinism::Enforced,
				),
				Ok(_)
			);

			// The contract wasn't instantiated so we don't expect to see an instantiation
			// event here.
			assert_eq!(
				&events(),
				&[Event::Called { caller: Origin::from_account_id(ALICE), contract: BOB },]
			);
		});
	}

	#[test]
	fn termination_from_instantiate_fails() {
		let terminate_ch = MockLoader::insert(Constructor, |ctx, _| {
			ctx.ext.terminate(&ALICE).unwrap();
			exec_success()
		});

		ExtBuilder::default().existential_deposit(15).build().execute_with(|| {
			let schedule = <Test as Config>::Schedule::get();
			let mut gas_meter = GasMeter::<Test>::new(GAS_LIMIT);
			let executable = MockExecutable::from_storage(terminate_ch, &mut gas_meter).unwrap();
			set_balance(&ALICE, 10_000);
			let contract_origin = Origin::from_account_id(ALICE);
			let mut storage_meter =
				storage::meter::Meter::new(&contract_origin, None, 100).unwrap();

			assert_eq!(
				MockStack::run_instantiate(
					ALICE,
					executable,
					&mut gas_meter,
					&mut storage_meter,
					&schedule,
					100,
					vec![],
					&[],
					None,
				),
				Err(Error::<Test>::TerminatedInConstructor.into())
			);

			assert_eq!(&events(), &[]);
		});
	}

	#[test]
	fn in_memory_changes_not_discarded() {
		// Call stack: BOB -> CHARLIE (trap) -> BOB' (success)
		// This tests verifies some edge case of the contract info cache:
		// We change some value in our contract info before calling into a contract
		// that calls into ourself. This triggers a case where BOBs contract info
		// is written to storage and invalidated by the successful execution of BOB'.
		// The trap of CHARLIE reverts the storage changes to BOB. When the root BOB regains
		// control it reloads its contract info from storage. We check that changes that
		// are made before calling into CHARLIE are not discarded.
		let code_bob = MockLoader::insert(Call, |ctx, _| {
			if ctx.input_data[0] == 0 {
				let info = ctx.ext.contract_info();
				assert_eq!(info.storage_byte_deposit, 0);
				info.storage_byte_deposit = 42;
				assert_eq!(
					ctx.ext.call(
						Weight::zero(),
						BalanceOf::<Test>::zero(),
						CHARLIE,
						0,
						vec![],
						true
					),
					exec_trapped()
				);
				assert_eq!(ctx.ext.contract_info().storage_byte_deposit, 42);
			}
			exec_success()
		});
		let code_charlie = MockLoader::insert(Call, |ctx, _| {
			assert!(ctx
				.ext
				.call(Weight::zero(), BalanceOf::<Test>::zero(), BOB, 0, vec![99], true)
				.is_ok());
			exec_trapped()
		});

		// This one tests passing the input data into a contract via call.
		ExtBuilder::default().build().execute_with(|| {
			let schedule = <Test as Config>::Schedule::get();
			place_contract(&BOB, code_bob);
			place_contract(&CHARLIE, code_charlie);
			let contract_origin = Origin::from_account_id(ALICE);
			let mut storage_meter =
				storage::meter::Meter::new(&contract_origin, Some(0), 0).unwrap();

			let result = MockStack::run_call(
				contract_origin,
				BOB,
				&mut GasMeter::<Test>::new(GAS_LIMIT),
				&mut storage_meter,
				&schedule,
				0,
				vec![0],
				None,
				Determinism::Enforced,
			);
			assert_matches!(result, Ok(_));
		});
	}

	#[test]
	fn recursive_call_during_constructor_fails() {
		let code = MockLoader::insert(Constructor, |ctx, _| {
			assert_matches!(
				ctx.ext.call(Weight::zero(), BalanceOf::<Test>::zero(), ctx.ext.address().clone(), 0, vec![], true),
				Err(ExecError{error, ..}) if error == <Error<Test>>::ContractNotFound.into()
			);
			exec_success()
		});

		// This one tests passing the input data into a contract via instantiate.
		ExtBuilder::default().build().execute_with(|| {
			let schedule = <Test as Config>::Schedule::get();
			let min_balance = <Test as Config>::Currency::minimum_balance();
			let mut gas_meter = GasMeter::<Test>::new(GAS_LIMIT);
			let executable = MockExecutable::from_storage(code, &mut gas_meter).unwrap();
			set_balance(&ALICE, min_balance * 10_000);
			let contract_origin = Origin::from_account_id(ALICE);
			let mut storage_meter =
				storage::meter::Meter::new(&contract_origin, None, min_balance).unwrap();

			let result = MockStack::run_instantiate(
				ALICE,
				executable,
				&mut gas_meter,
				&mut storage_meter,
				&schedule,
				min_balance,
				vec![],
				&[],
				None,
			);
			assert_matches!(result, Ok(_));
		});
	}

	#[test]
	fn printing_works() {
		let code_hash = MockLoader::insert(Call, |ctx, _| {
			ctx.ext.append_debug_buffer("This is a test");
			ctx.ext.append_debug_buffer("More text");
			exec_success()
		});

		let mut debug_buffer = DebugBufferVec::<Test>::try_from(Vec::new()).unwrap();

		ExtBuilder::default().build().execute_with(|| {
			let min_balance = <Test as Config>::Currency::minimum_balance();
			let schedule = <Test as Config>::Schedule::get();
			let mut gas_meter = GasMeter::<Test>::new(GAS_LIMIT);
			set_balance(&ALICE, min_balance * 10);
			place_contract(&BOB, code_hash);
			let contract_origin = Origin::from_account_id(ALICE);
			let mut storage_meter =
				storage::meter::Meter::new(&contract_origin, Some(0), 0).unwrap();
			MockStack::run_call(
				contract_origin,
				BOB,
				&mut gas_meter,
				&mut storage_meter,
				&schedule,
				0,
				vec![],
				Some(&mut debug_buffer),
				Determinism::Enforced,
			)
			.unwrap();
		});

		assert_eq!(&String::from_utf8(debug_buffer.to_vec()).unwrap(), "This is a testMore text");
	}

	#[test]
	fn printing_works_on_fail() {
		let code_hash = MockLoader::insert(Call, |ctx, _| {
			ctx.ext.append_debug_buffer("This is a test");
			ctx.ext.append_debug_buffer("More text");
			exec_trapped()
		});

		let mut debug_buffer = DebugBufferVec::<Test>::try_from(Vec::new()).unwrap();

		ExtBuilder::default().build().execute_with(|| {
			let min_balance = <Test as Config>::Currency::minimum_balance();
			let schedule = <Test as Config>::Schedule::get();
			let mut gas_meter = GasMeter::<Test>::new(GAS_LIMIT);
			set_balance(&ALICE, min_balance * 10);
			place_contract(&BOB, code_hash);
			let contract_origin = Origin::from_account_id(ALICE);
			let mut storage_meter =
				storage::meter::Meter::new(&contract_origin, Some(0), 0).unwrap();
			let result = MockStack::run_call(
				contract_origin,
				BOB,
				&mut gas_meter,
				&mut storage_meter,
				&schedule,
				0,
				vec![],
				Some(&mut debug_buffer),
				Determinism::Enforced,
			);
			assert!(result.is_err());
		});

		assert_eq!(&String::from_utf8(debug_buffer.to_vec()).unwrap(), "This is a testMore text");
	}

	#[test]
	fn debug_buffer_is_limited() {
		let code_hash = MockLoader::insert(Call, move |ctx, _| {
			ctx.ext.append_debug_buffer("overflowing bytes");
			exec_success()
		});

		// Pre-fill the buffer almost up to its limit, leaving not enough space to the message
		let debug_buf_before =
			DebugBufferVec::<Test>::try_from(vec![0u8; DebugBufferVec::<Test>::bound() - 5])
				.unwrap();
		let mut debug_buf_after = debug_buf_before.clone();

		ExtBuilder::default().build().execute_with(|| {
			let schedule: Schedule<Test> = <Test as Config>::Schedule::get();
			let min_balance = <Test as Config>::Currency::minimum_balance();
			let mut gas_meter = GasMeter::<Test>::new(GAS_LIMIT);
			set_balance(&ALICE, min_balance * 10);
			place_contract(&BOB, code_hash);
			let contract_origin = Origin::from_account_id(ALICE);
			let mut storage_meter =
				storage::meter::Meter::new(&contract_origin, Some(0), 0).unwrap();
			MockStack::run_call(
				contract_origin,
				BOB,
				&mut gas_meter,
				&mut storage_meter,
				&schedule,
				0,
				vec![],
				Some(&mut debug_buf_after),
				Determinism::Enforced,
			)
			.unwrap();
			assert_eq!(debug_buf_before, debug_buf_after);
		});
	}

	#[test]
	fn call_reentry_direct_recursion() {
		// call the contract passed as input with disabled reentry
		let code_bob = MockLoader::insert(Call, |ctx, _| {
			let dest = Decode::decode(&mut ctx.input_data.as_ref()).unwrap();
			ctx.ext.call(Weight::zero(), BalanceOf::<Test>::zero(), dest, 0, vec![], false)
		});

		let code_charlie = MockLoader::insert(Call, |_, _| exec_success());

		ExtBuilder::default().build().execute_with(|| {
			let schedule = <Test as Config>::Schedule::get();
			place_contract(&BOB, code_bob);
			place_contract(&CHARLIE, code_charlie);
			let contract_origin = Origin::from_account_id(ALICE);
			let mut storage_meter =
				storage::meter::Meter::new(&contract_origin, Some(0), 0).unwrap();

			// Calling another contract should succeed
			assert_ok!(MockStack::run_call(
				contract_origin.clone(),
				BOB,
				&mut GasMeter::<Test>::new(GAS_LIMIT),
				&mut storage_meter,
				&schedule,
				0,
				CHARLIE.encode(),
				None,
				Determinism::Enforced
			));

			// Calling into oneself fails
			assert_err!(
				MockStack::run_call(
					contract_origin,
					BOB,
					&mut GasMeter::<Test>::new(GAS_LIMIT),
					&mut storage_meter,
					&schedule,
					0,
					BOB.encode(),
					None,
					Determinism::Enforced
				)
				.map_err(|e| e.error),
				<Error<Test>>::ReentranceDenied,
			);
		});
	}

	#[test]
	fn call_deny_reentry() {
		let code_bob = MockLoader::insert(Call, |ctx, _| {
			if ctx.input_data[0] == 0 {
				ctx.ext
					.call(Weight::zero(), BalanceOf::<Test>::zero(), CHARLIE, 0, vec![], false)
			} else {
				exec_success()
			}
		});

		// call BOB with input set to '1'
		let code_charlie = MockLoader::insert(Call, |ctx, _| {
			ctx.ext.call(Weight::zero(), BalanceOf::<Test>::zero(), BOB, 0, vec![1], true)
		});

		ExtBuilder::default().build().execute_with(|| {
			let schedule = <Test as Config>::Schedule::get();
			place_contract(&BOB, code_bob);
			place_contract(&CHARLIE, code_charlie);
			let contract_origin = Origin::from_account_id(ALICE);
			let mut storage_meter =
				storage::meter::Meter::new(&contract_origin, Some(0), 0).unwrap();

			// BOB -> CHARLIE -> BOB fails as BOB denies reentry.
			assert_err!(
				MockStack::run_call(
					contract_origin,
					BOB,
					&mut GasMeter::<Test>::new(GAS_LIMIT),
					&mut storage_meter,
					&schedule,
					0,
					vec![0],
					None,
					Determinism::Enforced
				)
				.map_err(|e| e.error),
				<Error<Test>>::ReentranceDenied,
			);
		});
	}

	#[test]
	fn call_runtime_works() {
		let code_hash = MockLoader::insert(Call, |ctx, _| {
			let call = RuntimeCall::System(frame_system::Call::remark_with_event {
				remark: b"Hello World".to_vec(),
			});
			ctx.ext.call_runtime(call).unwrap();
			exec_success()
		});

		ExtBuilder::default().build().execute_with(|| {
			let min_balance = <Test as Config>::Currency::minimum_balance();
			let schedule = <Test as Config>::Schedule::get();
			let mut gas_meter = GasMeter::<Test>::new(GAS_LIMIT);
			set_balance(&ALICE, min_balance * 10);
			place_contract(&BOB, code_hash);
			let contract_origin = Origin::from_account_id(ALICE);
			let mut storage_meter =
				storage::meter::Meter::new(&contract_origin, Some(0), 0).unwrap();
			System::reset_events();
			MockStack::run_call(
				contract_origin,
				BOB,
				&mut gas_meter,
				&mut storage_meter,
				&schedule,
				0,
				vec![],
				None,
				Determinism::Enforced,
			)
			.unwrap();

			let remark_hash = <Test as frame_system::Config>::Hashing::hash(b"Hello World");
			assert_eq!(
				System::events(),
				vec![
					EventRecord {
						phase: Phase::Initialization,
						event: MetaEvent::System(frame_system::Event::Remarked {
							sender: BOB,
							hash: remark_hash
						}),
						topics: vec![],
					},
					EventRecord {
						phase: Phase::Initialization,
						event: MetaEvent::Contracts(crate::Event::Called {
							caller: Origin::from_account_id(ALICE),
							contract: BOB,
						}),
						topics: vec![hash(&Origin::<Test>::from_account_id(ALICE)), hash(&BOB)],
					},
				]
			);
		});
	}

	#[test]
	fn call_runtime_filter() {
		let code_hash = MockLoader::insert(Call, |ctx, _| {
			use frame_system::Call as SysCall;
			use pallet_balances::Call as BalanceCall;
			use pallet_utility::Call as UtilCall;

			// remark should still be allowed
			let allowed_call =
				RuntimeCall::System(SysCall::remark_with_event { remark: b"Hello".to_vec() });

			// transfers are disallowed by the `TestFiler` (see below)
			let forbidden_call = RuntimeCall::Balances(BalanceCall::transfer_allow_death {
				dest: CHARLIE,
				value: 22,
			});

			// simple cases: direct call
			assert_err!(
				ctx.ext.call_runtime(forbidden_call.clone()),
				frame_system::Error::<Test>::CallFiltered
			);

			// as part of a patch: return is OK (but it interrupted the batch)
			assert_ok!(ctx.ext.call_runtime(RuntimeCall::Utility(UtilCall::batch {
				calls: vec![allowed_call.clone(), forbidden_call, allowed_call]
			})),);

			// the transfer wasn't performed
			assert_eq!(get_balance(&CHARLIE), 0);

			exec_success()
		});

		TestFilter::set_filter(|call| match call {
			RuntimeCall::Balances(pallet_balances::Call::transfer_allow_death { .. }) => false,
			_ => true,
		});

		ExtBuilder::default().build().execute_with(|| {
			let min_balance = <Test as Config>::Currency::minimum_balance();
			let schedule = <Test as Config>::Schedule::get();
			let mut gas_meter = GasMeter::<Test>::new(GAS_LIMIT);
			set_balance(&ALICE, min_balance * 10);
			place_contract(&BOB, code_hash);
			let contract_origin = Origin::from_account_id(ALICE);
			let mut storage_meter =
				storage::meter::Meter::new(&contract_origin, Some(0), 0).unwrap();
			System::reset_events();
			MockStack::run_call(
				contract_origin,
				BOB,
				&mut gas_meter,
				&mut storage_meter,
				&schedule,
				0,
				vec![],
				None,
				Determinism::Enforced,
			)
			.unwrap();

			let remark_hash = <Test as frame_system::Config>::Hashing::hash(b"Hello");
			assert_eq!(
				System::events(),
				vec![
					EventRecord {
						phase: Phase::Initialization,
						event: MetaEvent::System(frame_system::Event::Remarked {
							sender: BOB,
							hash: remark_hash
						}),
						topics: vec![],
					},
					EventRecord {
						phase: Phase::Initialization,
						event: MetaEvent::Utility(pallet_utility::Event::ItemCompleted),
						topics: vec![],
					},
					EventRecord {
						phase: Phase::Initialization,
						event: MetaEvent::Utility(pallet_utility::Event::BatchInterrupted {
							index: 1,
							error: frame_system::Error::<Test>::CallFiltered.into()
						},),
						topics: vec![],
					},
					EventRecord {
						phase: Phase::Initialization,
						event: MetaEvent::Contracts(crate::Event::Called {
							caller: Origin::from_account_id(ALICE),
							contract: BOB,
						}),
						topics: vec![hash(&Origin::<Test>::from_account_id(ALICE)), hash(&BOB)],
					},
				]
			);
		});
	}

	#[test]
	fn nonce() {
		let fail_code = MockLoader::insert(Constructor, |_, _| exec_trapped());
		let success_code = MockLoader::insert(Constructor, |_, _| exec_success());
		let succ_fail_code = MockLoader::insert(Constructor, move |ctx, _| {
			ctx.ext
				.instantiate(
					Weight::zero(),
					BalanceOf::<Test>::zero(),
					fail_code,
					ctx.ext.minimum_balance() * 100,
					vec![],
					&[],
				)
				.ok();
			exec_success()
		});
		let succ_succ_code = MockLoader::insert(Constructor, move |ctx, _| {
			let (account_id, _) = ctx
				.ext
				.instantiate(
					Weight::zero(),
					BalanceOf::<Test>::zero(),
					success_code,
					ctx.ext.minimum_balance() * 100,
					vec![],
					&[],
				)
				.unwrap();

			// a plain call should not influence the account counter
			ctx.ext
				.call(Weight::zero(), BalanceOf::<Test>::zero(), account_id, 0, vec![], false)
				.unwrap();

			exec_success()
		});

		ExtBuilder::default().build().execute_with(|| {
			let schedule = <Test as Config>::Schedule::get();
			let min_balance = <Test as Config>::Currency::minimum_balance();
			let mut gas_meter = GasMeter::<Test>::new(GAS_LIMIT);
			let fail_executable = MockExecutable::from_storage(fail_code, &mut gas_meter).unwrap();
			let success_executable =
				MockExecutable::from_storage(success_code, &mut gas_meter).unwrap();
			let succ_fail_executable =
				MockExecutable::from_storage(succ_fail_code, &mut gas_meter).unwrap();
			let succ_succ_executable =
				MockExecutable::from_storage(succ_succ_code, &mut gas_meter).unwrap();
			set_balance(&ALICE, min_balance * 10_000);
			let contract_origin = Origin::from_account_id(ALICE);
			let mut storage_meter =
				storage::meter::Meter::new(&contract_origin, None, min_balance * 100).unwrap();

			MockStack::run_instantiate(
				ALICE,
				fail_executable,
				&mut gas_meter,
				&mut storage_meter,
				&schedule,
				min_balance * 100,
				vec![],
				&[],
				None,
			)
			.ok();
			assert_eq!(<Nonce<Test>>::get(), 0);

			assert_ok!(MockStack::run_instantiate(
				ALICE,
				success_executable,
				&mut gas_meter,
				&mut storage_meter,
				&schedule,
				min_balance * 100,
				vec![],
				&[],
				None,
			));
			assert_eq!(<Nonce<Test>>::get(), 1);

			assert_ok!(MockStack::run_instantiate(
				ALICE,
				succ_fail_executable,
				&mut gas_meter,
				&mut storage_meter,
				&schedule,
				min_balance * 200,
				vec![],
				&[],
				None,
			));
			assert_eq!(<Nonce<Test>>::get(), 2);

			assert_ok!(MockStack::run_instantiate(
				ALICE,
				succ_succ_executable,
				&mut gas_meter,
				&mut storage_meter,
				&schedule,
				min_balance * 200,
				vec![],
				&[],
				None,
			));
			assert_eq!(<Nonce<Test>>::get(), 4);
		});
	}

	#[test]
	fn set_storage_works() {
		let code_hash = MockLoader::insert(Call, |ctx, _| {
			// Write
			assert_eq!(
				ctx.ext.set_storage(&Key::Fix([1; 32]), Some(vec![1, 2, 3]), false),
				Ok(WriteOutcome::New)
			);
			assert_eq!(
				ctx.ext.set_storage(&Key::Fix([2; 32]), Some(vec![4, 5, 6]), true),
				Ok(WriteOutcome::New)
			);
			assert_eq!(ctx.ext.set_storage(&Key::Fix([3; 32]), None, false), Ok(WriteOutcome::New));
			assert_eq!(ctx.ext.set_storage(&Key::Fix([4; 32]), None, true), Ok(WriteOutcome::New));
			assert_eq!(
				ctx.ext.set_storage(&Key::Fix([5; 32]), Some(vec![]), false),
				Ok(WriteOutcome::New)
			);
			assert_eq!(
				ctx.ext.set_storage(&Key::Fix([6; 32]), Some(vec![]), true),
				Ok(WriteOutcome::New)
			);

			// Overwrite
			assert_eq!(
				ctx.ext.set_storage(&Key::Fix([1; 32]), Some(vec![42]), false),
				Ok(WriteOutcome::Overwritten(3))
			);
			assert_eq!(
				ctx.ext.set_storage(&Key::Fix([2; 32]), Some(vec![48]), true),
				Ok(WriteOutcome::Taken(vec![4, 5, 6]))
			);
			assert_eq!(ctx.ext.set_storage(&Key::Fix([3; 32]), None, false), Ok(WriteOutcome::New));
			assert_eq!(ctx.ext.set_storage(&Key::Fix([4; 32]), None, true), Ok(WriteOutcome::New));
			assert_eq!(
				ctx.ext.set_storage(&Key::Fix([5; 32]), Some(vec![]), false),
				Ok(WriteOutcome::Overwritten(0))
			);
			assert_eq!(
				ctx.ext.set_storage(&Key::Fix([6; 32]), Some(vec![]), true),
				Ok(WriteOutcome::Taken(vec![]))
			);

			exec_success()
		});

		ExtBuilder::default().build().execute_with(|| {
			let min_balance = <Test as Config>::Currency::minimum_balance();
			let schedule = <Test as Config>::Schedule::get();
			let mut gas_meter = GasMeter::<Test>::new(GAS_LIMIT);
			set_balance(&ALICE, min_balance * 1000);
			place_contract(&BOB, code_hash);
			let contract_origin = Origin::from_account_id(ALICE);
			let mut storage_meter = storage::meter::Meter::new(&contract_origin, None, 0).unwrap();
			assert_ok!(MockStack::run_call(
				contract_origin,
				BOB,
				&mut gas_meter,
				&mut storage_meter,
				&schedule,
				0,
				vec![],
				None,
				Determinism::Enforced
			));
		});
	}

	#[test]
	fn set_storage_varsized_key_works() {
		let code_hash = MockLoader::insert(Call, |ctx, _| {
			// Write
			assert_eq!(
				ctx.ext.set_storage(
					&Key::<Test>::try_from_var([1; 64].to_vec()).unwrap(),
					Some(vec![1, 2, 3]),
					false
				),
				Ok(WriteOutcome::New)
			);
			assert_eq!(
				ctx.ext.set_storage(
					&Key::<Test>::try_from_var([2; 19].to_vec()).unwrap(),
					Some(vec![4, 5, 6]),
					true
				),
				Ok(WriteOutcome::New)
			);
			assert_eq!(
				ctx.ext.set_storage(
					&Key::<Test>::try_from_var([3; 19].to_vec()).unwrap(),
					None,
					false
				),
				Ok(WriteOutcome::New)
			);
			assert_eq!(
				ctx.ext.set_storage(
					&Key::<Test>::try_from_var([4; 64].to_vec()).unwrap(),
					None,
					true
				),
				Ok(WriteOutcome::New)
			);
			assert_eq!(
				ctx.ext.set_storage(
					&Key::<Test>::try_from_var([5; 30].to_vec()).unwrap(),
					Some(vec![]),
					false
				),
				Ok(WriteOutcome::New)
			);
			assert_eq!(
				ctx.ext.set_storage(
					&Key::<Test>::try_from_var([6; 128].to_vec()).unwrap(),
					Some(vec![]),
					true
				),
				Ok(WriteOutcome::New)
			);

			// Overwrite
			assert_eq!(
				ctx.ext.set_storage(
					&Key::<Test>::try_from_var([1; 64].to_vec()).unwrap(),
					Some(vec![42, 43, 44]),
					false
				),
				Ok(WriteOutcome::Overwritten(3))
			);
			assert_eq!(
				ctx.ext.set_storage(
					&Key::<Test>::try_from_var([2; 19].to_vec()).unwrap(),
					Some(vec![48]),
					true
				),
				Ok(WriteOutcome::Taken(vec![4, 5, 6]))
			);
			assert_eq!(
				ctx.ext.set_storage(
					&Key::<Test>::try_from_var([3; 19].to_vec()).unwrap(),
					None,
					false
				),
				Ok(WriteOutcome::New)
			);
			assert_eq!(
				ctx.ext.set_storage(
					&Key::<Test>::try_from_var([4; 64].to_vec()).unwrap(),
					None,
					true
				),
				Ok(WriteOutcome::New)
			);
			assert_eq!(
				ctx.ext.set_storage(
					&Key::<Test>::try_from_var([5; 30].to_vec()).unwrap(),
					Some(vec![]),
					false
				),
				Ok(WriteOutcome::Overwritten(0))
			);
			assert_eq!(
				ctx.ext.set_storage(
					&Key::<Test>::try_from_var([6; 128].to_vec()).unwrap(),
					Some(vec![]),
					true
				),
				Ok(WriteOutcome::Taken(vec![]))
			);

			exec_success()
		});

		ExtBuilder::default().build().execute_with(|| {
			let min_balance = <Test as Config>::Currency::minimum_balance();
			let schedule = <Test as Config>::Schedule::get();
			let mut gas_meter = GasMeter::<Test>::new(GAS_LIMIT);
			set_balance(&ALICE, min_balance * 1000);
			place_contract(&BOB, code_hash);
			let contract_origin = Origin::from_account_id(ALICE);
			let mut storage_meter = storage::meter::Meter::new(&contract_origin, None, 0).unwrap();
			assert_ok!(MockStack::run_call(
				contract_origin,
				BOB,
				&mut gas_meter,
				&mut storage_meter,
				&schedule,
				0,
				vec![],
				None,
				Determinism::Enforced
			));
		});
	}

	#[test]
	fn get_storage_works() {
		let code_hash = MockLoader::insert(Call, |ctx, _| {
			assert_eq!(
				ctx.ext.set_storage(&Key::Fix([1; 32]), Some(vec![1, 2, 3]), false),
				Ok(WriteOutcome::New)
			);
			assert_eq!(
				ctx.ext.set_storage(&Key::Fix([2; 32]), Some(vec![]), false),
				Ok(WriteOutcome::New)
			);
			assert_eq!(ctx.ext.get_storage(&Key::Fix([1; 32])), Some(vec![1, 2, 3]));
			assert_eq!(ctx.ext.get_storage(&Key::Fix([2; 32])), Some(vec![]));
			assert_eq!(ctx.ext.get_storage(&Key::Fix([3; 32])), None);

			exec_success()
		});

		ExtBuilder::default().build().execute_with(|| {
			let min_balance = <Test as Config>::Currency::minimum_balance();
			let schedule = <Test as Config>::Schedule::get();
			let mut gas_meter = GasMeter::<Test>::new(GAS_LIMIT);
			set_balance(&ALICE, min_balance * 1000);
			place_contract(&BOB, code_hash);
			let contract_origin = Origin::from_account_id(ALICE);
			let mut storage_meter = storage::meter::Meter::new(&contract_origin, None, 0).unwrap();
			assert_ok!(MockStack::run_call(
				contract_origin,
				BOB,
				&mut gas_meter,
				&mut storage_meter,
				&schedule,
				0,
				vec![],
				None,
				Determinism::Enforced
			));
		});
	}

	#[test]
	fn get_storage_size_works() {
		let code_hash = MockLoader::insert(Call, |ctx, _| {
			assert_eq!(
				ctx.ext.set_storage(&Key::Fix([1; 32]), Some(vec![1, 2, 3]), false),
				Ok(WriteOutcome::New)
			);
			assert_eq!(
				ctx.ext.set_storage(&Key::Fix([2; 32]), Some(vec![]), false),
				Ok(WriteOutcome::New)
			);
			assert_eq!(ctx.ext.get_storage_size(&Key::Fix([1; 32])), Some(3));
			assert_eq!(ctx.ext.get_storage_size(&Key::Fix([2; 32])), Some(0));
			assert_eq!(ctx.ext.get_storage_size(&Key::Fix([3; 32])), None);

			exec_success()
		});

		ExtBuilder::default().build().execute_with(|| {
			let min_balance = <Test as Config>::Currency::minimum_balance();
			let schedule = <Test as Config>::Schedule::get();
			let mut gas_meter = GasMeter::<Test>::new(GAS_LIMIT);
			set_balance(&ALICE, min_balance * 1000);
			place_contract(&BOB, code_hash);
			let contract_origin = Origin::from_account_id(ALICE);
			let mut storage_meter = storage::meter::Meter::new(&contract_origin, None, 0).unwrap();
			assert_ok!(MockStack::run_call(
				contract_origin,
				BOB,
				&mut gas_meter,
				&mut storage_meter,
				&schedule,
				0,
				vec![],
				None,
				Determinism::Enforced
			));
		});
	}

	#[test]
	fn get_storage_varsized_key_works() {
		let code_hash = MockLoader::insert(Call, |ctx, _| {
			assert_eq!(
				ctx.ext.set_storage(
					&Key::<Test>::try_from_var([1; 19].to_vec()).unwrap(),
					Some(vec![1, 2, 3]),
					false
				),
				Ok(WriteOutcome::New)
			);
			assert_eq!(
				ctx.ext.set_storage(
					&Key::<Test>::try_from_var([2; 16].to_vec()).unwrap(),
					Some(vec![]),
					false
				),
				Ok(WriteOutcome::New)
			);
			assert_eq!(
				ctx.ext.get_storage(&Key::<Test>::try_from_var([1; 19].to_vec()).unwrap()),
				Some(vec![1, 2, 3])
			);
			assert_eq!(
				ctx.ext.get_storage(&Key::<Test>::try_from_var([2; 16].to_vec()).unwrap()),
				Some(vec![])
			);
			assert_eq!(
				ctx.ext.get_storage(&Key::<Test>::try_from_var([3; 8].to_vec()).unwrap()),
				None
			);

			exec_success()
		});

		ExtBuilder::default().build().execute_with(|| {
			let min_balance = <Test as Config>::Currency::minimum_balance();
			let schedule = <Test as Config>::Schedule::get();
			let mut gas_meter = GasMeter::<Test>::new(GAS_LIMIT);
			set_balance(&ALICE, min_balance * 1000);
			place_contract(&BOB, code_hash);
			let contract_origin = Origin::from_account_id(ALICE);
			let mut storage_meter = storage::meter::Meter::new(&contract_origin, None, 0).unwrap();
			assert_ok!(MockStack::run_call(
				contract_origin,
				BOB,
				&mut gas_meter,
				&mut storage_meter,
				&schedule,
				0,
				vec![],
				None,
				Determinism::Enforced
			));
		});
	}

	#[test]
	fn get_storage_size_varsized_key_works() {
		let code_hash = MockLoader::insert(Call, |ctx, _| {
			assert_eq!(
				ctx.ext.set_storage(
					&Key::<Test>::try_from_var([1; 19].to_vec()).unwrap(),
					Some(vec![1, 2, 3]),
					false
				),
				Ok(WriteOutcome::New)
			);
			assert_eq!(
				ctx.ext.set_storage(
					&Key::<Test>::try_from_var([2; 16].to_vec()).unwrap(),
					Some(vec![]),
					false
				),
				Ok(WriteOutcome::New)
			);
			assert_eq!(
				ctx.ext.get_storage_size(&Key::<Test>::try_from_var([1; 19].to_vec()).unwrap()),
				Some(3)
			);
			assert_eq!(
				ctx.ext.get_storage_size(&Key::<Test>::try_from_var([2; 16].to_vec()).unwrap()),
				Some(0)
			);
			assert_eq!(
				ctx.ext.get_storage_size(&Key::<Test>::try_from_var([3; 8].to_vec()).unwrap()),
				None
			);

			exec_success()
		});

		ExtBuilder::default().build().execute_with(|| {
			let min_balance = <Test as Config>::Currency::minimum_balance();
			let schedule = <Test as Config>::Schedule::get();
			let mut gas_meter = GasMeter::<Test>::new(GAS_LIMIT);
			set_balance(&ALICE, min_balance * 1000);
			place_contract(&BOB, code_hash);
			let contract_origin = Origin::from_account_id(ALICE);
			let mut storage_meter = storage::meter::Meter::new(&contract_origin, None, 0).unwrap();
			assert_ok!(MockStack::run_call(
				contract_origin,
				BOB,
				&mut gas_meter,
				&mut storage_meter,
				&schedule,
				0,
				vec![],
				None,
				Determinism::Enforced
			));
		});
	}

	#[test]
	fn ecdsa_to_eth_address_returns_proper_value() {
		let bob_ch = MockLoader::insert(Call, |ctx, _| {
			let pubkey_compressed = array_bytes::hex2array_unchecked(
				"028db55b05db86c0b1786ca49f095d76344c9e6056b2f02701a7e7f3c20aabfd91",
			);
			assert_eq!(
				ctx.ext.ecdsa_to_eth_address(&pubkey_compressed).unwrap(),
				array_bytes::hex2array_unchecked::<20>("09231da7b19A016f9e576d23B16277062F4d46A8")
			);
			exec_success()
		});

		ExtBuilder::default().build().execute_with(|| {
			let schedule = <Test as Config>::Schedule::get();
			place_contract(&BOB, bob_ch);

			let contract_origin = Origin::from_account_id(ALICE);
			let mut storage_meter =
				storage::meter::Meter::new(&contract_origin, Some(0), 0).unwrap();
			let result = MockStack::run_call(
				contract_origin,
				BOB,
				&mut GasMeter::<Test>::new(GAS_LIMIT),
				&mut storage_meter,
				&schedule,
				0,
				vec![],
				None,
				Determinism::Enforced,
			);
			assert_matches!(result, Ok(_));
		});
	}

	#[test]
	fn nonce_api_works() {
		let fail_code = MockLoader::insert(Constructor, |_, _| exec_trapped());
		let success_code = MockLoader::insert(Constructor, |_, _| exec_success());
		let code_hash = MockLoader::insert(Call, move |ctx, _| {
			// It is set to one when this contract was instantiated by `place_contract`
			assert_eq!(ctx.ext.nonce(), 1);
			// Should not change without any instantiation in-between
			assert_eq!(ctx.ext.nonce(), 1);
			// Should not change with a failed instantiation
			assert_err!(
				ctx.ext.instantiate(
					Weight::zero(),
					BalanceOf::<Test>::zero(),
					fail_code,
					0,
					vec![],
					&[],
				),
				ExecError {
					error: <Error<Test>>::ContractTrapped.into(),
					origin: ErrorOrigin::Callee
				}
			);
			assert_eq!(ctx.ext.nonce(), 1);
			// Successful instantiation increments
			ctx.ext
				.instantiate(
					Weight::zero(),
					BalanceOf::<Test>::zero(),
					success_code,
					0,
					vec![],
					&[],
				)
				.unwrap();
			assert_eq!(ctx.ext.nonce(), 2);
			exec_success()
		});

		ExtBuilder::default().build().execute_with(|| {
			let min_balance = <Test as Config>::Currency::minimum_balance();
			let schedule = <Test as Config>::Schedule::get();
			let mut gas_meter = GasMeter::<Test>::new(GAS_LIMIT);
			set_balance(&ALICE, min_balance * 1000);
			place_contract(&BOB, code_hash);
			let contract_origin = Origin::from_account_id(ALICE);
			let mut storage_meter = storage::meter::Meter::new(&contract_origin, None, 0).unwrap();
			assert_ok!(MockStack::run_call(
				contract_origin,
				BOB,
				&mut gas_meter,
				&mut storage_meter,
				&schedule,
				0,
				vec![],
				None,
				Determinism::Enforced
			));
		});
	}

	/// This works even though random interface is deprecated, as the check to ban deprecated
	/// functions happens in the wasm stack which is mocked for exec tests.
	#[test]
	fn randomness_works() {
		let subject = b"nice subject".as_ref();
		let code_hash = MockLoader::insert(Call, move |ctx, _| {
			let rand = <Test as Config>::Randomness::random(subject);
			assert_eq!(rand, ctx.ext.random(subject));
			exec_success()
		});

		ExtBuilder::default().build().execute_with(|| {
			let schedule = <Test as Config>::Schedule::get();
			place_contract(&BOB, code_hash);

			let contract_origin = Origin::from_account_id(ALICE);
			let mut storage_meter =
				storage::meter::Meter::new(&contract_origin, Some(0), 0).unwrap();
			let result = MockStack::run_call(
				contract_origin,
				BOB,
				&mut GasMeter::<Test>::new(GAS_LIMIT),
				&mut storage_meter,
				&schedule,
				0,
				vec![],
				None,
				Determinism::Enforced,
			);
			assert_matches!(result, Ok(_));
		});
	}
}<|MERGE_RESOLUTION|>--- conflicted
+++ resolved
@@ -1225,16 +1225,11 @@
 		&mut self,
 		code_hash: CodeHash<Self::T>,
 		input_data: Vec<u8>,
-<<<<<<< HEAD
 	) -> Result<ExecReturnValue, ExecError>
 	where
 		BalanceOf<T>: FixedPointOperand,
 	{
-		let executable = E::from_storage(code_hash, self.schedule, self.gas_meter())?;
-=======
-	) -> Result<ExecReturnValue, ExecError> {
 		let executable = E::from_storage(code_hash, self.gas_meter_mut())?;
->>>>>>> dfd82860
 		let top_frame = self.top_frame_mut();
 		let contract_info = top_frame.contract_info().clone();
 		let account_id = top_frame.account_id.clone();
@@ -1260,16 +1255,12 @@
 		value: BalanceOf<T>,
 		input_data: Vec<u8>,
 		salt: &[u8],
-<<<<<<< HEAD
 	) -> Result<(AccountIdOf<T>, ExecReturnValue), ExecError>
 	where
 		BalanceOf<T>: FixedPointOperand,
 	{
-		let executable = E::from_storage(code_hash, self.schedule, self.gas_meter())?;
-=======
-	) -> Result<(AccountIdOf<T>, ExecReturnValue), ExecError> {
 		let executable = E::from_storage(code_hash, self.gas_meter_mut())?;
->>>>>>> dfd82860
+
 		let nonce = self.next_nonce();
 		let executable = self.push_frame(
 			FrameArgs::Instantiate {
