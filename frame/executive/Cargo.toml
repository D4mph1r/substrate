--- conflicted
+++ resolved
@@ -20,20 +20,12 @@
 frame-support = { version = "4.0.0-dev", default-features = false, path = "../support" }
 frame-system = { version = "4.0.0-dev", default-features = false, path = "../system" }
 frame-try-runtime = { version = "0.10.0-dev", default-features = false, path = "../try-runtime", optional = true }
-<<<<<<< HEAD
-sp-core = { version = "8.0.0", default-features = false, path = "../../primitives/core" }
-sp-io = { version = "8.0.0", default-features = false, path = "../../primitives/io" }
-sp-runtime = { version = "8.0.0", default-features = false, path = "../../primitives/runtime" }
-sp-std = { version = "6.0.0", default-features = false, path = "../../primitives/std" }
-sp-storage = { version = "8.0.0", default-features = false, path = "../../primitives/storage" }
-sp-tracing = { version = "7.0.0", default-features = false, path = "../../primitives/tracing" }
-=======
 sp-core = { version = "21.0.0", default-features = false, path = "../../primitives/core" }
 sp-io = { version = "23.0.0", default-features = false, path = "../../primitives/io" }
 sp-runtime = { version = "24.0.0", default-features = false, path = "../../primitives/runtime" }
 sp-std = { version = "8.0.0", default-features = false, path = "../../primitives/std" }
+sp-storage = { version = "13.0.0", default-features = false, path = "../../primitives/storage" }
 sp-tracing = { version = "10.0.0", default-features = false, path = "../../primitives/tracing" }
->>>>>>> 7a64651e
 
 [dev-dependencies]
 array-bytes = "4.1"
