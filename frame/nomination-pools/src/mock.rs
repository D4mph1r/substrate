use super::*;
use crate::{self as pools};
use frame_support::{assert_ok, parameter_types, PalletId};
use frame_system::RawOrigin;
use sp_runtime::FixedU128;
use sp_staking::{PageIndex, Stake};

pub type BlockNumber = u64;
pub type AccountId = u128;
pub type Balance = u128;
pub type RewardCounter = FixedU128;
// This sneaky little hack allows us to write code exactly as we would do in the pallet in the tests
// as well, e.g. `StorageItem::<T>::get()`.
pub type T = Runtime;

// Ext builder creates a pool with id 1.
pub fn default_bonded_account() -> AccountId {
	Pools::create_bonded_account(1)
}

// Ext builder creates a pool with id 1.
pub fn default_reward_account() -> AccountId {
	Pools::create_reward_account(1)
}

parameter_types! {
	pub static MinJoinBondConfig: Balance = 2;
	pub static CurrentEra: EraIndex = 0;
	pub static BondingDuration: EraIndex = 3;
	pub storage BondedBalanceMap: BTreeMap<AccountId, Balance> = Default::default();
	pub storage UnbondingBalanceMap: BTreeMap<AccountId, Balance> = Default::default();
	#[derive(Clone, PartialEq)]
	pub static MaxUnbonding: u32 = 8;
	pub static StakingMinBond: Balance = 10;
	pub storage Nominations: Option<Vec<AccountId>> = None;
}

pub struct StakingMock;
impl StakingMock {
	pub(crate) fn set_bonded_balance(who: AccountId, bonded: Balance) {
		let mut x = BondedBalanceMap::get();
		x.insert(who, bonded);
		BondedBalanceMap::set(&x)
	}
}

impl sp_staking::StakingInterface for StakingMock {
	type Balance = Balance;
	type AccountId = AccountId;

	fn minimum_nominator_bond() -> Self::Balance {
		StakingMinBond::get()
	}
	fn minimum_validator_bond() -> Self::Balance {
		StakingMinBond::get()
	}

	fn stash_by_ctrl(_controller: &Self::AccountId) -> Result<Self::AccountId, DispatchError> {
		unimplemented!("method currently not used in testing")
	}

	fn bonding_duration() -> EraIndex {
		BondingDuration::get()
	}

	fn current_era() -> EraIndex {
		CurrentEra::get()
	}

	fn stake(who: &Self::AccountId) -> Result<Stake<Self>, DispatchError> {
		match (
			UnbondingBalanceMap::get().get(who).map(|v| *v),
			BondedBalanceMap::get().get(who).map(|v| *v),
		) {
			(None, None) => Err(DispatchError::Other("balance not found")),
			(Some(v), None) => Ok(Stake { total: v, active: 0, stash: *who }),
			(None, Some(v)) => Ok(Stake { total: v, active: v, stash: *who }),
			(Some(a), Some(b)) => Ok(Stake { total: a + b, active: b, stash: *who }),
		}
	}

	fn bond(stash: &Self::AccountId, value: Self::Balance, _: &Self::AccountId) -> DispatchResult {
		StakingMock::set_bonded_balance(*stash, value);
		Ok(())
	}

	fn nominate(_: &Self::AccountId, nominations: Vec<Self::AccountId>) -> DispatchResult {
		Nominations::set(&Some(nominations));
		Ok(())
	}

	fn chill(_: &Self::AccountId) -> sp_runtime::DispatchResult {
		Ok(())
	}

	fn bond_extra(who: &Self::AccountId, extra: Self::Balance) -> DispatchResult {
		let mut x = BondedBalanceMap::get();
		x.get_mut(who).map(|v| *v += extra);
		BondedBalanceMap::set(&x);
		Ok(())
	}

	fn unbond(who: &Self::AccountId, amount: Self::Balance) -> DispatchResult {
		let mut x = BondedBalanceMap::get();
		*x.get_mut(who).unwrap() = x.get_mut(who).unwrap().saturating_sub(amount);
		BondedBalanceMap::set(&x);
		let mut y = UnbondingBalanceMap::get();
		*y.entry(*who).or_insert(Self::Balance::zero()) += amount;
		UnbondingBalanceMap::set(&y);
		Ok(())
	}

	fn withdraw_unbonded(who: Self::AccountId, _: u32) -> Result<bool, DispatchError> {
		// Simulates removing unlocking chunks and only having the bonded balance locked
		let mut x = UnbondingBalanceMap::get();
		x.remove(&who);
		UnbondingBalanceMap::set(&x);

		Ok(UnbondingBalanceMap::get().is_empty() && BondedBalanceMap::get().is_empty())
	}

	fn desired_validator_count() -> u32 {
		unimplemented!("method currently not used in testing")
	}

	fn election_ongoing() -> bool {
		unimplemented!("method currently not used in testing")
	}

	fn force_unstake(_who: Self::AccountId) -> sp_runtime::DispatchResult {
		unimplemented!("method currently not used in testing")
	}

	fn is_exposed_in_era(_who: &Self::AccountId, _era: &EraIndex) -> bool {
		unimplemented!("method currently not used in testing")
	}

	#[cfg(feature = "runtime-benchmarks")]
	fn nominations(_: Self::AccountId) -> Option<Vec<Self::AccountId>> {
		Nominations::get()
	}

	#[cfg(feature = "runtime-benchmarks")]
<<<<<<< HEAD
	fn max_exposure_page_size() -> PageIndex {
=======
	fn max_exposure_page_size() -> sp_staking::PageIndex {
>>>>>>> 5141b670
		unimplemented!("method currently not used in testing")
	}

	#[cfg(feature = "runtime-benchmarks")]
	fn add_era_stakers(
		_current_era: &EraIndex,
		_stash: &Self::AccountId,
		_exposures: Vec<(Self::AccountId, Self::Balance)>,
	) {
		unimplemented!("method currently not used in testing")
	}

	#[cfg(feature = "runtime-benchmarks")]
	fn set_current_era(_era: EraIndex) {
		unimplemented!("method currently not used in testing")
	}
}

impl frame_system::Config for Runtime {
	type SS58Prefix = ();
	type BaseCallFilter = frame_support::traits::Everything;
	type RuntimeOrigin = RuntimeOrigin;
	type Index = u64;
	type BlockNumber = BlockNumber;
	type RuntimeCall = RuntimeCall;
	type Hash = sp_core::H256;
	type Hashing = sp_runtime::traits::BlakeTwo256;
	type AccountId = AccountId;
	type Lookup = sp_runtime::traits::IdentityLookup<Self::AccountId>;
	type Header = sp_runtime::testing::Header;
	type RuntimeEvent = RuntimeEvent;
	type BlockHashCount = ();
	type DbWeight = ();
	type BlockLength = ();
	type BlockWeights = ();
	type Version = ();
	type PalletInfo = PalletInfo;
	type AccountData = pallet_balances::AccountData<Balance>;
	type OnNewAccount = ();
	type OnKilledAccount = ();
	type SystemWeightInfo = ();
	type OnSetCode = ();
	type MaxConsumers = frame_support::traits::ConstU32<16>;
}

parameter_types! {
	pub static ExistentialDeposit: Balance = 5;
}

impl pallet_balances::Config for Runtime {
	type MaxLocks = frame_support::traits::ConstU32<1024>;
	type MaxReserves = ();
	type ReserveIdentifier = [u8; 8];
	type Balance = Balance;
	type RuntimeEvent = RuntimeEvent;
	type DustRemoval = ();
	type ExistentialDeposit = ExistentialDeposit;
	type AccountStore = System;
	type WeightInfo = ();
}

pub struct BalanceToU256;
impl Convert<Balance, U256> for BalanceToU256 {
	fn convert(n: Balance) -> U256 {
		n.into()
	}
}

pub struct U256ToBalance;
impl Convert<U256, Balance> for U256ToBalance {
	fn convert(n: U256) -> Balance {
		n.try_into().unwrap()
	}
}

parameter_types! {
	pub static PostUnbondingPoolsWindow: u32 = 2;
	pub static MaxMetadataLen: u32 = 2;
	pub static CheckLevel: u8 = 255;
	pub const PoolsPalletId: PalletId = PalletId(*b"py/nopls");
}
impl pools::Config for Runtime {
	type RuntimeEvent = RuntimeEvent;
	type WeightInfo = ();
	type Currency = Balances;
	type RewardCounter = RewardCounter;
	type BalanceToU256 = BalanceToU256;
	type U256ToBalance = U256ToBalance;
	type Staking = StakingMock;
	type PostUnbondingPoolsWindow = PostUnbondingPoolsWindow;
	type PalletId = PoolsPalletId;
	type MaxMetadataLen = MaxMetadataLen;
	type MaxUnbonding = MaxUnbonding;
	type MaxPointsToBalance = frame_support::traits::ConstU8<10>;
}

type UncheckedExtrinsic = frame_system::mocking::MockUncheckedExtrinsic<Runtime>;
type Block = frame_system::mocking::MockBlock<Runtime>;
frame_support::construct_runtime!(
	pub struct Runtime where
		Block = Block,
		NodeBlock = Block,
		UncheckedExtrinsic = UncheckedExtrinsic,
	{
		System: frame_system::{Pallet, Call, Storage, Event<T>, Config},
		Balances: pallet_balances::{Pallet, Call, Storage, Config<T>, Event<T>},
		Pools: pools::{Pallet, Call, Storage, Event<T>},
	}
);

pub struct ExtBuilder {
	members: Vec<(AccountId, Balance)>,
	max_members: Option<u32>,
	max_members_per_pool: Option<u32>,
}

impl Default for ExtBuilder {
	fn default() -> Self {
		Self { members: Default::default(), max_members: Some(4), max_members_per_pool: Some(3) }
	}
}

#[cfg_attr(feature = "fuzzing", allow(dead_code))]
impl ExtBuilder {
	// Add members to pool 0.
	pub fn add_members(mut self, members: Vec<(AccountId, Balance)>) -> Self {
		self.members = members;
		self
	}

	pub fn ed(self, ed: Balance) -> Self {
		ExistentialDeposit::set(ed);
		self
	}

	pub fn min_bond(self, min: Balance) -> Self {
		StakingMinBond::set(min);
		self
	}

	pub fn min_join_bond(self, min: Balance) -> Self {
		MinJoinBondConfig::set(min);
		self
	}

	pub fn with_check(self, level: u8) -> Self {
		CheckLevel::set(level);
		self
	}

	pub fn max_members(mut self, max: Option<u32>) -> Self {
		self.max_members = max;
		self
	}

	pub fn max_members_per_pool(mut self, max: Option<u32>) -> Self {
		self.max_members_per_pool = max;
		self
	}

	pub fn build(self) -> sp_io::TestExternalities {
		sp_tracing::try_init_simple();
		let mut storage =
			frame_system::GenesisConfig::default().build_storage::<Runtime>().unwrap();

		let _ = crate::GenesisConfig::<Runtime> {
			min_join_bond: MinJoinBondConfig::get(),
			min_create_bond: 2,
			max_pools: Some(2),
			max_members_per_pool: self.max_members_per_pool,
			max_members: self.max_members,
		}
		.assimilate_storage(&mut storage);

		let mut ext = sp_io::TestExternalities::from(storage);

		ext.execute_with(|| {
			// for events to be deposited.
			frame_system::Pallet::<Runtime>::set_block_number(1);

			// make a pool
			let amount_to_bond = Pools::depositor_min_bond();
			Balances::make_free_balance_be(&10, amount_to_bond * 5);
			assert_ok!(Pools::create(RawOrigin::Signed(10).into(), amount_to_bond, 900, 901, 902));
			assert_ok!(Pools::set_metadata(RuntimeOrigin::signed(900), 1, vec![1, 1]));
			let last_pool = LastPoolId::<Runtime>::get();
			for (account_id, bonded) in self.members {
				Balances::make_free_balance_be(&account_id, bonded * 2);
				assert_ok!(Pools::join(RawOrigin::Signed(account_id).into(), bonded, last_pool));
			}
		});

		ext
	}

	pub fn build_and_execute(self, test: impl FnOnce() -> ()) {
		self.build().execute_with(|| {
			test();
			Pools::do_try_state(CheckLevel::get()).unwrap();
		})
	}
}

pub fn unsafe_set_state(pool_id: PoolId, state: PoolState) {
	BondedPools::<Runtime>::try_mutate(pool_id, |maybe_bonded_pool| {
		maybe_bonded_pool.as_mut().ok_or(()).map(|bonded_pool| {
			bonded_pool.state = state;
		})
	})
	.unwrap()
}

parameter_types! {
	storage PoolsEvents: u32 = 0;
	storage BalancesEvents: u32 = 0;
}

/// All events of this pallet.
pub fn pool_events_since_last_call() -> Vec<super::Event<Runtime>> {
	let events = System::events()
		.into_iter()
		.map(|r| r.event)
		.filter_map(|e| if let RuntimeEvent::Pools(inner) = e { Some(inner) } else { None })
		.collect::<Vec<_>>();
	let already_seen = PoolsEvents::get();
	PoolsEvents::set(&(events.len() as u32));
	events.into_iter().skip(already_seen as usize).collect()
}

/// All events of the `Balances` pallet.
pub fn balances_events_since_last_call() -> Vec<pallet_balances::Event<Runtime>> {
	let events = System::events()
		.into_iter()
		.map(|r| r.event)
		.filter_map(|e| if let RuntimeEvent::Balances(inner) = e { Some(inner) } else { None })
		.collect::<Vec<_>>();
	let already_seen = BalancesEvents::get();
	BalancesEvents::set(&(events.len() as u32));
	events.into_iter().skip(already_seen as usize).collect()
}

/// Same as `fully_unbond`, in permissioned setting.
pub fn fully_unbond_permissioned(member: AccountId) -> DispatchResult {
	let points = PoolMembers::<Runtime>::get(&member)
		.map(|d| d.active_points())
		.unwrap_or_default();
	Pools::unbond(RuntimeOrigin::signed(member), member, points)
}

#[cfg(test)]
mod test {
	use super::*;
	#[test]
	fn u256_to_balance_convert_works() {
		assert_eq!(U256ToBalance::convert(0u32.into()), Zero::zero());
		assert_eq!(U256ToBalance::convert(Balance::max_value().into()), Balance::max_value())
	}

	#[test]
	#[should_panic]
	fn u256_to_balance_convert_panics_correctly() {
		U256ToBalance::convert(U256::from(Balance::max_value()).saturating_add(1u32.into()));
	}

	#[test]
	fn balance_to_u256_convert_works() {
		assert_eq!(BalanceToU256::convert(0u32.into()), U256::zero());
		assert_eq!(BalanceToU256::convert(Balance::max_value()), Balance::max_value().into())
	}
}<|MERGE_RESOLUTION|>--- conflicted
+++ resolved
@@ -141,11 +141,7 @@
 	}
 
 	#[cfg(feature = "runtime-benchmarks")]
-<<<<<<< HEAD
-	fn max_exposure_page_size() -> PageIndex {
-=======
 	fn max_exposure_page_size() -> sp_staking::PageIndex {
->>>>>>> 5141b670
 		unimplemented!("method currently not used in testing")
 	}
 
