// This file is part of Substrate.

// Copyright (C) Parity Technologies (UK) Ltd.
// SPDX-License-Identifier: Apache-2.0

// Licensed under the Apache License, Version 2.0 (the "License");
// you may not use this file except in compliance with the License.
// You may obtain a copy of the License at
//
// 	http://www.apache.org/licenses/LICENSE-2.0
//
// Unless required by applicable law or agreed to in writing, software
// distributed under the License is distributed on an "AS IS" BASIS,
// WITHOUT WARRANTIES OR CONDITIONS OF ANY KIND, either express or implied.
// See the License for the specific language governing permissions and
// limitations under the License.

// Tests for Identity Pallet

use super::*;
use crate as pallet_identity;

use codec::{Decode, Encode};
use frame_support::{
	assert_noop, assert_ok, ord_parameter_types, parameter_types,
	traits::{ConstU32, ConstU64, EitherOfDiverse},
	BoundedVec,
};
use frame_system::{EnsureRoot, EnsureSignedBy};
use sp_core::H256;
use sp_runtime::{
	traits::{BadOrigin, BlakeTwo256, IdentityLookup},
	BuildStorage,
};

type Block = frame_system::mocking::MockBlock<Test>;

frame_support::construct_runtime!(
	pub enum Test
	{
		System: frame_system::{Pallet, Call, Config<T>, Storage, Event<T>},
		Balances: pallet_balances::{Pallet, Call, Storage, Config<T>, Event<T>},
		Identity: pallet_identity::{Pallet, Call, Storage, Event<T>},
	}
);

impl frame_system::Config for Test {
	type BaseCallFilter = frame_support::traits::Everything;
	type BlockWeights = ();
	type BlockLength = ();
	type RuntimeOrigin = RuntimeOrigin;
<<<<<<< HEAD
	type Index = u64;
=======
	type Nonce = u64;
>>>>>>> c446786a
	type Hash = H256;
	type RuntimeCall = RuntimeCall;
	type Hashing = BlakeTwo256;
	type AccountId = u64;
	type Lookup = IdentityLookup<Self::AccountId>;
	type Block = Block;
	type RuntimeEvent = RuntimeEvent;
	type BlockHashCount = ConstU64<250>;
	type DbWeight = ();
	type Version = ();
	type PalletInfo = PalletInfo;
	type AccountData = pallet_balances::AccountData<u64>;
	type OnNewAccount = ();
	type OnKilledAccount = ();
	type SystemWeightInfo = ();
	type SS58Prefix = ();
	type OnSetCode = ();
	type MaxConsumers = ConstU32<16>;
}

impl pallet_balances::Config for Test {
	type Balance = u64;
	type RuntimeEvent = RuntimeEvent;
	type DustRemoval = ();
	type ExistentialDeposit = ConstU64<1>;
	type AccountStore = System;
	type MaxLocks = ();
	type MaxReserves = ();
	type ReserveIdentifier = [u8; 8];
	type WeightInfo = ();
	type FreezeIdentifier = ();
	type MaxFreezes = ();
	type RuntimeHoldReason = ();
	type MaxHolds = ();
}

parameter_types! {
	pub const MaxAdditionalFields: u32 = 2;
	pub const MaxRegistrars: u32 = 20;
}

ord_parameter_types! {
	pub const One: u64 = 1;
	pub const Two: u64 = 2;
}
type EnsureOneOrRoot = EitherOfDiverse<EnsureRoot<u64>, EnsureSignedBy<One, u64>>;
type EnsureTwoOrRoot = EitherOfDiverse<EnsureRoot<u64>, EnsureSignedBy<Two, u64>>;
impl pallet_identity::Config for Test {
	type RuntimeEvent = RuntimeEvent;
	type Currency = Balances;
	type Slashed = ();
	type BasicDeposit = ConstU64<10>;
	type FieldDeposit = ConstU64<10>;
	type SubAccountDeposit = ConstU64<10>;
	type MaxSubAccounts = ConstU32<2>;
	type MaxAdditionalFields = MaxAdditionalFields;
	type MaxRegistrars = MaxRegistrars;
	type RegistrarOrigin = EnsureOneOrRoot;
	type ForceOrigin = EnsureTwoOrRoot;
	type WeightInfo = ();
}

pub fn new_test_ext() -> sp_io::TestExternalities {
	let mut t = frame_system::GenesisConfig::<Test>::default().build_storage().unwrap();
	pallet_balances::GenesisConfig::<Test> {
		balances: vec![(1, 10), (2, 10), (3, 10), (10, 100), (20, 100), (30, 100)],
	}
	.assimilate_storage(&mut t)
	.unwrap();
	t.into()
}

fn ten() -> IdentityInfo<MaxAdditionalFields> {
	IdentityInfo {
		display: Data::Raw(b"ten".to_vec().try_into().unwrap()),
		legal: Data::Raw(b"The Right Ordinal Ten, Esq.".to_vec().try_into().unwrap()),
		..Default::default()
	}
}

fn twenty() -> IdentityInfo<MaxAdditionalFields> {
	IdentityInfo {
		display: Data::Raw(b"twenty".to_vec().try_into().unwrap()),
		legal: Data::Raw(b"The Right Ordinal Twenty, Esq.".to_vec().try_into().unwrap()),
		..Default::default()
	}
}

#[test]
fn editing_subaccounts_should_work() {
	new_test_ext().execute_with(|| {
		let data = |x| Data::Raw(vec![x; 1].try_into().unwrap());

		assert_noop!(
			Identity::add_sub(RuntimeOrigin::signed(10), 20, data(1)),
			Error::<Test>::NoIdentity
		);

		assert_ok!(Identity::set_identity(RuntimeOrigin::signed(10), Box::new(ten())));

		// first sub account
		assert_ok!(Identity::add_sub(RuntimeOrigin::signed(10), 1, data(1)));
		assert_eq!(SuperOf::<Test>::get(1), Some((10, data(1))));
		assert_eq!(Balances::free_balance(10), 80);

		// second sub account
		assert_ok!(Identity::add_sub(RuntimeOrigin::signed(10), 2, data(2)));
		assert_eq!(SuperOf::<Test>::get(1), Some((10, data(1))));
		assert_eq!(SuperOf::<Test>::get(2), Some((10, data(2))));
		assert_eq!(Balances::free_balance(10), 70);

		// third sub account is too many
		assert_noop!(
			Identity::add_sub(RuntimeOrigin::signed(10), 3, data(3)),
			Error::<Test>::TooManySubAccounts
		);

		// rename first sub account
		assert_ok!(Identity::rename_sub(RuntimeOrigin::signed(10), 1, data(11)));
		assert_eq!(SuperOf::<Test>::get(1), Some((10, data(11))));
		assert_eq!(SuperOf::<Test>::get(2), Some((10, data(2))));
		assert_eq!(Balances::free_balance(10), 70);

		// remove first sub account
		assert_ok!(Identity::remove_sub(RuntimeOrigin::signed(10), 1));
		assert_eq!(SuperOf::<Test>::get(1), None);
		assert_eq!(SuperOf::<Test>::get(2), Some((10, data(2))));
		assert_eq!(Balances::free_balance(10), 80);

		// add third sub account
		assert_ok!(Identity::add_sub(RuntimeOrigin::signed(10), 3, data(3)));
		assert_eq!(SuperOf::<Test>::get(1), None);
		assert_eq!(SuperOf::<Test>::get(2), Some((10, data(2))));
		assert_eq!(SuperOf::<Test>::get(3), Some((10, data(3))));
		assert_eq!(Balances::free_balance(10), 70);
	});
}

#[test]
fn resolving_subaccount_ownership_works() {
	new_test_ext().execute_with(|| {
		let data = |x| Data::Raw(vec![x; 1].try_into().unwrap());

		assert_ok!(Identity::set_identity(RuntimeOrigin::signed(10), Box::new(ten())));
		assert_ok!(Identity::set_identity(RuntimeOrigin::signed(20), Box::new(twenty())));

		// 10 claims 1 as a subaccount
		assert_ok!(Identity::add_sub(RuntimeOrigin::signed(10), 1, data(1)));
		assert_eq!(Balances::free_balance(1), 10);
		assert_eq!(Balances::free_balance(10), 80);
		assert_eq!(Balances::reserved_balance(10), 20);
		// 20 cannot claim 1 now
		assert_noop!(
			Identity::add_sub(RuntimeOrigin::signed(20), 1, data(1)),
			Error::<Test>::AlreadyClaimed
		);
		// 1 wants to be with 20 so it quits from 10
		assert_ok!(Identity::quit_sub(RuntimeOrigin::signed(1)));
		// 1 gets the 10 that 10 paid.
		assert_eq!(Balances::free_balance(1), 20);
		assert_eq!(Balances::free_balance(10), 80);
		assert_eq!(Balances::reserved_balance(10), 10);
		// 20 can claim 1 now
		assert_ok!(Identity::add_sub(RuntimeOrigin::signed(20), 1, data(1)));
	});
}

#[test]
fn trailing_zeros_decodes_into_default_data() {
	let encoded = Data::Raw(b"Hello".to_vec().try_into().unwrap()).encode();
	assert!(<(Data, Data)>::decode(&mut &encoded[..]).is_err());
	let input = &mut &encoded[..];
	let (a, b) = <(Data, Data)>::decode(&mut AppendZerosInput::new(input)).unwrap();
	assert_eq!(a, Data::Raw(b"Hello".to_vec().try_into().unwrap()));
	assert_eq!(b, Data::None);
}

#[test]
fn adding_registrar_should_work() {
	new_test_ext().execute_with(|| {
		assert_ok!(Identity::add_registrar(RuntimeOrigin::signed(1), 3));
		assert_ok!(Identity::set_fee(RuntimeOrigin::signed(3), 0, 10));
		let fields = IdentityFields(IdentityField::Display | IdentityField::Legal);
		assert_ok!(Identity::set_fields(RuntimeOrigin::signed(3), 0, fields));
		assert_eq!(
			Identity::registrars(),
			vec![Some(RegistrarInfo { account: 3, fee: 10, fields })]
		);
	});
}

#[test]
fn amount_of_registrars_is_limited() {
	new_test_ext().execute_with(|| {
		for i in 1..MaxRegistrars::get() + 1 {
			assert_ok!(Identity::add_registrar(RuntimeOrigin::signed(1), i as u64));
		}
		let last_registrar = MaxRegistrars::get() as u64 + 1;
		assert_noop!(
			Identity::add_registrar(RuntimeOrigin::signed(1), last_registrar),
			Error::<Test>::TooManyRegistrars
		);
	});
}

#[test]
fn registration_should_work() {
	new_test_ext().execute_with(|| {
		assert_ok!(Identity::add_registrar(RuntimeOrigin::signed(1), 3));
		assert_ok!(Identity::set_fee(RuntimeOrigin::signed(3), 0, 10));
		let mut three_fields = ten();
		three_fields.additional.try_push(Default::default()).unwrap();
		three_fields.additional.try_push(Default::default()).unwrap();
		assert!(three_fields.additional.try_push(Default::default()).is_err());
		assert_ok!(Identity::set_identity(RuntimeOrigin::signed(10), Box::new(ten())));
		assert_eq!(Identity::identity(10).unwrap().info, ten());
		assert_eq!(Balances::free_balance(10), 90);
		assert_ok!(Identity::clear_identity(RuntimeOrigin::signed(10)));
		assert_eq!(Balances::free_balance(10), 100);
		assert_noop!(Identity::clear_identity(RuntimeOrigin::signed(10)), Error::<Test>::NotNamed);
	});
}

#[test]
fn uninvited_judgement_should_work() {
	new_test_ext().execute_with(|| {
		assert_noop!(
			Identity::provide_judgement(
				RuntimeOrigin::signed(3),
				0,
				10,
				Judgement::Reasonable,
				H256::random()
			),
			Error::<Test>::InvalidIndex
		);

		assert_ok!(Identity::add_registrar(RuntimeOrigin::signed(1), 3));
		assert_noop!(
			Identity::provide_judgement(
				RuntimeOrigin::signed(3),
				0,
				10,
				Judgement::Reasonable,
				H256::random()
			),
			Error::<Test>::InvalidTarget
		);

		assert_ok!(Identity::set_identity(RuntimeOrigin::signed(10), Box::new(ten())));
		assert_noop!(
			Identity::provide_judgement(
				RuntimeOrigin::signed(3),
				0,
				10,
				Judgement::Reasonable,
				H256::random()
			),
			Error::<Test>::JudgementForDifferentIdentity
		);

		let identity_hash = BlakeTwo256::hash_of(&ten());

		assert_noop!(
			Identity::provide_judgement(
				RuntimeOrigin::signed(10),
				0,
				10,
				Judgement::Reasonable,
				identity_hash
			),
			Error::<Test>::InvalidIndex
		);
		assert_noop!(
			Identity::provide_judgement(
				RuntimeOrigin::signed(3),
				0,
				10,
				Judgement::FeePaid(1),
				identity_hash
			),
			Error::<Test>::InvalidJudgement
		);

		assert_ok!(Identity::provide_judgement(
			RuntimeOrigin::signed(3),
			0,
			10,
			Judgement::Reasonable,
			identity_hash
		));
		assert_eq!(Identity::identity(10).unwrap().judgements, vec![(0, Judgement::Reasonable)]);
	});
}

#[test]
fn clearing_judgement_should_work() {
	new_test_ext().execute_with(|| {
		assert_ok!(Identity::add_registrar(RuntimeOrigin::signed(1), 3));
		assert_ok!(Identity::set_identity(RuntimeOrigin::signed(10), Box::new(ten())));
		assert_ok!(Identity::provide_judgement(
			RuntimeOrigin::signed(3),
			0,
			10,
			Judgement::Reasonable,
			BlakeTwo256::hash_of(&ten())
		));
		assert_ok!(Identity::clear_identity(RuntimeOrigin::signed(10)));
		assert_eq!(Identity::identity(10), None);
	});
}

#[test]
fn killing_slashing_should_work() {
	new_test_ext().execute_with(|| {
		assert_ok!(Identity::set_identity(RuntimeOrigin::signed(10), Box::new(ten())));
		assert_noop!(Identity::kill_identity(RuntimeOrigin::signed(1), 10), BadOrigin);
		assert_ok!(Identity::kill_identity(RuntimeOrigin::signed(2), 10));
		assert_eq!(Identity::identity(10), None);
		assert_eq!(Balances::free_balance(10), 90);
		assert_noop!(
			Identity::kill_identity(RuntimeOrigin::signed(2), 10),
			Error::<Test>::NotNamed
		);
	});
}

#[test]
fn setting_subaccounts_should_work() {
	new_test_ext().execute_with(|| {
		let mut subs = vec![(20, Data::Raw(vec![40; 1].try_into().unwrap()))];
		assert_noop!(
			Identity::set_subs(RuntimeOrigin::signed(10), subs.clone()),
			Error::<Test>::NotFound
		);

		assert_ok!(Identity::set_identity(RuntimeOrigin::signed(10), Box::new(ten())));
		assert_ok!(Identity::set_subs(RuntimeOrigin::signed(10), subs.clone()));
		assert_eq!(Balances::free_balance(10), 80);
		assert_eq!(Identity::subs_of(10), (10, vec![20].try_into().unwrap()));
		assert_eq!(Identity::super_of(20), Some((10, Data::Raw(vec![40; 1].try_into().unwrap()))));

		// push another item and re-set it.
		subs.push((30, Data::Raw(vec![50; 1].try_into().unwrap())));
		assert_ok!(Identity::set_subs(RuntimeOrigin::signed(10), subs.clone()));
		assert_eq!(Balances::free_balance(10), 70);
		assert_eq!(Identity::subs_of(10), (20, vec![20, 30].try_into().unwrap()));
		assert_eq!(Identity::super_of(20), Some((10, Data::Raw(vec![40; 1].try_into().unwrap()))));
		assert_eq!(Identity::super_of(30), Some((10, Data::Raw(vec![50; 1].try_into().unwrap()))));

		// switch out one of the items and re-set.
		subs[0] = (40, Data::Raw(vec![60; 1].try_into().unwrap()));
		assert_ok!(Identity::set_subs(RuntimeOrigin::signed(10), subs.clone()));
		assert_eq!(Balances::free_balance(10), 70); // no change in the balance
		assert_eq!(Identity::subs_of(10), (20, vec![40, 30].try_into().unwrap()));
		assert_eq!(Identity::super_of(20), None);
		assert_eq!(Identity::super_of(30), Some((10, Data::Raw(vec![50; 1].try_into().unwrap()))));
		assert_eq!(Identity::super_of(40), Some((10, Data::Raw(vec![60; 1].try_into().unwrap()))));

		// clear
		assert_ok!(Identity::set_subs(RuntimeOrigin::signed(10), vec![]));
		assert_eq!(Balances::free_balance(10), 90);
		assert_eq!(Identity::subs_of(10), (0, BoundedVec::default()));
		assert_eq!(Identity::super_of(30), None);
		assert_eq!(Identity::super_of(40), None);

		subs.push((20, Data::Raw(vec![40; 1].try_into().unwrap())));
		assert_noop!(
			Identity::set_subs(RuntimeOrigin::signed(10), subs.clone()),
			Error::<Test>::TooManySubAccounts
		);
	});
}

#[test]
fn clearing_account_should_remove_subaccounts_and_refund() {
	new_test_ext().execute_with(|| {
		assert_ok!(Identity::set_identity(RuntimeOrigin::signed(10), Box::new(ten())));
		assert_ok!(Identity::set_subs(
			RuntimeOrigin::signed(10),
			vec![(20, Data::Raw(vec![40; 1].try_into().unwrap()))]
		));
		assert_ok!(Identity::clear_identity(RuntimeOrigin::signed(10)));
		assert_eq!(Balances::free_balance(10), 100);
		assert!(Identity::super_of(20).is_none());
	});
}

#[test]
fn killing_account_should_remove_subaccounts_and_not_refund() {
	new_test_ext().execute_with(|| {
		assert_ok!(Identity::set_identity(RuntimeOrigin::signed(10), Box::new(ten())));
		assert_ok!(Identity::set_subs(
			RuntimeOrigin::signed(10),
			vec![(20, Data::Raw(vec![40; 1].try_into().unwrap()))]
		));
		assert_ok!(Identity::kill_identity(RuntimeOrigin::signed(2), 10));
		assert_eq!(Balances::free_balance(10), 80);
		assert!(Identity::super_of(20).is_none());
	});
}

#[test]
fn cancelling_requested_judgement_should_work() {
	new_test_ext().execute_with(|| {
		assert_ok!(Identity::add_registrar(RuntimeOrigin::signed(1), 3));
		assert_ok!(Identity::set_fee(RuntimeOrigin::signed(3), 0, 10));
		assert_noop!(
			Identity::cancel_request(RuntimeOrigin::signed(10), 0),
			Error::<Test>::NoIdentity
		);
		assert_ok!(Identity::set_identity(RuntimeOrigin::signed(10), Box::new(ten())));
		assert_ok!(Identity::request_judgement(RuntimeOrigin::signed(10), 0, 10));
		assert_ok!(Identity::cancel_request(RuntimeOrigin::signed(10), 0));
		assert_eq!(Balances::free_balance(10), 90);
		assert_noop!(
			Identity::cancel_request(RuntimeOrigin::signed(10), 0),
			Error::<Test>::NotFound
		);

		assert_ok!(Identity::provide_judgement(
			RuntimeOrigin::signed(3),
			0,
			10,
			Judgement::Reasonable,
			BlakeTwo256::hash_of(&ten())
		));
		assert_noop!(
			Identity::cancel_request(RuntimeOrigin::signed(10), 0),
			Error::<Test>::JudgementGiven
		);
	});
}

#[test]
fn requesting_judgement_should_work() {
	new_test_ext().execute_with(|| {
		assert_ok!(Identity::add_registrar(RuntimeOrigin::signed(1), 3));
		assert_ok!(Identity::set_fee(RuntimeOrigin::signed(3), 0, 10));
		assert_ok!(Identity::set_identity(RuntimeOrigin::signed(10), Box::new(ten())));
		assert_noop!(
			Identity::request_judgement(RuntimeOrigin::signed(10), 0, 9),
			Error::<Test>::FeeChanged
		);
		assert_ok!(Identity::request_judgement(RuntimeOrigin::signed(10), 0, 10));
		// 10 for the judgement request, 10 for the identity.
		assert_eq!(Balances::free_balance(10), 80);

		// Re-requesting won't work as we already paid.
		assert_noop!(
			Identity::request_judgement(RuntimeOrigin::signed(10), 0, 10),
			Error::<Test>::StickyJudgement
		);
		assert_ok!(Identity::provide_judgement(
			RuntimeOrigin::signed(3),
			0,
			10,
			Judgement::Erroneous,
			BlakeTwo256::hash_of(&ten())
		));
		// Registrar got their payment now.
		assert_eq!(Balances::free_balance(3), 20);

		// Re-requesting still won't work as it's erroneous.
		assert_noop!(
			Identity::request_judgement(RuntimeOrigin::signed(10), 0, 10),
			Error::<Test>::StickyJudgement
		);

		// Requesting from a second registrar still works.
		assert_ok!(Identity::add_registrar(RuntimeOrigin::signed(1), 4));
		assert_ok!(Identity::request_judgement(RuntimeOrigin::signed(10), 1, 10));

		// Re-requesting after the judgement has been reduced works.
		assert_ok!(Identity::provide_judgement(
			RuntimeOrigin::signed(3),
			0,
			10,
			Judgement::OutOfDate,
			BlakeTwo256::hash_of(&ten())
		));
		assert_ok!(Identity::request_judgement(RuntimeOrigin::signed(10), 0, 10));
	});
}

#[test]
fn provide_judgement_should_return_judgement_payment_failed_error() {
	new_test_ext().execute_with(|| {
		assert_ok!(Identity::add_registrar(RuntimeOrigin::signed(1), 3));
		assert_ok!(Identity::set_fee(RuntimeOrigin::signed(3), 0, 10));
		assert_ok!(Identity::set_identity(RuntimeOrigin::signed(10), Box::new(ten())));
		assert_ok!(Identity::request_judgement(RuntimeOrigin::signed(10), 0, 10));
		// 10 for the judgement request, 10 for the identity.
		assert_eq!(Balances::free_balance(10), 80);

		// This forces judgement payment failed error
		Balances::make_free_balance_be(&3, 0);
		assert_noop!(
			Identity::provide_judgement(
				RuntimeOrigin::signed(3),
				0,
				10,
				Judgement::Erroneous,
				BlakeTwo256::hash_of(&ten())
			),
			Error::<Test>::JudgementPaymentFailed
		);
	});
}

#[test]
fn field_deposit_should_work() {
	new_test_ext().execute_with(|| {
		assert_ok!(Identity::add_registrar(RuntimeOrigin::signed(1), 3));
		assert_ok!(Identity::set_fee(RuntimeOrigin::signed(3), 0, 10));
		assert_ok!(Identity::set_identity(
			RuntimeOrigin::signed(10),
			Box::new(IdentityInfo {
				additional: vec![
					(
						Data::Raw(b"number".to_vec().try_into().unwrap()),
						Data::Raw(10u32.encode().try_into().unwrap())
					),
					(
						Data::Raw(b"text".to_vec().try_into().unwrap()),
						Data::Raw(b"10".to_vec().try_into().unwrap())
					),
				]
				.try_into()
				.unwrap(),
				..Default::default()
			})
		));
		assert_eq!(Balances::free_balance(10), 70);
	});
}

#[test]
fn setting_account_id_should_work() {
	new_test_ext().execute_with(|| {
		assert_ok!(Identity::add_registrar(RuntimeOrigin::signed(1), 3));
		// account 4 cannot change the first registrar's identity since it's owned by 3.
		assert_noop!(
			Identity::set_account_id(RuntimeOrigin::signed(4), 0, 3),
			Error::<Test>::InvalidIndex
		);
		// account 3 can, because that's the registrar's current account.
		assert_ok!(Identity::set_account_id(RuntimeOrigin::signed(3), 0, 4));
		// account 4 can now, because that's their new ID.
		assert_ok!(Identity::set_account_id(RuntimeOrigin::signed(4), 0, 3));
	});
}

#[test]
fn test_has_identity() {
	new_test_ext().execute_with(|| {
		assert_ok!(Identity::set_identity(RuntimeOrigin::signed(10), Box::new(ten())));
		assert!(Identity::has_identity(&10, IdentityField::Display as u64));
		assert!(Identity::has_identity(&10, IdentityField::Legal as u64));
		assert!(Identity::has_identity(
			&10,
			IdentityField::Display as u64 | IdentityField::Legal as u64
		));
		assert!(!Identity::has_identity(
			&10,
			IdentityField::Display as u64 | IdentityField::Legal as u64 | IdentityField::Web as u64
		));
	});
}<|MERGE_RESOLUTION|>--- conflicted
+++ resolved
@@ -49,11 +49,7 @@
 	type BlockWeights = ();
 	type BlockLength = ();
 	type RuntimeOrigin = RuntimeOrigin;
-<<<<<<< HEAD
-	type Index = u64;
-=======
 	type Nonce = u64;
->>>>>>> c446786a
 	type Hash = H256;
 	type RuntimeCall = RuntimeCall;
 	type Hashing = BlakeTwo256;
