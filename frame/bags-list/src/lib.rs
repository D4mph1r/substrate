--- conflicted
+++ resolved
@@ -333,29 +333,8 @@
 	fn get_score(id: &T::AccountId) -> Result<T::Score, ListError> {
 		List::<T, I>::get_score(id)
 	}
-<<<<<<< HEAD
-=======
-
-	fn on_update(id: &T::AccountId, new_score: T::Score) -> Result<(), ListError> {
-		Pallet::<T, I>::do_rebag(id, new_score).map(|_| ())
-	}
-
-	fn on_remove(id: &T::AccountId) -> Result<(), ListError> {
-		List::<T, I>::remove(id)
-	}
-
-	fn unsafe_regenerate(
-		all: impl IntoIterator<Item = T::AccountId>,
-		score_of: Box<dyn Fn(&T::AccountId) -> T::Score>,
-	) -> u32 {
-		// NOTE: This call is unsafe for the same reason as SortedListProvider::unsafe_regenerate.
-		// I.e. because it can lead to many storage accesses.
-		// So it is ok to call it as caller must ensure the conditions.
-		List::<T, I>::unsafe_regenerate(all, score_of)
-	}
 
 	#[cfg(feature = "try-runtime")]
->>>>>>> 2ced413e
 	fn try_state() -> Result<(), &'static str> {
 		Self::do_try_state()
 	}
