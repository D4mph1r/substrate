--- conflicted
+++ resolved
@@ -293,14 +293,11 @@
 		InvalidIndex,
 		/// Too many approvals in the queue.
 		TooManyApprovals,
-<<<<<<< HEAD
 		/// The spend origin is valid but the amount it is allowed to spend is lower than the
 		/// amount to be spent.
 		InsufficientPermission,
-=======
 		/// Proposal has not been approved.
 		ProposalNotApproved,
->>>>>>> cd1853ba
 	}
 
 	#[pallet::hooks]
@@ -406,7 +403,6 @@
 			Ok(())
 		}
 
-<<<<<<< HEAD
 		/// Propose and approve a spend of treasury funds.
 		///
 		/// - `origin`: Must be `SpendOrigin` with the `Success` value being at least `amount`.
@@ -438,7 +434,10 @@
 			ProposalCount::<T, I>::put(proposal_index + 1);
 
 			Self::deposit_event(Event::SpendApproved { proposal_index, amount, beneficiary });
-=======
+			
+			Ok(())
+		}
+
 		/// Force a previously approved proposal to be removed from the approval queue.
 		/// The original deposit will no longer be returned.
 		///
@@ -470,7 +469,6 @@
 				}
 			})?;
 
->>>>>>> cd1853ba
 			Ok(())
 		}
 	}
