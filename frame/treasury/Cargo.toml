--- conflicted
+++ resolved
@@ -24,14 +24,9 @@
 frame-support = { version = "4.0.0-dev", default-features = false, path = "../support" }
 frame-system = { version = "4.0.0-dev", default-features = false, path = "../system" }
 pallet-balances = { version = "4.0.0-dev", default-features = false, path = "../balances" }
-<<<<<<< HEAD
 pallet-assets = { version = "4.0.0-dev", default-features = false, path = "../assets" }
-sp-runtime = { version = "7.0.0", default-features = false, path = "../../primitives/runtime" }
-sp-std = { version = "5.0.0", default-features = false, path = "../../primitives/std" }
-=======
 sp-runtime = { version = "8.0.0", default-features = false, path = "../../primitives/runtime" }
 sp-std = { version = "6.0.0", default-features = false, path = "../../primitives/std" }
->>>>>>> 06d8934f
 
 [dev-dependencies]
 sp-core = { version = "8.0.0", path = "../../primitives/core" }
