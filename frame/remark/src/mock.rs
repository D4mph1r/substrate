--- conflicted
+++ resolved
@@ -42,11 +42,7 @@
 	type BlockLength = ();
 	type RuntimeOrigin = RuntimeOrigin;
 	type RuntimeCall = RuntimeCall;
-<<<<<<< HEAD
-	type Index = u64;
-=======
 	type Nonce = u64;
->>>>>>> c446786a
 	type Hash = H256;
 	type Hashing = BlakeTwo256;
 	type AccountId = u64;
