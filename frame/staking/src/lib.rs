--- conflicted
+++ resolved
@@ -928,20 +928,20 @@
 	/// invulnerables) and restricted to testnets.
 	#[pallet::storage]
 	#[pallet::getter(fn invulnerables)]
-	pub type Invulnerables<T: Config> = StorageValue<_, Vec<T::AccountId>, ValueQuery>;
+	pub type Invulnerables<T: Config> = StorageValue<_, Vec<AccountIdOf<T>>, ValueQuery>;
 
 	/// Map from all locked "stash" accounts to the controller account.
 	#[pallet::storage]
 	#[pallet::getter(fn bonded)]
-	pub type Bonded<T: Config> = StorageMap<_, Twox64Concat, T::AccountId, T::AccountId>;
+	pub type Bonded<T: Config> = StorageMap<_, Twox64Concat, AccountIdOf<T>, AccountIdOf<T>>;
 
 	/// Map from all (unlocked) "controller" accounts to the info regarding the staking.
 	#[pallet::storage]
 	#[pallet::getter(fn ledger)]
 	pub type Ledger<T: Config> = StorageMap<
 		_,
-		Blake2_128Concat, T::AccountId,
-		StakingLedger<T::AccountId, BalanceOf<T>>,
+		Blake2_128Concat, AccountIdOf<T>,
+		StakingLedger<AccountIdOf<T>, BalanceOf<T>>,
 	>;
 
 	/// Where the reward payment should be made. Keyed by stash.
@@ -949,49 +949,20 @@
 	#[pallet::getter(fn payee)]
 	pub type Payee<T: Config> = StorageMap<
 		_,
-		Twox64Concat, T::AccountId,
-		RewardDestination<T::AccountId>,
+		Twox64Concat, AccountIdOf<T>,
+		RewardDestination<AccountIdOf<T>>,
 		ValueQuery,
 	>;
 
 	/// The map from (wannabe) validator stash key to the preferences of that validator.
 	#[pallet::storage]
 	#[pallet::getter(fn validators)]
-	pub type Validators<T: Config> = StorageMap<_, Twox64Concat, T::AccountId, ValidatorPrefs, ValueQuery>;
-
-<<<<<<< HEAD
-		/// True if network has been upgraded to this version.
-		/// Storage version of the pallet.
-		///
-		/// This is set to v6.0.0 for new networks.
-		StorageVersion build(|_: &GenesisConfig<T>| Releases::V6_0_0): Releases;
-
-		// The next storage items collectively comprise the voter bags: a composite data structure
-		// designed to allow efficient iteration of the top N voters by stake, mostly. See
-		// `mod voter_bags` for details.
-
-		/// How many voters are registered.
-		VoterCount: u32;
-
-		/// Which bag currently contains a particular voter.
-		///
-		/// This may not be the appropriate bag for the voter's weight if they have been rewarded or
-		/// slashed.
-		VoterBagFor: map hasher(twox_64_concat) T::AccountId => voter_bags::BagIdx;
-
-		/// The head and tail of each bag of voters.
-		VoterBags: map hasher(twox_64_concat) voter_bags::BagIdx => Option<voter_bags::Bag<T>>;
-
-		/// The nodes comprising each bag.
-		VoterNodes: double_map
-			hasher(twox_64_concat) voter_bags::BagIdx,
-			hasher(twox_64_concat) T::AccountId =>
-			Option<voter_bags::Node<T>>;
-=======
+	pub type Validators<T: Config> = StorageMap<_, Twox64Concat, AccountIdOf<T>, ValidatorPrefs, ValueQuery>;
+
 	/// The map from nominator stash key to the set of stash keys of all validators to nominate.
 	#[pallet::storage]
 	#[pallet::getter(fn nominators)]
-	pub type Nominators<T: Config> = StorageMap<_, Twox64Concat, T::AccountId, Nominations<T::AccountId>>;
+	pub type Nominators<T: Config> = StorageMap<_, Twox64Concat, AccountIdOf<T>, Nominations<AccountIdOf<T>>>;
 
 	/// The current era index.
 	///
@@ -1028,8 +999,8 @@
 	pub type ErasStakers<T: Config> = StorageDoubleMap<
 		_,
 		Twox64Concat, EraIndex,
-		Twox64Concat, T::AccountId,
-		Exposure<T::AccountId, BalanceOf<T>>,
+		Twox64Concat, AccountIdOf<T>,
+		Exposure<AccountIdOf<T>, BalanceOf<T>>,
 		ValueQuery,
 	>;
 
@@ -1049,8 +1020,8 @@
 	pub type ErasStakersClipped<T: Config> = StorageDoubleMap<
 		_,
 		Twox64Concat, EraIndex,
-		Twox64Concat, T::AccountId,
-		Exposure<T::AccountId, BalanceOf<T>>,
+		Twox64Concat, AccountIdOf<T>,
+		Exposure<AccountIdOf<T>, BalanceOf<T>>,
 		ValueQuery,
 	>;
 
@@ -1065,7 +1036,7 @@
 	pub type ErasValidatorPrefs<T: Config> = StorageDoubleMap<
 		_,
 		Twox64Concat, EraIndex,
-		Twox64Concat, T::AccountId,
+		Twox64Concat, AccountIdOf<T>,
 		ValidatorPrefs,
 		ValueQuery,
 	>;
@@ -1084,7 +1055,7 @@
 	pub type ErasRewardPoints<T: Config> = StorageMap<
 		_,
 		Twox64Concat, EraIndex,
-		EraRewardPoints<T::AccountId>,
+		EraRewardPoints<AccountIdOf<T>>,
 		ValueQuery,
 	>;
 
@@ -1117,7 +1088,7 @@
 	pub type UnappliedSlashes<T: Config> = StorageMap<
 		_,
 		Twox64Concat, EraIndex,
-		Vec<UnappliedSlash<T::AccountId, BalanceOf<T>>>,
+		Vec<UnappliedSlash<AccountIdOf<T>, BalanceOf<T>>>,
 		ValueQuery,
 	>;
 
@@ -1134,7 +1105,7 @@
 	pub(crate) type ValidatorSlashInEra<T: Config> = StorageDoubleMap<
 		_,
 		Twox64Concat, EraIndex,
-		Twox64Concat, T::AccountId,
+		Twox64Concat, AccountIdOf<T>,
 		(Perbill, BalanceOf<T>),
 	>;
 
@@ -1143,20 +1114,20 @@
 	pub(crate) type NominatorSlashInEra<T: Config> = StorageDoubleMap<
 		_,
 		Twox64Concat, EraIndex,
-		Twox64Concat, T::AccountId,
+		Twox64Concat, AccountIdOf<T>,
 		BalanceOf<T>,
 	>;
 
 	/// Slashing spans for stash accounts.
 	#[pallet::storage]
-	pub(crate) type SlashingSpans<T: Config> = StorageMap<_, Twox64Concat, T::AccountId, slashing::SlashingSpans>;
+	pub(crate) type SlashingSpans<T: Config> = StorageMap<_, Twox64Concat, AccountIdOf<T>, slashing::SlashingSpans>;
 
 	/// Records information about the maximum slash of a stash within a slashing span,
 	/// as well as how much reward has been paid out.
 	#[pallet::storage]
 	pub(crate) type SpanSlash<T: Config> = StorageMap<
 		_,
-		Twox64Concat, (T::AccountId, slashing::SpanIndex),
+		Twox64Concat, (AccountIdOf<T>, slashing::SpanIndex),
 		slashing::SpanRecord<BalanceOf<T>>,
 		ValueQuery,
 	>;
@@ -1178,18 +1149,52 @@
 	/// This is set to v6.0.0 for new networks.
 	#[pallet::storage]
 	pub(crate) type StorageVersion<T: Config> = StorageValue<_, Releases, ValueQuery>;
+
+
+	// The next storage items collectively comprise the voter bags: a composite data structure
+	// designed to allow efficient iteration of the top N voters by stake, mostly. See
+	// `mod voter_bags` for details.
+
+	/// How many voters are registered.
+	#[pallet::storage]
+	pub(crate) type VoterCount<T> = StorageValue<_, u32, ValueQuery>;
+
+	/// Which bag currently contains a particular voter.
+	///
+	/// This may not be the appropriate bag for the voter's weight if they have been rewarded or
+	/// slashed.
+	#[pallet::storage]
+	pub(crate) type VoterBagFor<T: Config> = StorageMap<_, Twox64Concat, AccountIdOf<T>, voter_bags::BagIdx>;
+
+	/// The head and tail of each bag of voters.
+	#[pallet::storage]
+	pub(crate) type VoterBags<T: Config> = StorageMap<
+		_,
+		Twox64Concat, voter_bags::BagIdx,
+		voter_bags::Bag<T>,
+	>;
+
+	/// The nodes comprising each bag.
+	#[pallet::storage]
+	pub(crate) type VoterNodes<T: Config> = StorageDoubleMap<
+		_,
+		Twox64Concat, voter_bags::BagIdx,
+		Twox64Concat, AccountIdOf<T>,
+		voter_bags::Node<T>,
+	>;
+
+	// End of voter bags data.
 
 	#[pallet::genesis_config]
 	pub struct GenesisConfig<T: Config> {
 		pub history_depth: u32,
 		pub validator_count: u32,
 		pub minimum_validator_count: u32,
-		pub invulnerables: Vec<T::AccountId>,
+		pub invulnerables: Vec<AccountIdOf<T>>,
 		pub force_era: Forcing,
 		pub slash_reward_fraction: Perbill,
 		pub canceled_payout: BalanceOf<T>,
-		pub stakers: Vec<(T::AccountId, T::AccountId, BalanceOf<T>, StakerStatus<T::AccountId>)>,
->>>>>>> a4b0fd8f
+		pub stakers: Vec<(AccountIdOf<T>, AccountIdOf<T>, BalanceOf<T>, StakerStatus<AccountIdOf<T>>)>,
 	}
 
 	#[cfg(feature = "std")]
@@ -1251,17 +1256,17 @@
 
 	#[pallet::event]
 	#[pallet::generate_deposit(pub(super) fn deposit_event)]
-	#[pallet::metadata(T::AccountId = "AccountId", BalanceOf<T> = "Balance")]
+	#[pallet::metadata(AccountIdOf<T> = "AccountId", BalanceOf<T> = "Balance")]
 	pub enum Event<T: Config> {
 		/// The era payout has been set; the first balance is the validator-payout; the second is
 		/// the remainder from the maximum amount of reward.
 		/// \[era_index, validator_payout, remainder\]
 		EraPayout(EraIndex, BalanceOf<T>, BalanceOf<T>),
 		/// The staker has been rewarded by this amount. \[stash, amount\]
-		Reward(T::AccountId, BalanceOf<T>),
+		Reward(AccountIdOf<T>, BalanceOf<T>),
 		/// One validator (and its nominators) has been slashed by the given amount.
 		/// \[validator, amount\]
-		Slash(T::AccountId, BalanceOf<T>),
+		Slash(AccountIdOf<T>, BalanceOf<T>),
 		/// An old slashing report from a prior era was discarded because it could
 		/// not be processed. \[session_index\]
 		OldSlashingReportDiscarded(SessionIndex),
@@ -1271,14 +1276,14 @@
 		///
 		/// NOTE: This event is only emitted when funds are bonded via a dispatchable. Notably,
 		/// it will not be emitted for staking rewards when they are added to stake.
-		Bonded(T::AccountId, BalanceOf<T>),
+		Bonded(AccountIdOf<T>, BalanceOf<T>),
 		/// An account has unbonded this amount. \[stash, amount\]
-		Unbonded(T::AccountId, BalanceOf<T>),
+		Unbonded(AccountIdOf<T>, BalanceOf<T>),
 		/// An account has called `withdraw_unbonded` and removed unbonding chunks worth `Balance`
 		/// from the unlocking queue. \[stash, amount\]
-		Withdrawn(T::AccountId, BalanceOf<T>),
+		Withdrawn(AccountIdOf<T>, BalanceOf<T>),
 		/// A nominator has been kicked from a validator. \[nominator, stash\]
-		Kicked(T::AccountId, T::AccountId),
+		Kicked(AccountIdOf<T>, AccountIdOf<T>),
 	}
 
 	#[pallet::error]
@@ -1396,7 +1401,7 @@
 			origin: OriginFor<T>,
 			controller: <T::Lookup as StaticLookup>::Source,
 			#[pallet::compact] value: BalanceOf<T>,
-			payee: RewardDestination<T::AccountId>,
+			payee: RewardDestination<AccountIdOf<T>>,
 		) -> DispatchResult {
 			let stash = ensure_signed(origin)?;
 
@@ -1683,7 +1688,7 @@
 				} else {
 					Err(Error::<T>::BadTarget.into())
 				}))
-				.collect::<result::Result<Vec<T::AccountId>, _>>()?;
+				.collect::<result::Result<Vec<AccountIdOf<T>>, _>>()?;
 
 			let nominations = Nominations {
 				targets,
@@ -1741,7 +1746,7 @@
 		#[pallet::weight(T::WeightInfo::set_payee())]
 		pub fn set_payee(
 			origin: OriginFor<T>,
-			payee: RewardDestination<T::AccountId>,
+			payee: RewardDestination<AccountIdOf<T>>,
 		) -> DispatchResult {
 			let controller = ensure_signed(origin)?;
 			let ledger = Self::ledger(&controller).ok_or(Error::<T>::NotController)?;
@@ -1879,7 +1884,7 @@
 		#[pallet::weight(T::WeightInfo::set_invulnerables(invulnerables.len() as u32))]
 		pub fn set_invulnerables(
 			origin: OriginFor<T>,
-			invulnerables: Vec<T::AccountId>,
+			invulnerables: Vec<AccountIdOf<T>>,
 		) -> DispatchResult {
 			ensure_root(origin)?;
 			<Invulnerables<T>>::put(invulnerables);
@@ -1899,7 +1904,7 @@
 		#[pallet::weight(T::WeightInfo::force_unstake(*num_slashing_spans))]
 		pub fn force_unstake(
 			origin: OriginFor<T>,
-			stash: T::AccountId,
+			stash: AccountIdOf<T>,
 			num_slashing_spans: u32,
 		) -> DispatchResult {
 			ensure_root(origin)?;
@@ -1995,7 +2000,7 @@
 		#[pallet::weight(T::WeightInfo::payout_stakers_alive_staked(T::MaxNominatorRewardedPerValidator::get()))]
 		pub fn payout_stakers(
 			origin: OriginFor<T>,
-			validator_stash: T::AccountId,
+			validator_stash: AccountIdOf<T>,
 			era: EraIndex,
 		) -> DispatchResultWithPostInfo {
 			ensure_signed(origin)?;
@@ -2096,7 +2101,7 @@
 		#[pallet::weight(T::WeightInfo::reap_stash(*num_slashing_spans))]
 		pub fn reap_stash(
 			_origin: OriginFor<T>,
-			stash: T::AccountId,
+			stash: AccountIdOf<T>,
 			num_slashing_spans: u32,
 		) -> DispatchResult {
 			let at_minimum = T::Currency::total_balance(&stash) == T::Currency::minimum_balance();
@@ -2127,7 +2132,7 @@
 
 			for nom_stash in who.into_iter()
 				.map(T::Lookup::lookup)
-				.collect::<Result<Vec<T::AccountId>, _>>()?
+				.collect::<Result<Vec<AccountIdOf<T>>, _>>()?
 				.into_iter()
 			{
 				Nominators::<T>::mutate(&nom_stash, |maybe_nom| if let Some(ref mut nom) = maybe_nom {
@@ -2145,14 +2150,14 @@
 
 impl<T: Config> Pallet<T> {
 	/// The total balance that can be slashed from a stash account as of right now.
-	pub fn slashable_balance_of(stash: &T::AccountId) -> BalanceOf<T> {
+	pub fn slashable_balance_of(stash: &AccountIdOf<T>) -> BalanceOf<T> {
 		// Weight note: consider making the stake accessible through stash.
 		Self::bonded(stash).and_then(Self::ledger).map(|l| l.active).unwrap_or_default()
 	}
 
 	/// Internal impl of [`Self::slashable_balance_of`] that returns [`VoteWeight`].
 	pub fn slashable_balance_of_vote_weight(
-		stash: &T::AccountId,
+		stash: &AccountIdOf<T>,
 		issuance: BalanceOf<T>,
 	) -> VoteWeight {
 		T::CurrencyToVote::to_vote(Self::slashable_balance_of(stash), issuance)
@@ -2162,16 +2167,16 @@
 	///
 	/// This prevents call sites from repeatedly requesting `total_issuance` from backend. But it is
 	/// important to be only used while the total issuance is not changing.
-	pub fn slashable_balance_of_fn() -> Box<dyn Fn(&T::AccountId) -> VoteWeight> {
+	pub fn slashable_balance_of_fn() -> Box<dyn Fn(&AccountIdOf<T>) -> VoteWeight> {
 		// NOTE: changing this to unboxed `impl Fn(..)` return type and the pallet will still
 		// compile, while some types in mock fail to resolve.
 		let issuance = T::Currency::total_issuance();
-		Box::new(move |who: &T::AccountId| -> VoteWeight {
+		Box::new(move |who: &AccountIdOf<T>| -> VoteWeight {
 			Self::slashable_balance_of_vote_weight(who, issuance)
 		})
 	}
 
-	fn do_payout_stakers(validator_stash: T::AccountId, era: EraIndex) -> DispatchResultWithPostInfo {
+	fn do_payout_stakers(validator_stash: AccountIdOf<T>, era: EraIndex) -> DispatchResultWithPostInfo {
 		// Validate input data
 		let current_era = CurrentEra::<T>::get().ok_or(
 			Error::<T>::InvalidEraToReward.with_weight(T::WeightInfo::payout_stakers_alive_staked(0))
@@ -2287,8 +2292,8 @@
 	///
 	/// This will also update the stash lock.
 	fn update_ledger(
-		controller: &T::AccountId,
-		ledger: &StakingLedger<T::AccountId, BalanceOf<T>>
+		controller: &AccountIdOf<T>,
+		ledger: &StakingLedger<AccountIdOf<T>, BalanceOf<T>>
 	) {
 		T::Currency::set_lock(
 			STAKING_ID,
@@ -2300,14 +2305,14 @@
 	}
 
 	/// Chill a stash account.
-	fn chill_stash(stash: &T::AccountId) {
+	fn chill_stash(stash: &AccountIdOf<T>) {
 		<Validators<T>>::remove(stash);
 		<Nominators<T>>::remove(stash);
 	}
 
 	/// Actually make a payment to a staker. This uses the currency's reward function
 	/// to pay the right payee for the given staker account.
-	fn make_payout(stash: &T::AccountId, amount: BalanceOf<T>) -> Option<PositiveImbalanceOf<T>> {
+	fn make_payout(stash: &AccountIdOf<T>, amount: BalanceOf<T>) -> Option<PositiveImbalanceOf<T>> {
 		let dest = Self::payee(stash);
 		match dest {
 			RewardDestination::Controller => Self::bonded(stash)
@@ -2333,7 +2338,7 @@
 	}
 
 	/// Plan a new session potentially trigger a new era.
-	fn new_session(session_index: SessionIndex) -> Option<Vec<T::AccountId>> {
+	fn new_session(session_index: SessionIndex) -> Option<Vec<AccountIdOf<T>>> {
 		if let Some(current_era) = Self::current_era() {
 			// Initial era has been set.
 
@@ -2463,7 +2468,7 @@
 	}
 
 	/// Plan a new era. Return the potential new staking set.
-	fn new_era(start_session_index: SessionIndex) -> Option<Vec<T::AccountId>> {
+	fn new_era(start_session_index: SessionIndex) -> Option<Vec<AccountIdOf<T>>> {
 		// Increment or set current era.
 		let current_era = CurrentEra::<T>::mutate(|s| {
 			*s = Some(s.map(|s| s + 1).unwrap_or(0));
@@ -2485,7 +2490,7 @@
 	/// Enact and process the election using the `ElectionProvider` type.
 	///
 	/// This will also process the election, as noted in [`process_election`].
-	fn enact_election(current_era: EraIndex) -> Option<Vec<T::AccountId>> {
+	fn enact_election(current_era: EraIndex) -> Option<Vec<AccountIdOf<T>>> {
 		T::ElectionProvider::elect()
 			.map_err(|e| {
 				log!(warn, "election provider failed due to {:?}", e)
@@ -2508,9 +2513,9 @@
 	/// Returns `Err(())` if less than [`MinimumValidatorCount`] validators have been elected, `Ok`
 	/// otherwise.
 	pub fn process_election(
-		flat_supports: frame_election_provider_support::Supports<T::AccountId>,
+		flat_supports: frame_election_provider_support::Supports<AccountIdOf<T>>,
 		current_era: EraIndex,
-	) -> Result<Vec<T::AccountId>, ()> {
+	) -> Result<Vec<AccountIdOf<T>>, ()> {
 		let exposures = Self::collect_exposures(flat_supports);
 		let elected_stashes = exposures.iter().cloned().map(|(x, _)| x).collect::<Vec<_>>();
 
@@ -2570,8 +2575,8 @@
 	/// Consume a set of [`Supports`] from [`sp_npos_elections`] and collect them into a
 	/// [`Exposure`].
 	fn collect_exposures(
-		supports: Supports<T::AccountId>,
-	) -> Vec<(T::AccountId, Exposure<T::AccountId, BalanceOf<T>>)> {
+		supports: Supports<AccountIdOf<T>>,
+	) -> Vec<(AccountIdOf<T>, Exposure<AccountIdOf<T>, BalanceOf<T>>)> {
 		let total_issuance = T::Currency::total_issuance();
 		let to_currency = |e: frame_election_provider_support::ExtendedBalance| {
 			T::CurrencyToVote::to_currency(e, total_issuance)
@@ -2600,7 +2605,7 @@
 				let exposure = Exposure { own, others, total };
 				(validator, exposure)
 			})
-			.collect::<Vec<(T::AccountId, Exposure<_, _>)>>()
+			.collect::<Vec<(AccountIdOf<T>, Exposure<_, _>)>>()
 	}
 
 	/// Remove all associated data of a stash account from the staking system.
@@ -2610,7 +2615,7 @@
 	/// This is called:
 	/// - after a `withdraw_unbonded()` call that frees all of a stash's bonded balance.
 	/// - through `reap_stash()` if the balance has fallen to zero (through slashing).
-	fn kill_stash(stash: &T::AccountId, num_slashing_spans: u32) -> DispatchResult {
+	fn kill_stash(stash: &AccountIdOf<T>, num_slashing_spans: u32) -> DispatchResult {
 		let controller = <Bonded<T>>::get(stash).ok_or(Error::<T>::NotStash)?;
 
 		slashing::clear_stash_metadata::<T>(stash, num_slashing_spans)?;
@@ -2666,7 +2671,7 @@
 	///
 	/// COMPLEXITY: Complexity is `number_of_validator_to_reward x current_elected_len`.
 	pub fn reward_by_ids(
-		validators_points: impl IntoIterator<Item = (T::AccountId, u32)>
+		validators_points: impl IntoIterator<Item = (AccountIdOf<T>, u32)>
 	) {
 		if let Some(active_era) = Self::active_era() {
 			<ErasRewardPoints<T>>::mutate(active_era.index, |era_rewards| {
@@ -2689,8 +2694,8 @@
 	#[cfg(feature = "runtime-benchmarks")]
 	pub fn add_era_stakers(
 		current_era: EraIndex,
-		controller: T::AccountId,
-		exposure: Exposure<T::AccountId, BalanceOf<T>>,
+		controller: AccountIdOf<T>,
+		exposure: Exposure<AccountIdOf<T>, BalanceOf<T>>,
 	) {
 		<ErasStakers<T>>::insert(&current_era, &controller, &exposure);
 	}
@@ -2726,12 +2731,12 @@
 			.collect()
 	}
 
-	pub fn get_npos_targets() -> Vec<T::AccountId> {
+	pub fn get_npos_targets() -> Vec<AccountIdOf<T>> {
 		<Validators<T>>::iter().map(|(v, _)| v).collect::<Vec<_>>()
 	}
 }
 
-impl<T: Config> frame_election_provider_support::ElectionDataProvider<T::AccountId, T::BlockNumber>
+impl<T: Config> frame_election_provider_support::ElectionDataProvider<AccountIdOf<T>, BlockNumberFor<T>>
 	for Pallet<T>
 {
 	const MAXIMUM_VOTES_PER_VOTER: u32 = T::MAX_NOMINATIONS;
@@ -2741,25 +2746,20 @@
 
 	fn voters(
 		maybe_max_len: Option<usize>,
-	) -> data_provider::Result<(Vec<(T::AccountId, VoteWeight, Vec<T::AccountId>)>, Weight)> {
+	) -> data_provider::Result<(Vec<(AccountIdOf<T>, VoteWeight, Vec<AccountIdOf<T>>)>, Weight)> {
 		let voter_count = voter_bags::VoterList::<T>::decode_len().unwrap_or_default();
 
 		let slashing_span_count = <SlashingSpans<T>>::iter().count();
 		let weight = T::WeightInfo::get_npos_voters(
-<<<<<<< HEAD
 			// TODO: fix the weight calculation here
 			0 as u32,
 			voter_count as u32,
-=======
-			validator_count as u32,
-			nominator_count as u32,
->>>>>>> a4b0fd8f
 			slashing_span_count as u32,
 		);
 		Ok((Self::get_npos_voters(maybe_max_len, voter_count), weight))
 	}
 
-	fn targets(maybe_max_len: Option<usize>) -> data_provider::Result<(Vec<T::AccountId>, Weight)> {
+	fn targets(maybe_max_len: Option<usize>) -> data_provider::Result<(Vec<AccountIdOf<T>>, Weight)> {
 		let target_count = <Validators<T>>::iter().count();
 
 		if maybe_max_len.map_or(false, |max_len| target_count > max_len) {
@@ -2799,8 +2799,8 @@
 
 	#[cfg(any(feature = "runtime-benchmarks", test))]
 	fn put_snapshot(
-		voters: Vec<(T::AccountId, VoteWeight, Vec<T::AccountId>)>,
-		targets: Vec<T::AccountId>,
+		voters: Vec<(AccountIdOf<T>, VoteWeight, Vec<AccountIdOf<T>>)>,
+		targets: Vec<AccountIdOf<T>>,
 		target_stake: Option<VoteWeight>,
 	) {
 		use sp_std::convert::TryFrom;
@@ -2853,8 +2853,8 @@
 ///
 /// Once the first new_session is planned, all session must start and then end in order, though
 /// some session can lag in between the newest session planned and the latest session started.
-impl<T: Config> pallet_session::SessionManager<T::AccountId> for Pallet<T> {
-	fn new_session(new_index: SessionIndex) -> Option<Vec<T::AccountId>> {
+impl<T: Config> pallet_session::SessionManager<AccountIdOf<T>> for Pallet<T> {
+	fn new_session(new_index: SessionIndex) -> Option<Vec<AccountIdOf<T>>> {
 		log!(trace, "planning new_session({})", new_index);
 		CurrentPlannedSession::<T>::put(new_index);
 		Self::new_session(new_index)
@@ -2869,12 +2869,12 @@
 	}
 }
 
-impl<T: Config> historical::SessionManager<T::AccountId, Exposure<T::AccountId, BalanceOf<T>>>
+impl<T: Config> historical::SessionManager<AccountIdOf<T>, Exposure<AccountIdOf<T>, BalanceOf<T>>>
 	for Pallet<T>
 {
 	fn new_session(
 		new_index: SessionIndex,
-	) -> Option<Vec<(T::AccountId, Exposure<T::AccountId, BalanceOf<T>>)>> {
+	) -> Option<Vec<(AccountIdOf<T>, Exposure<AccountIdOf<T>, BalanceOf<T>>)>> {
 		<Self as pallet_session::SessionManager<_>>::new_session(new_index).map(|validators| {
 			let current_era = Self::current_era()
 				// Must be some as a new era has been created.
@@ -2898,14 +2898,14 @@
 /// * 20 points to the block producer for producing a (non-uncle) block in the relay chain,
 /// * 2 points to the block producer for each reference to a previously unreferenced uncle, and
 /// * 1 point to the producer of each referenced uncle block.
-impl<T> pallet_authorship::EventHandler<T::AccountId, T::BlockNumber> for Pallet<T>
+impl<T> pallet_authorship::EventHandler<AccountIdOf<T>, T::BlockNumber> for Pallet<T>
 where
 	T: Config + pallet_authorship::Config + pallet_session::Config,
 {
-	fn note_author(author: T::AccountId) {
+	fn note_author(author: AccountIdOf<T>) {
 		Self::reward_by_ids(vec![(author, 20)])
 	}
-	fn note_uncle(author: T::AccountId, _age: T::BlockNumber) {
+	fn note_uncle(author: AccountIdOf<T>, _age: T::BlockNumber) {
 		Self::reward_by_ids(vec![
 			(<pallet_authorship::Pallet<T>>::author(), 2),
 			(author, 1)
@@ -2917,8 +2917,8 @@
 /// if any.
 pub struct StashOf<T>(sp_std::marker::PhantomData<T>);
 
-impl<T: Config> Convert<T::AccountId, Option<T::AccountId>> for StashOf<T> {
-	fn convert(controller: T::AccountId) -> Option<T::AccountId> {
+impl<T: Config> Convert<AccountIdOf<T>, Option<AccountIdOf<T>>> for StashOf<T> {
+	fn convert(controller: AccountIdOf<T>) -> Option<AccountIdOf<T>> {
 		<Pallet<T>>::ledger(&controller).map(|l| l.stash)
 	}
 }
@@ -2930,10 +2930,10 @@
 /// `active_era`. It can differ from the latest planned exposure in `current_era`.
 pub struct ExposureOf<T>(sp_std::marker::PhantomData<T>);
 
-impl<T: Config> Convert<T::AccountId, Option<Exposure<T::AccountId, BalanceOf<T>>>>
+impl<T: Config> Convert<AccountIdOf<T>, Option<Exposure<AccountIdOf<T>, BalanceOf<T>>>>
 	for ExposureOf<T>
 {
-	fn convert(validator: T::AccountId) -> Option<Exposure<T::AccountId, BalanceOf<T>>> {
+	fn convert(validator: AccountIdOf<T>) -> Option<Exposure<AccountIdOf<T>, BalanceOf<T>>> {
 		<Pallet<T>>::active_era()
 			.map(|active_era| <Pallet<T>>::eras_stakers(active_era.index, &validator))
 	}
@@ -2941,7 +2941,7 @@
 
 /// This is intended to be used with `FilterHistoricalOffences`.
 impl<T: Config>
-	OnOffenceHandler<T::AccountId, pallet_session::historical::IdentificationTuple<T>, Weight>
+	OnOffenceHandler<AccountIdOf<T>, pallet_session::historical::IdentificationTuple<T>, Weight>
 	for Pallet<T>
 where
 	T: pallet_session::Config<ValidatorId = <T as frame_system::Config>::AccountId>,
@@ -2958,7 +2958,7 @@
 {
 	fn on_offence(
 		offenders: &[OffenceDetails<
-			T::AccountId,
+			AccountIdOf<T>,
 			pallet_session::historical::IdentificationTuple<T>,
 		>],
 		slash_fraction: &[Perbill],
