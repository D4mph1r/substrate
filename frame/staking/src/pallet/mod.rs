// This file is part of Substrate.

// Copyright (C) 2017-2022 Parity Technologies (UK) Ltd.
// SPDX-License-Identifier: Apache-2.0

// Licensed under the Apache License, Version 2.0 (the "License");
// you may not use this file except in compliance with the License.
// You may obtain a copy of the License at
//
// 	http://www.apache.org/licenses/LICENSE-2.0
//
// Unless required by applicable law or agreed to in writing, software
// distributed under the License is distributed on an "AS IS" BASIS,
// WITHOUT WARRANTIES OR CONDITIONS OF ANY KIND, either express or implied.
// See the License for the specific language governing permissions and
// limitations under the License.

//! Staking FRAME Pallet.

use frame_election_provider_support::{
	ElectionProvider, ElectionProviderBase, SortedListProvider, VoteWeight,
};
use frame_support::{
	dispatch::Codec,
	pallet_prelude::*,
	traits::{
<<<<<<< HEAD
		Currency, CurrencyToVote, Defensive, DefensiveSaturating, EnsureOrigin,
		EstimateNextNewSession, Get, LockIdentifier, LockableCurrency, OnUnbalanced, UnixTime,
=======
		Currency, Defensive, DefensiveResult, DefensiveSaturating, EnsureOrigin,
		EstimateNextNewSession, Get, LockIdentifier, LockableCurrency, OnUnbalanced, TryCollect,
		UnixTime,
>>>>>>> 3fee5c7a
	},
	weights::Weight,
	BoundedVec,
};
use frame_system::{ensure_root, ensure_signed, pallet_prelude::*};
use sp_runtime::{
	traits::{CheckedSub, SaturatedConversion, StaticLookup, Zero},
	ArithmeticError, Perbill, Percent,
};
use sp_staking::{EraIndex, PageIndex, SessionIndex};
use sp_std::prelude::*;

mod impls;

pub use impls::*;

use crate::{
	slashing, weights::WeightInfo, AccountIdLookupOf, ActiveEraInfo, BalanceOf, EraPayout,
	EraRewardPoints, Exposure, ExposurePage, Forcing, NegativeImbalanceOf, Nominations,
	PositiveImbalanceOf, RewardDestination, SessionInterface, StakingLedger, UnappliedSlash,
	UnlockChunk, ValidatorPrefs,
};

const STAKING_ID: LockIdentifier = *b"staking ";
// The speculative number of spans are used as an input of the weight annotation of
// [`Call::unbond`], as the post dipatch weight may depend on the number of slashing span on the
// account which is not provided as an input. The value set should be conservative but sensible.
pub(crate) const SPECULATIVE_NUM_SPANS: u32 = 32;

#[frame_support::pallet]
pub mod pallet {
	use frame_election_provider_support::ElectionDataProvider;

	use crate::{BenchmarkingConfig, ExposureOverview};

	use super::*;

	/// The current storage version.
	const STORAGE_VERSION: StorageVersion = StorageVersion::new(14);

	#[pallet::pallet]
	#[pallet::storage_version(STORAGE_VERSION)]
	pub struct Pallet<T>(_);

	/// Possible operations on the configuration values of this pallet.
	#[derive(TypeInfo, Debug, Clone, Encode, Decode, PartialEq)]
	pub enum ConfigOp<T: Default + Codec> {
		/// Don't change.
		Noop,
		/// Set the given value.
		Set(T),
		/// Remove from storage.
		Remove,
	}

	#[pallet::config]
	pub trait Config: frame_system::Config {
		/// The staking balance.
		type Currency: LockableCurrency<
			Self::AccountId,
			Moment = Self::BlockNumber,
			Balance = Self::CurrencyBalance,
		>;
		/// Just the `Currency::Balance` type; we have this item to allow us to constrain it to
		/// `From<u64>`.
		type CurrencyBalance: sp_runtime::traits::AtLeast32BitUnsigned
			+ codec::FullCodec
			+ Copy
			+ MaybeSerializeDeserialize
			+ sp_std::fmt::Debug
			+ Default
			+ From<u64>
			+ TypeInfo
			+ MaxEncodedLen;
		/// Time used for computing era duration.
		///
		/// It is guaranteed to start being called from the first `on_finalize`. Thus value at
		/// genesis is not used.
		type UnixTime: UnixTime;

		/// Convert a balance into a number used for election calculation. This must fit into a
		/// `u64` but is allowed to be sensibly lossy. The `u64` is used to communicate with the
		/// [`frame_election_provider_support`] crate which accepts u64 numbers and does operations
		/// in 128.
		/// Consequently, the backward convert is used convert the u128s from sp-elections back to a
		/// [`BalanceOf`].
		type CurrencyToVote: sp_staking::currency_to_vote::CurrencyToVote<BalanceOf<Self>>;

		/// Something that provides the election functionality.
		type ElectionProvider: ElectionProvider<
			AccountId = Self::AccountId,
			BlockNumber = Self::BlockNumber,
			// we only accept an election provider that has staking as data provider.
			DataProvider = Pallet<Self>,
		>;
		/// Something that provides the election functionality at genesis.
		type GenesisElectionProvider: ElectionProvider<
			AccountId = Self::AccountId,
			BlockNumber = Self::BlockNumber,
			DataProvider = Pallet<Self>,
		>;

		/// Maximum number of nominations per nominator.
		#[pallet::constant]
		type MaxNominations: Get<u32>;

		/// Number of eras to keep in history.
		///
		/// Following information is kept for eras in `[current_era -
		/// HistoryDepth, current_era]`: `ErasStakers`, `ErasStakersClipped`,
		/// `ErasValidatorPrefs`, `ErasValidatorReward`, `ErasRewardPoints`,
		/// `ErasTotalStake`, `ErasStartSessionIndex`, `ClaimedRewards`, `ErasStakersPaged`,
		/// `ErasStakersOverview`.
		///
		/// Must be more than the number of eras delayed by session.
		/// I.e. active era must always be in history. I.e. `active_era >
		/// current_era - history_depth` must be guaranteed.
		///
		/// If migrating an existing pallet from storage value to config value,
		/// this should be set to same value or greater as in storage.
		///
		/// Note: `HistoryDepth` is used as the upper bound for the `BoundedVec`
		/// item `StakingLedger.legacy_claimed_rewards`. Setting this value lower than
		/// the existing value can lead to inconsistencies in the
		/// `StakingLedger` and will need to be handled properly in a migration.
		/// The test `reducing_history_depth_abrupt` shows this effect.
		#[pallet::constant]
		type HistoryDepth: Get<u32>;

		/// Tokens have been minted and are unused for validator-reward.
		/// See [Era payout](./index.html#era-payout).
		type RewardRemainder: OnUnbalanced<NegativeImbalanceOf<Self>>;

		/// The overarching event type.
		type RuntimeEvent: From<Event<Self>> + IsType<<Self as frame_system::Config>::RuntimeEvent>;

		/// Handler for the unbalanced reduction when slashing a staker.
		type Slash: OnUnbalanced<NegativeImbalanceOf<Self>>;

		/// Handler for the unbalanced increment when rewarding a staker.
		/// NOTE: in most cases, the implementation of `OnUnbalanced` should modify the total
		/// issuance.
		type Reward: OnUnbalanced<PositiveImbalanceOf<Self>>;

		/// Number of sessions per era.
		#[pallet::constant]
		type SessionsPerEra: Get<SessionIndex>;

		/// Number of eras that staked funds must remain bonded for.
		#[pallet::constant]
		type BondingDuration: Get<EraIndex>;

		/// Number of eras that slashes are deferred by, after computation.
		///
		/// This should be less than the bonding duration. Set to 0 if slashes
		/// should be applied immediately, without opportunity for intervention.
		#[pallet::constant]
		type SlashDeferDuration: Get<EraIndex>;

		/// The origin which can manage less critical staking parameters that does not require root.
		///
		/// Supported actions: (1) cancel deferred slash, (2) set minimum commission.
		type AdminOrigin: EnsureOrigin<Self::RuntimeOrigin>;

		/// Interface for interacting with a session pallet.
		type SessionInterface: SessionInterface<Self::AccountId>;

		/// The payout for validators and the system for the current era.
		/// See [Era payout](./index.html#era-payout).
		type EraPayout: EraPayout<BalanceOf<Self>>;

		/// Something that can estimate the next session change, accurately or as a best effort
		/// guess.
		type NextNewSession: EstimateNextNewSession<Self::BlockNumber>;

		/// The maximum size of each `T::ExposurePage`.
		///
		/// An `ExposurePage` is weakly bounded to a maximum of `MaxExposurePageSize`
		/// nominators.
		///
		/// For older non-paged exposure, a reward payout was restricted to the top
		/// `MaxExposurePageSize` nominators. This is to limit the i/o cost for the
		/// nominator payout.
		///
		/// Note: `MaxExposurePageSize` is used to bound `ClaimedRewards` and is unsafe to reduce
		/// without handling it in a migration.
		#[pallet::constant]
		type MaxExposurePageSize: Get<u32>;

		/// Maximum number of exposure pages that can be stored for a single validator in an era.
		///
		/// Must be greater than 0.
		///
		/// When this is set to 1, the reward payout behaviour is similar to how it used to work
		/// before we had paged exposures.
		#[pallet::constant]
		type MaxExposurePageCount: Get<u32>;

		/// The fraction of the validator set that is safe to be offending.
		/// After the threshold is reached a new era will be forced.
		type OffendingValidatorsThreshold: Get<Perbill>;

		/// Something that provides a best-effort sorted list of voters aka electing nominators,
		/// used for NPoS election.
		///
		/// The changes to nominators are reported to this. Moreover, each validator's self-vote is
		/// also reported as one independent vote.
		///
		/// To keep the load off the chain as much as possible, changes made to the staked amount
		/// via rewards and slashes are not reported and thus need to be manually fixed by the
		/// staker. In case of `bags-list`, this always means using `rebag` and `putInFrontOf`.
		///
		/// Invariant: what comes out of this list will always be a nominator.
		type VoterList: SortedListProvider<Self::AccountId, Score = VoteWeight>;

		/// WIP: This is a noop as of now, the actual business logic that's described below is going
		/// to be introduced in a follow-up PR.
		///
		/// Something that provides a best-effort sorted list of targets aka electable validators,
		/// used for NPoS election.
		///
		/// The changes to the approval stake of each validator are reported to this. This means any
		/// change to:
		/// 1. The stake of any validator or nominator.
		/// 2. The targets of any nominator
		/// 3. The role of any staker (e.g. validator -> chilled, nominator -> validator, etc)
		///
		/// Unlike `VoterList`, the values in this list are always kept up to date with reward and
		/// slash as well, and thus represent the accurate approval stake of all account being
		/// nominated by nominators.
		///
		/// Note that while at the time of nomination, all targets are checked to be real
		/// validators, they can chill at any point, and their approval stakes will still be
		/// recorded. This implies that what comes out of iterating this list MIGHT NOT BE AN ACTIVE
		/// VALIDATOR.
		type TargetList: SortedListProvider<Self::AccountId, Score = BalanceOf<Self>>;

		/// The maximum number of `unlocking` chunks a [`StakingLedger`] can
		/// have. Effectively determines how many unique eras a staker may be
		/// unbonding in.
		///
		/// Note: `MaxUnlockingChunks` is used as the upper bound for the
		/// `BoundedVec` item `StakingLedger.unlocking`. Setting this value
		/// lower than the existing value can lead to inconsistencies in the
		/// `StakingLedger` and will need to be handled properly in a runtime
		/// migration. The test `reducing_max_unlocking_chunks_abrupt` shows
		/// this effect.
		#[pallet::constant]
		type MaxUnlockingChunks: Get<u32>;

		/// Something that listens to staking updates and performs actions based on the data it
		/// receives.
		///
		/// WARNING: this only reports slashing events for the time being.
		type EventListeners: sp_staking::OnStakingUpdate<Self::AccountId, BalanceOf<Self>>;

		/// Some parameters of the benchmarking.
		type BenchmarkingConfig: BenchmarkingConfig;

		/// Weight information for extrinsics in this pallet.
		type WeightInfo: WeightInfo;
	}

	/// The ideal number of active validators.
	#[pallet::storage]
	#[pallet::getter(fn validator_count)]
	pub type ValidatorCount<T> = StorageValue<_, u32, ValueQuery>;

	/// Minimum number of staking participants before emergency conditions are imposed.
	#[pallet::storage]
	#[pallet::getter(fn minimum_validator_count)]
	pub type MinimumValidatorCount<T> = StorageValue<_, u32, ValueQuery>;

	/// Any validators that may never be slashed or forcibly kicked. It's a Vec since they're
	/// easy to initialize and the performance hit is minimal (we expect no more than four
	/// invulnerables) and restricted to testnets.
	#[pallet::storage]
	#[pallet::getter(fn invulnerables)]
	#[pallet::unbounded]
	pub type Invulnerables<T: Config> = StorageValue<_, Vec<T::AccountId>, ValueQuery>;

	/// Map from all locked "stash" accounts to the controller account.
	///
	/// TWOX-NOTE: SAFE since `AccountId` is a secure hash.
	#[pallet::storage]
	#[pallet::getter(fn bonded)]
	pub type Bonded<T: Config> = StorageMap<_, Twox64Concat, T::AccountId, T::AccountId>;

	/// The minimum active bond to become and maintain the role of a nominator.
	#[pallet::storage]
	pub type MinNominatorBond<T: Config> = StorageValue<_, BalanceOf<T>, ValueQuery>;

	/// The minimum active bond to become and maintain the role of a validator.
	#[pallet::storage]
	pub type MinValidatorBond<T: Config> = StorageValue<_, BalanceOf<T>, ValueQuery>;

	/// The minimum active nominator stake of the last successful election.
	#[pallet::storage]
	pub type MinimumActiveStake<T> = StorageValue<_, BalanceOf<T>, ValueQuery>;

	/// The minimum amount of commission that validators can set.
	///
	/// If set to `0`, no limit exists.
	#[pallet::storage]
	pub type MinCommission<T: Config> = StorageValue<_, Perbill, ValueQuery>;

	/// Map from all (unlocked) "controller" accounts to the info regarding the staking.
	#[pallet::storage]
	#[pallet::getter(fn ledger)]
	pub type Ledger<T: Config> = StorageMap<_, Blake2_128Concat, T::AccountId, StakingLedger<T>>;

	/// Where the reward payment should be made. Keyed by stash.
	///
	/// TWOX-NOTE: SAFE since `AccountId` is a secure hash.
	#[pallet::storage]
	#[pallet::getter(fn payee)]
	pub type Payee<T: Config> =
		StorageMap<_, Twox64Concat, T::AccountId, RewardDestination<T::AccountId>, ValueQuery>;

	/// The map from (wannabe) validator stash key to the preferences of that validator.
	///
	/// TWOX-NOTE: SAFE since `AccountId` is a secure hash.
	#[pallet::storage]
	#[pallet::getter(fn validators)]
	pub type Validators<T: Config> =
		CountedStorageMap<_, Twox64Concat, T::AccountId, ValidatorPrefs, ValueQuery>;

	/// The maximum validator count before we stop allowing new validators to join.
	///
	/// When this value is not set, no limits are enforced.
	#[pallet::storage]
	pub type MaxValidatorsCount<T> = StorageValue<_, u32, OptionQuery>;

	/// The map from nominator stash key to their nomination preferences, namely the validators that
	/// they wish to support.
	///
	/// Note that the keys of this storage map might become non-decodable in case the
	/// [`Config::MaxNominations`] configuration is decreased. In this rare case, these nominators
	/// are still existent in storage, their key is correct and retrievable (i.e. `contains_key`
	/// indicates that they exist), but their value cannot be decoded. Therefore, the non-decodable
	/// nominators will effectively not-exist, until they re-submit their preferences such that it
	/// is within the bounds of the newly set `Config::MaxNominations`.
	///
	/// This implies that `::iter_keys().count()` and `::iter().count()` might return different
	/// values for this map. Moreover, the main `::count()` is aligned with the former, namely the
	/// number of keys that exist.
	///
	/// Lastly, if any of the nominators become non-decodable, they can be chilled immediately via
	/// [`Call::chill_other`] dispatchable by anyone.
	///
	/// TWOX-NOTE: SAFE since `AccountId` is a secure hash.
	#[pallet::storage]
	#[pallet::getter(fn nominators)]
	pub type Nominators<T: Config> =
		CountedStorageMap<_, Twox64Concat, T::AccountId, Nominations<T>>;

	/// The maximum nominator count before we stop allowing new validators to join.
	///
	/// When this value is not set, no limits are enforced.
	#[pallet::storage]
	pub type MaxNominatorsCount<T> = StorageValue<_, u32, OptionQuery>;

	/// The current era index.
	///
	/// This is the latest planned era, depending on how the Session pallet queues the validator
	/// set, it might be active or not.
	#[pallet::storage]
	#[pallet::getter(fn current_era)]
	pub type CurrentEra<T> = StorageValue<_, EraIndex>;

	/// The active era information, it holds index and start.
	///
	/// The active era is the era being currently rewarded. Validator set of this era must be
	/// equal to [`SessionInterface::validators`].
	#[pallet::storage]
	#[pallet::getter(fn active_era)]
	pub type ActiveEra<T> = StorageValue<_, ActiveEraInfo>;

	/// The session index at which the era start for the last [`Config::HistoryDepth`] eras.
	///
	/// Note: This tracks the starting session (i.e. session index when era start being active)
	/// for the eras in `[CurrentEra - HISTORY_DEPTH, CurrentEra]`.
	#[pallet::storage]
	#[pallet::getter(fn eras_start_session_index)]
	pub type ErasStartSessionIndex<T> = StorageMap<_, Twox64Concat, EraIndex, SessionIndex>;

	/// Exposure of validator at era.
	///
	/// This is keyed first by the era index to allow bulk deletion and then the stash account.
	///
	/// Is it removed after [`Config::HistoryDepth`] eras.
	/// If stakers hasn't been set or has been removed then empty exposure is returned.
	///
	/// Note: Deprecated since v14. Use `EraInfo` instead to work with exposures.
	#[pallet::storage]
	#[pallet::unbounded]
	pub type ErasStakers<T: Config> = StorageDoubleMap<
		_,
		Twox64Concat,
		EraIndex,
		Twox64Concat,
		T::AccountId,
		Exposure<T::AccountId, BalanceOf<T>>,
		ValueQuery,
	>;

	/// Summary of validator exposure at a given era.
	///
	/// This contains the total stake in support of the validator and their own stake. In addition,
	/// it can also be used to get the number of nominators backing this validator and the number of
	/// exposure pages they are divided into. The page count is useful to determine the number of
	/// pages of rewards that needs to be claimed.
	///
	/// This is keyed first by the era index to allow bulk deletion and then the stash account.
	/// Should only be accessed through `EraInfo`.
	///
	/// Is it removed after [`Config::HistoryDepth`] eras.
	/// If stakers hasn't been set or has been removed then empty overview is returned.
	#[pallet::storage]
	pub type ErasStakersOverview<T: Config> = StorageDoubleMap<
		_,
		Twox64Concat,
		EraIndex,
		Twox64Concat,
		T::AccountId,
		ExposureOverview<BalanceOf<T>>,
		OptionQuery,
	>;

	/// Clipped Exposure of validator at era.
	///
	/// Note: This is deprecated, should be used as read-only and will be removed in the future.
	/// New `Exposure`s are stored in a paged manner in `ErasStakersPaged` instead.
	///
	/// This is similar to [`ErasStakers`] but number of nominators exposed is reduced to the
	/// `T::MaxExposurePageSize` biggest stakers.
	/// (Note: the field `total` and `own` of the exposure remains unchanged).
	/// This is used to limit the i/o cost for the nominator payout.
	///
	/// This is keyed fist by the era index to allow bulk deletion and then the stash account.
	///
	/// It is removed after [`Config::HistoryDepth`] eras.
	/// If stakers hasn't been set or has been removed then empty exposure is returned.
	///
	/// Note: Deprecated since v14. Use `EraInfo` instead to work with exposures.
	#[pallet::storage]
	#[pallet::unbounded]
	#[pallet::getter(fn eras_stakers_clipped)]
	pub type ErasStakersClipped<T: Config> = StorageDoubleMap<
		_,
		Twox64Concat,
		EraIndex,
		Twox64Concat,
		T::AccountId,
		Exposure<T::AccountId, BalanceOf<T>>,
		ValueQuery,
	>;

	/// Paginated exposure of a validator at given era.
	///
	/// This is keyed first by the era index to allow bulk deletion, then stash account and finally
	/// the page. Should only be accessed through `EraInfo`.
	///
	/// This is cleared after [`Config::HistoryDepth`] eras.
	#[pallet::storage]
	#[pallet::unbounded]
	pub type ErasStakersPaged<T: Config> = StorageNMap<
		_,
		(
			NMapKey<Twox64Concat, EraIndex>,
			NMapKey<Twox64Concat, T::AccountId>,
			NMapKey<Twox64Concat, PageIndex>,
		),
		ExposurePage<T::AccountId, BalanceOf<T>>,
		OptionQuery,
	>;

	/// History of claimed paged rewards by era and validator.
	///
	/// This is keyed by era and validator stash which maps to the set of page indexes which have
	/// been claimed.
	///
	/// It is removed after [`Config::HistoryDepth`] eras.
	#[pallet::storage]
	#[pallet::getter(fn claimed_rewards)]
	#[pallet::unbounded]
	pub type ClaimedRewards<T: Config> = StorageDoubleMap<
		_,
		Twox64Concat,
		EraIndex,
		Twox64Concat,
		T::AccountId,
		Vec<PageIndex>,
		ValueQuery,
	>;

	/// Similar to `ErasStakers`, this holds the preferences of validators.
	///
	/// This is keyed first by the era index to allow bulk deletion and then the stash account.
	///
	/// Is it removed after [`Config::HistoryDepth`] eras.
	// If prefs hasn't been set or has been removed then 0 commission is returned.
	#[pallet::storage]
	#[pallet::getter(fn eras_validator_prefs)]
	pub type ErasValidatorPrefs<T: Config> = StorageDoubleMap<
		_,
		Twox64Concat,
		EraIndex,
		Twox64Concat,
		T::AccountId,
		ValidatorPrefs,
		ValueQuery,
	>;

	/// The total validator era payout for the last [`Config::HistoryDepth`] eras.
	///
	/// Eras that haven't finished yet or has been removed doesn't have reward.
	#[pallet::storage]
	#[pallet::getter(fn eras_validator_reward)]
	pub type ErasValidatorReward<T: Config> = StorageMap<_, Twox64Concat, EraIndex, BalanceOf<T>>;

	/// Rewards for the last [`Config::HistoryDepth`] eras.
	/// If reward hasn't been set or has been removed then 0 reward is returned.
	#[pallet::storage]
	#[pallet::unbounded]
	#[pallet::getter(fn eras_reward_points)]
	pub type ErasRewardPoints<T: Config> =
		StorageMap<_, Twox64Concat, EraIndex, EraRewardPoints<T::AccountId>, ValueQuery>;

	/// The total amount staked for the last [`Config::HistoryDepth`] eras.
	/// If total hasn't been set or has been removed then 0 stake is returned.
	#[pallet::storage]
	#[pallet::getter(fn eras_total_stake)]
	pub type ErasTotalStake<T: Config> =
		StorageMap<_, Twox64Concat, EraIndex, BalanceOf<T>, ValueQuery>;

	/// Mode of era forcing.
	#[pallet::storage]
	#[pallet::getter(fn force_era)]
	pub type ForceEra<T> = StorageValue<_, Forcing, ValueQuery>;

	/// The percentage of the slash that is distributed to reporters.
	///
	/// The rest of the slashed value is handled by the `Slash`.
	#[pallet::storage]
	#[pallet::getter(fn slash_reward_fraction)]
	pub type SlashRewardFraction<T> = StorageValue<_, Perbill, ValueQuery>;

	/// The amount of currency given to reporters of a slash event which was
	/// canceled by extraordinary circumstances (e.g. governance).
	#[pallet::storage]
	#[pallet::getter(fn canceled_payout)]
	pub type CanceledSlashPayout<T: Config> = StorageValue<_, BalanceOf<T>, ValueQuery>;

	/// All unapplied slashes that are queued for later.
	#[pallet::storage]
	#[pallet::unbounded]
	pub type UnappliedSlashes<T: Config> = StorageMap<
		_,
		Twox64Concat,
		EraIndex,
		Vec<UnappliedSlash<T::AccountId, BalanceOf<T>>>,
		ValueQuery,
	>;

	/// A mapping from still-bonded eras to the first session index of that era.
	///
	/// Must contains information for eras for the range:
	/// `[active_era - bounding_duration; active_era]`
	#[pallet::storage]
	#[pallet::unbounded]
	pub(crate) type BondedEras<T: Config> =
		StorageValue<_, Vec<(EraIndex, SessionIndex)>, ValueQuery>;

	/// All slashing events on validators, mapped by era to the highest slash proportion
	/// and slash value of the era.
	#[pallet::storage]
	pub(crate) type ValidatorSlashInEra<T: Config> = StorageDoubleMap<
		_,
		Twox64Concat,
		EraIndex,
		Twox64Concat,
		T::AccountId,
		(Perbill, BalanceOf<T>),
	>;

	/// All slashing events on nominators, mapped by era to the highest slash value of the era.
	#[pallet::storage]
	pub(crate) type NominatorSlashInEra<T: Config> =
		StorageDoubleMap<_, Twox64Concat, EraIndex, Twox64Concat, T::AccountId, BalanceOf<T>>;

	/// Slashing spans for stash accounts.
	#[pallet::storage]
	#[pallet::getter(fn slashing_spans)]
	#[pallet::unbounded]
	pub type SlashingSpans<T: Config> =
		StorageMap<_, Twox64Concat, T::AccountId, slashing::SlashingSpans>;

	/// Records information about the maximum slash of a stash within a slashing span,
	/// as well as how much reward has been paid out.
	#[pallet::storage]
	pub(crate) type SpanSlash<T: Config> = StorageMap<
		_,
		Twox64Concat,
		(T::AccountId, slashing::SpanIndex),
		slashing::SpanRecord<BalanceOf<T>>,
		ValueQuery,
	>;

	/// The last planned session scheduled by the session pallet.
	///
	/// This is basically in sync with the call to [`pallet_session::SessionManager::new_session`].
	#[pallet::storage]
	#[pallet::getter(fn current_planned_session)]
	pub type CurrentPlannedSession<T> = StorageValue<_, SessionIndex, ValueQuery>;

	/// Indices of validators that have offended in the active era and whether they are currently
	/// disabled.
	///
	/// This value should be a superset of disabled validators since not all offences lead to the
	/// validator being disabled (if there was no slash). This is needed to track the percentage of
	/// validators that have offended in the current era, ensuring a new era is forced if
	/// `OffendingValidatorsThreshold` is reached. The vec is always kept sorted so that we can find
	/// whether a given validator has previously offended using binary search. It gets cleared when
	/// the era ends.
	#[pallet::storage]
	#[pallet::unbounded]
	#[pallet::getter(fn offending_validators)]
	pub type OffendingValidators<T: Config> = StorageValue<_, Vec<(u32, bool)>, ValueQuery>;

	/// The threshold for when users can start calling `chill_other` for other validators /
	/// nominators. The threshold is compared to the actual number of validators / nominators
	/// (`CountFor*`) in the system compared to the configured max (`Max*Count`).
	#[pallet::storage]
	pub(crate) type ChillThreshold<T: Config> = StorageValue<_, Percent, OptionQuery>;

	#[pallet::genesis_config]
	#[derive(frame_support::DefaultNoBound)]
	pub struct GenesisConfig<T: Config> {
		pub validator_count: u32,
		pub minimum_validator_count: u32,
		pub invulnerables: Vec<T::AccountId>,
		pub force_era: Forcing,
		pub slash_reward_fraction: Perbill,
		pub canceled_payout: BalanceOf<T>,
		pub stakers:
			Vec<(T::AccountId, T::AccountId, BalanceOf<T>, crate::StakerStatus<T::AccountId>)>,
		pub min_nominator_bond: BalanceOf<T>,
		pub min_validator_bond: BalanceOf<T>,
		pub max_validator_count: Option<u32>,
		pub max_nominator_count: Option<u32>,
	}

	#[pallet::genesis_build]

	impl<T: Config> GenesisBuild<T> for GenesisConfig<T> {
		fn build(&self) {
			ValidatorCount::<T>::put(self.validator_count);
			MinimumValidatorCount::<T>::put(self.minimum_validator_count);
			Invulnerables::<T>::put(&self.invulnerables);
			ForceEra::<T>::put(self.force_era);
			CanceledSlashPayout::<T>::put(self.canceled_payout);
			SlashRewardFraction::<T>::put(self.slash_reward_fraction);
			MinNominatorBond::<T>::put(self.min_nominator_bond);
			MinValidatorBond::<T>::put(self.min_validator_bond);
			if let Some(x) = self.max_validator_count {
				MaxValidatorsCount::<T>::put(x);
			}
			if let Some(x) = self.max_nominator_count {
				MaxNominatorsCount::<T>::put(x);
			}

			for &(ref stash, _, balance, ref status) in &self.stakers {
				crate::log!(
					trace,
					"inserting genesis staker: {:?} => {:?} => {:?}",
					stash,
					balance,
					status
				);
				assert!(
					T::Currency::free_balance(stash) >= balance,
					"Stash does not have enough balance to bond."
				);
				frame_support::assert_ok!(<Pallet<T>>::bond(
					T::RuntimeOrigin::from(Some(stash.clone()).into()),
					balance,
					RewardDestination::Staked,
				));
				frame_support::assert_ok!(match status {
					crate::StakerStatus::Validator => <Pallet<T>>::validate(
						T::RuntimeOrigin::from(Some(stash.clone()).into()),
						Default::default(),
					),
					crate::StakerStatus::Nominator(votes) => <Pallet<T>>::nominate(
						T::RuntimeOrigin::from(Some(stash.clone()).into()),
						votes.iter().map(|l| T::Lookup::unlookup(l.clone())).collect(),
					),
					_ => Ok(()),
				});
				assert!(
					ValidatorCount::<T>::get() <=
						<T::ElectionProvider as ElectionProviderBase>::MaxWinners::get()
				);
			}

			// all voters are reported to the `VoterList`.
			assert_eq!(
				T::VoterList::count(),
				Nominators::<T>::count() + Validators::<T>::count(),
				"not all genesis stakers were inserted into sorted list provider, something is wrong."
			);
		}
	}

	#[pallet::event]
	#[pallet::generate_deposit(pub(crate) fn deposit_event)]
	pub enum Event<T: Config> {
		/// The era payout has been set; the first balance is the validator-payout; the second is
		/// the remainder from the maximum amount of reward.
		EraPaid { era_index: EraIndex, validator_payout: BalanceOf<T>, remainder: BalanceOf<T> },
		/// The nominator has been rewarded by this amount.
		Rewarded { stash: T::AccountId, amount: BalanceOf<T> },
		/// A staker (validator or nominator) has been slashed by the given amount.
		Slashed { staker: T::AccountId, amount: BalanceOf<T> },
		/// A slash for the given validator, for the given percentage of their stake, at the given
		/// era as been reported.
		SlashReported { validator: T::AccountId, fraction: Perbill, slash_era: EraIndex },
		/// An old slashing report from a prior era was discarded because it could
		/// not be processed.
		OldSlashingReportDiscarded { session_index: SessionIndex },
		/// A new set of stakers was elected.
		StakersElected,
		/// An account has bonded this amount. \[stash, amount\]
		///
		/// NOTE: This event is only emitted when funds are bonded via a dispatchable. Notably,
		/// it will not be emitted for staking rewards when they are added to stake.
		Bonded { stash: T::AccountId, amount: BalanceOf<T> },
		/// An account has unbonded this amount.
		Unbonded { stash: T::AccountId, amount: BalanceOf<T> },
		/// An account has called `withdraw_unbonded` and removed unbonding chunks worth `Balance`
		/// from the unlocking queue.
		Withdrawn { stash: T::AccountId, amount: BalanceOf<T> },
		/// A nominator has been kicked from a validator.
		Kicked { nominator: T::AccountId, stash: T::AccountId },
		/// The election failed. No new era is planned.
		StakingElectionFailed,
		/// An account has stopped participating as either a validator or nominator.
		Chilled { stash: T::AccountId },
		/// The stakers' rewards are getting paid.
		PayoutStarted { era_index: EraIndex, validator_stash: T::AccountId },
		/// A validator has set their preferences.
		ValidatorPrefsSet { stash: T::AccountId, prefs: ValidatorPrefs },
		/// A new force era mode was set.
		ForceEra { mode: Forcing },
	}

	#[pallet::error]
	pub enum Error<T> {
		/// Not a controller account.
		NotController,
		/// Not a stash account.
		NotStash,
		/// Stash is already bonded.
		AlreadyBonded,
		/// Controller is already paired.
		AlreadyPaired,
		/// Targets cannot be empty.
		EmptyTargets,
		/// Duplicate index.
		DuplicateIndex,
		/// Slash record index out of bounds.
		InvalidSlashIndex,
		/// Cannot have a validator or nominator role, with value less than the minimum defined by
		/// governance (see `MinValidatorBond` and `MinNominatorBond`). If unbonding is the
		/// intention, `chill` first to remove one's role as validator/nominator.
		InsufficientBond,
		/// Can not schedule more unlock chunks.
		NoMoreChunks,
		/// Can not rebond without unlocking chunks.
		NoUnlockChunk,
		/// Attempting to target a stash that still has funds.
		FundedTarget,
		/// Invalid era to reward.
		InvalidEraToReward,
		/// Invalid number of nominations.
		InvalidNumberOfNominations,
		/// Items are not sorted and unique.
		NotSortedAndUnique,
		/// Rewards for this era have already been claimed for this validator.
		AlreadyClaimed,
		/// No nominators exist on this page.
		InvalidPage,
		/// Incorrect previous history depth input provided.
		IncorrectHistoryDepth,
		/// Incorrect number of slashing spans provided.
		IncorrectSlashingSpans,
		/// Internal state has become somehow corrupted and the operation cannot continue.
		BadState,
		/// Too many nomination targets supplied.
		TooManyTargets,
		/// A nomination target was supplied that was blocked or otherwise not a validator.
		BadTarget,
		/// The user has enough bond and thus cannot be chilled forcefully by an external person.
		CannotChillOther,
		/// There are too many nominators in the system. Governance needs to adjust the staking
		/// settings to keep things safe for the runtime.
		TooManyNominators,
		/// There are too many validator candidates in the system. Governance needs to adjust the
		/// staking settings to keep things safe for the runtime.
		TooManyValidators,
		/// Commission is too low. Must be at least `MinCommission`.
		CommissionTooLow,
		/// Some bound is not met.
		BoundNotMet,
	}

	#[pallet::hooks]
	impl<T: Config> Hooks<BlockNumberFor<T>> for Pallet<T> {
		fn on_initialize(_now: BlockNumberFor<T>) -> Weight {
			// just return the weight of the on_finalize.
			T::DbWeight::get().reads(1)
		}

		fn on_finalize(_n: BlockNumberFor<T>) {
			// Set the start of the first era.
			if let Some(mut active_era) = Self::active_era() {
				if active_era.start.is_none() {
					let now_as_millis_u64 = T::UnixTime::now().as_millis().saturated_into::<u64>();
					active_era.start = Some(now_as_millis_u64);
					// This write only ever happens once, we don't include it in the weight in
					// general
					ActiveEra::<T>::put(active_era);
				}
			}
			// `on_finalize` weight is tracked in `on_initialize`
		}

		fn integrity_test() {
			// ensure that we funnel the correct value to the `DataProvider::MaxVotesPerVoter`;
			assert_eq!(
				T::MaxNominations::get(),
				<Self as ElectionDataProvider>::MaxVotesPerVoter::get()
			);
			// and that MaxNominations is always greater than 1, since we count on this.
			assert!(!T::MaxNominations::get().is_zero());

			// ensure election results are always bounded with the same value
			assert!(
				<T::ElectionProvider as ElectionProviderBase>::MaxWinners::get() ==
					<T::GenesisElectionProvider as ElectionProviderBase>::MaxWinners::get()
			);

			sp_std::if_std! {
				sp_io::TestExternalities::new_empty().execute_with(||
					assert!(
						T::SlashDeferDuration::get() < T::BondingDuration::get() || T::BondingDuration::get() == 0,
						"As per documentation, slash defer duration ({}) should be less than bonding duration ({}).",
						T::SlashDeferDuration::get(),
						T::BondingDuration::get(),
					)
				);
			}
		}

		#[cfg(feature = "try-runtime")]
		fn try_state(n: BlockNumberFor<T>) -> Result<(), sp_runtime::TryRuntimeError> {
			Self::do_try_state(n)
		}
	}

	#[pallet::call]
	impl<T: Config> Pallet<T> {
		/// Take the origin account as a stash and lock up `value` of its balance. `controller` will
		/// be the account that controls it.
		///
		/// `value` must be more than the `minimum_balance` specified by `T::Currency`.
		///
		/// The dispatch origin for this call must be _Signed_ by the stash account.
		///
		/// Emits `Bonded`.
		/// ## Complexity
		/// - Independent of the arguments. Moderate complexity.
		/// - O(1).
		/// - Three extra DB entries.
		///
		/// NOTE: Two of the storage writes (`Self::bonded`, `Self::payee`) are _never_ cleaned
		/// unless the `origin` falls below _existential deposit_ and gets removed as dust.
		#[pallet::call_index(0)]
		#[pallet::weight(T::WeightInfo::bond())]
		pub fn bond(
			origin: OriginFor<T>,
			#[pallet::compact] value: BalanceOf<T>,
			payee: RewardDestination<T::AccountId>,
		) -> DispatchResult {
			let stash = ensure_signed(origin)?;
			let controller_to_be_deprecated = stash.clone();

			if <Bonded<T>>::contains_key(&stash) {
				return Err(Error::<T>::AlreadyBonded.into())
			}

			if <Ledger<T>>::contains_key(&controller_to_be_deprecated) {
				return Err(Error::<T>::AlreadyPaired.into())
			}

			// Reject a bond which is considered to be _dust_.
			if value < T::Currency::minimum_balance() {
				return Err(Error::<T>::InsufficientBond.into())
			}

			frame_system::Pallet::<T>::inc_consumers(&stash).map_err(|_| Error::<T>::BadState)?;

			// You're auto-bonded forever, here. We might improve this by only bonding when
			// you actually validate/nominate and remove once you unbond __everything__.
			<Bonded<T>>::insert(&stash, &stash);
			<Payee<T>>::insert(&stash, payee);

			let stash_balance = T::Currency::free_balance(&stash);
			let value = value.min(stash_balance);
			Self::deposit_event(Event::<T>::Bonded { stash: stash.clone(), amount: value });
			let item = StakingLedger {
				stash: stash.clone(),
				total: value,
				active: value,
				unlocking: Default::default(),
				legacy_claimed_rewards: Default::default(),
			};
			Self::update_ledger(&controller_to_be_deprecated, &item);
			Ok(())
		}

		/// Add some extra amount that have appeared in the stash `free_balance` into the balance up
		/// for staking.
		///
		/// The dispatch origin for this call must be _Signed_ by the stash, not the controller.
		///
		/// Use this if there are additional funds in your stash account that you wish to bond.
		/// Unlike [`bond`](Self::bond) or [`unbond`](Self::unbond) this function does not impose
		/// any limitation on the amount that can be added.
		///
		/// Emits `Bonded`.
		///
		/// ## Complexity
		/// - Independent of the arguments. Insignificant complexity.
		/// - O(1).
		#[pallet::call_index(1)]
		#[pallet::weight(T::WeightInfo::bond_extra())]
		pub fn bond_extra(
			origin: OriginFor<T>,
			#[pallet::compact] max_additional: BalanceOf<T>,
		) -> DispatchResult {
			let stash = ensure_signed(origin)?;

			let controller = Self::bonded(&stash).ok_or(Error::<T>::NotStash)?;
			let mut ledger = Self::ledger(&controller).ok_or(Error::<T>::NotController)?;

			let stash_balance = T::Currency::free_balance(&stash);
			if let Some(extra) = stash_balance.checked_sub(&ledger.total) {
				let extra = extra.min(max_additional);
				ledger.total += extra;
				ledger.active += extra;
				// Last check: the new active amount of ledger must be more than ED.
				ensure!(
					ledger.active >= T::Currency::minimum_balance(),
					Error::<T>::InsufficientBond
				);

				// NOTE: ledger must be updated prior to calling `Self::weight_of`.
				Self::update_ledger(&controller, &ledger);
				// update this staker in the sorted list, if they exist in it.
				if T::VoterList::contains(&stash) {
					let _ =
						T::VoterList::on_update(&stash, Self::weight_of(&ledger.stash)).defensive();
				}

				Self::deposit_event(Event::<T>::Bonded { stash, amount: extra });
			}
			Ok(())
		}

		/// Schedule a portion of the stash to be unlocked ready for transfer out after the bond
		/// period ends. If this leaves an amount actively bonded less than
		/// T::Currency::minimum_balance(), then it is increased to the full amount.
		///
		/// The dispatch origin for this call must be _Signed_ by the controller, not the stash.
		///
		/// Once the unlock period is done, you can call `withdraw_unbonded` to actually move
		/// the funds out of management ready for transfer.
		///
		/// No more than a limited number of unlocking chunks (see `MaxUnlockingChunks`)
		/// can co-exists at the same time. If there are no unlocking chunks slots available
		/// [`Call::withdraw_unbonded`] is called to remove some of the chunks (if possible).
		///
		/// If a user encounters the `InsufficientBond` error when calling this extrinsic,
		/// they should call `chill` first in order to free up their bonded funds.
		///
		/// Emits `Unbonded`.
		///
		/// See also [`Call::withdraw_unbonded`].
		#[pallet::call_index(2)]
		#[pallet::weight(
            T::WeightInfo::withdraw_unbonded_kill(SPECULATIVE_NUM_SPANS).saturating_add(T::WeightInfo::unbond()))
        ]
		pub fn unbond(
			origin: OriginFor<T>,
			#[pallet::compact] value: BalanceOf<T>,
		) -> DispatchResultWithPostInfo {
			let controller = ensure_signed(origin)?;
			let unlocking = Self::ledger(&controller)
				.map(|l| l.unlocking.len())
				.ok_or(Error::<T>::NotController)?;

			// if there are no unlocking chunks available, try to withdraw chunks older than
			// `BondingDuration` to proceed with the unbonding.
			let maybe_withdraw_weight = {
				if unlocking == T::MaxUnlockingChunks::get() as usize {
					let real_num_slashing_spans =
						Self::slashing_spans(&controller).map_or(0, |s| s.iter().count());
					Some(Self::do_withdraw_unbonded(&controller, real_num_slashing_spans as u32)?)
				} else {
					None
				}
			};

			// we need to fetch the ledger again because it may have been mutated in the call
			// to `Self::do_withdraw_unbonded` above.
			let mut ledger = Self::ledger(&controller).ok_or(Error::<T>::NotController)?;
			let mut value = value.min(ledger.active);

			ensure!(
				ledger.unlocking.len() < T::MaxUnlockingChunks::get() as usize,
				Error::<T>::NoMoreChunks,
			);

			if !value.is_zero() {
				ledger.active -= value;

				// Avoid there being a dust balance left in the staking system.
				if ledger.active < T::Currency::minimum_balance() {
					value += ledger.active;
					ledger.active = Zero::zero();
				}

				let min_active_bond = if Nominators::<T>::contains_key(&ledger.stash) {
					MinNominatorBond::<T>::get()
				} else if Validators::<T>::contains_key(&ledger.stash) {
					MinValidatorBond::<T>::get()
				} else {
					Zero::zero()
				};

				// Make sure that the user maintains enough active bond for their role.
				// If a user runs into this error, they should chill first.
				ensure!(ledger.active >= min_active_bond, Error::<T>::InsufficientBond);

				// Note: in case there is no current era it is fine to bond one era more.
				let era = Self::current_era().unwrap_or(0) + T::BondingDuration::get();
				if let Some(chunk) = ledger.unlocking.last_mut().filter(|chunk| chunk.era == era) {
					// To keep the chunk count down, we only keep one chunk per era. Since
					// `unlocking` is a FiFo queue, if a chunk exists for `era` we know that it will
					// be the last one.
					chunk.value = chunk.value.defensive_saturating_add(value)
				} else {
					ledger
						.unlocking
						.try_push(UnlockChunk { value, era })
						.map_err(|_| Error::<T>::NoMoreChunks)?;
				};
				// NOTE: ledger must be updated prior to calling `Self::weight_of`.
				Self::update_ledger(&controller, &ledger);

				// update this staker in the sorted list, if they exist in it.
				if T::VoterList::contains(&ledger.stash) {
					let _ = T::VoterList::on_update(&ledger.stash, Self::weight_of(&ledger.stash))
						.defensive();
				}

				Self::deposit_event(Event::<T>::Unbonded { stash: ledger.stash, amount: value });
			}

			let actual_weight = if let Some(withdraw_weight) = maybe_withdraw_weight {
				Some(T::WeightInfo::unbond().saturating_add(withdraw_weight))
			} else {
				Some(T::WeightInfo::unbond())
			};

			Ok(actual_weight.into())
		}

		/// Remove any unlocked chunks from the `unlocking` queue from our management.
		///
		/// This essentially frees up that balance to be used by the stash account to do whatever
		/// it wants.
		///
		/// The dispatch origin for this call must be _Signed_ by the controller.
		///
		/// Emits `Withdrawn`.
		///
		/// See also [`Call::unbond`].
		///
		/// ## Parameters
		///
		/// - `num_slashing_spans` indicates the number of metadata slashing spans to clear when
		/// this call results in a complete removal of all the data related to the stash account.
		/// In this case, the `num_slashing_spans` must be larger or equal to the number of
		/// slashing spans associated with the stash account in the [`SlashingSpans`] storage type,
		/// otherwise the call will fail. The call weight is directly propotional to
		/// `num_slashing_spans`.
		///
		/// ## Complexity
		/// O(S) where S is the number of slashing spans to remove
		/// NOTE: Weight annotation is the kill scenario, we refund otherwise.
		#[pallet::call_index(3)]
		#[pallet::weight(T::WeightInfo::withdraw_unbonded_kill(*num_slashing_spans))]
		pub fn withdraw_unbonded(
			origin: OriginFor<T>,
			num_slashing_spans: u32,
		) -> DispatchResultWithPostInfo {
			let controller = ensure_signed(origin)?;

			let actual_weight = Self::do_withdraw_unbonded(&controller, num_slashing_spans)?;
			Ok(Some(actual_weight).into())
		}

		/// Declare the desire to validate for the origin controller.
		///
		/// Effects will be felt at the beginning of the next era.
		///
		/// The dispatch origin for this call must be _Signed_ by the controller, not the stash.
		#[pallet::call_index(4)]
		#[pallet::weight(T::WeightInfo::validate())]
		pub fn validate(origin: OriginFor<T>, prefs: ValidatorPrefs) -> DispatchResult {
			let controller = ensure_signed(origin)?;

			let ledger = Self::ledger(&controller).ok_or(Error::<T>::NotController)?;

			ensure!(ledger.active >= MinValidatorBond::<T>::get(), Error::<T>::InsufficientBond);
			let stash = &ledger.stash;

			// ensure their commission is correct.
			ensure!(prefs.commission >= MinCommission::<T>::get(), Error::<T>::CommissionTooLow);

			// Only check limits if they are not already a validator.
			if !Validators::<T>::contains_key(stash) {
				// If this error is reached, we need to adjust the `MinValidatorBond` and start
				// calling `chill_other`. Until then, we explicitly block new validators to protect
				// the runtime.
				if let Some(max_validators) = MaxValidatorsCount::<T>::get() {
					ensure!(
						Validators::<T>::count() < max_validators,
						Error::<T>::TooManyValidators
					);
				}
			}

			Self::do_remove_nominator(stash);
			Self::do_add_validator(stash, prefs.clone());
			Self::deposit_event(Event::<T>::ValidatorPrefsSet { stash: ledger.stash, prefs });

			Ok(())
		}

		/// Declare the desire to nominate `targets` for the origin controller.
		///
		/// Effects will be felt at the beginning of the next era.
		///
		/// The dispatch origin for this call must be _Signed_ by the controller, not the stash.
		///
		/// ## Complexity
		/// - The transaction's complexity is proportional to the size of `targets` (N)
		/// which is capped at CompactAssignments::LIMIT (T::MaxNominations).
		/// - Both the reads and writes follow a similar pattern.
		#[pallet::call_index(5)]
		#[pallet::weight(T::WeightInfo::nominate(targets.len() as u32))]
		pub fn nominate(
			origin: OriginFor<T>,
			targets: Vec<AccountIdLookupOf<T>>,
		) -> DispatchResult {
			let controller = ensure_signed(origin)?;

			let ledger = Self::ledger(&controller).ok_or(Error::<T>::NotController)?;
			ensure!(ledger.active >= MinNominatorBond::<T>::get(), Error::<T>::InsufficientBond);
			let stash = &ledger.stash;

			// Only check limits if they are not already a nominator.
			if !Nominators::<T>::contains_key(stash) {
				// If this error is reached, we need to adjust the `MinNominatorBond` and start
				// calling `chill_other`. Until then, we explicitly block new nominators to protect
				// the runtime.
				if let Some(max_nominators) = MaxNominatorsCount::<T>::get() {
					ensure!(
						Nominators::<T>::count() < max_nominators,
						Error::<T>::TooManyNominators
					);
				}
			}

			ensure!(!targets.is_empty(), Error::<T>::EmptyTargets);
			ensure!(targets.len() <= T::MaxNominations::get() as usize, Error::<T>::TooManyTargets);

			let old = Nominators::<T>::get(stash).map_or_else(Vec::new, |x| x.targets.into_inner());

			let targets: BoundedVec<_, _> = targets
				.into_iter()
				.map(|t| T::Lookup::lookup(t).map_err(DispatchError::from))
				.map(|n| {
					n.and_then(|n| {
						if old.contains(&n) || !Validators::<T>::get(&n).blocked {
							Ok(n)
						} else {
							Err(Error::<T>::BadTarget.into())
						}
					})
				})
				.collect::<Result<Vec<_>, _>>()?
				.try_into()
				.map_err(|_| Error::<T>::TooManyNominators)?;

			let nominations = Nominations {
				targets,
				// Initial nominations are considered submitted at era 0. See `Nominations` doc.
				submitted_in: Self::current_era().unwrap_or(0),
				suppressed: false,
			};

			Self::do_remove_validator(stash);
			Self::do_add_nominator(stash, nominations);
			Ok(())
		}

		/// Declare no desire to either validate or nominate.
		///
		/// Effects will be felt at the beginning of the next era.
		///
		/// The dispatch origin for this call must be _Signed_ by the controller, not the stash.
		///
		/// ## Complexity
		/// - Independent of the arguments. Insignificant complexity.
		/// - Contains one read.
		/// - Writes are limited to the `origin` account key.
		#[pallet::call_index(6)]
		#[pallet::weight(T::WeightInfo::chill())]
		pub fn chill(origin: OriginFor<T>) -> DispatchResult {
			let controller = ensure_signed(origin)?;
			let ledger = Self::ledger(&controller).ok_or(Error::<T>::NotController)?;
			Self::chill_stash(&ledger.stash);
			Ok(())
		}

		/// (Re-)set the payment target for a controller.
		///
		/// Effects will be felt instantly (as soon as this function is completed successfully).
		///
		/// The dispatch origin for this call must be _Signed_ by the controller, not the stash.
		///
		/// ## Complexity
		/// - O(1)
		/// - Independent of the arguments. Insignificant complexity.
		/// - Contains a limited number of reads.
		/// - Writes are limited to the `origin` account key.
		/// ---------
		#[pallet::call_index(7)]
		#[pallet::weight(T::WeightInfo::set_payee())]
		pub fn set_payee(
			origin: OriginFor<T>,
			payee: RewardDestination<T::AccountId>,
		) -> DispatchResult {
			let controller = ensure_signed(origin)?;
			let ledger = Self::ledger(&controller).ok_or(Error::<T>::NotController)?;
			let stash = &ledger.stash;
			<Payee<T>>::insert(stash, payee);
			Ok(())
		}

		/// (Re-)sets the controller of a stash to the stash itself. This function previously
		/// accepted a `controller` argument to set the controller to an account other than the
		/// stash itself. This functionality has now been removed, now only setting the controller
		/// to the stash, if it is not already.
		///
		/// Effects will be felt instantly (as soon as this function is completed successfully).
		///
		/// The dispatch origin for this call must be _Signed_ by the stash, not the controller.
		///
		/// ## Complexity
		/// O(1)
		/// - Independent of the arguments. Insignificant complexity.
		/// - Contains a limited number of reads.
		/// - Writes are limited to the `origin` account key.
		#[pallet::call_index(8)]
		#[pallet::weight(T::WeightInfo::set_controller())]
		pub fn set_controller(origin: OriginFor<T>) -> DispatchResult {
			let stash = ensure_signed(origin)?;
			let old_controller = Self::bonded(&stash).ok_or(Error::<T>::NotStash)?;

			if <Ledger<T>>::contains_key(&stash) {
				return Err(Error::<T>::AlreadyPaired.into())
			}
			if old_controller != stash {
				<Bonded<T>>::insert(&stash, &stash);
				if let Some(l) = <Ledger<T>>::take(&old_controller) {
					<Ledger<T>>::insert(&stash, l);
				}
			}
			Ok(())
		}

		/// Sets the ideal number of validators.
		///
		/// The dispatch origin must be Root.
		///
		/// ## Complexity
		/// O(1)
		#[pallet::call_index(9)]
		#[pallet::weight(T::WeightInfo::set_validator_count())]
		pub fn set_validator_count(
			origin: OriginFor<T>,
			#[pallet::compact] new: u32,
		) -> DispatchResult {
			ensure_root(origin)?;
			// ensure new validator count does not exceed maximum winners
			// support by election provider.
			ensure!(
				new <= <T::ElectionProvider as ElectionProviderBase>::MaxWinners::get(),
				Error::<T>::TooManyValidators
			);
			ValidatorCount::<T>::put(new);
			Ok(())
		}

		/// Increments the ideal number of validators upto maximum of
		/// `ElectionProviderBase::MaxWinners`.
		///
		/// The dispatch origin must be Root.
		///
		/// ## Complexity
		/// Same as [`Self::set_validator_count`].
		#[pallet::call_index(10)]
		#[pallet::weight(T::WeightInfo::set_validator_count())]
		pub fn increase_validator_count(
			origin: OriginFor<T>,
			#[pallet::compact] additional: u32,
		) -> DispatchResult {
			ensure_root(origin)?;
			let old = ValidatorCount::<T>::get();
			let new = old.checked_add(additional).ok_or(ArithmeticError::Overflow)?;
			ensure!(
				new <= <T::ElectionProvider as ElectionProviderBase>::MaxWinners::get(),
				Error::<T>::TooManyValidators
			);

			ValidatorCount::<T>::put(new);
			Ok(())
		}

		/// Scale up the ideal number of validators by a factor upto maximum of
		/// `ElectionProviderBase::MaxWinners`.
		///
		/// The dispatch origin must be Root.
		///
		/// ## Complexity
		/// Same as [`Self::set_validator_count`].
		#[pallet::call_index(11)]
		#[pallet::weight(T::WeightInfo::set_validator_count())]
		pub fn scale_validator_count(origin: OriginFor<T>, factor: Percent) -> DispatchResult {
			ensure_root(origin)?;
			let old = ValidatorCount::<T>::get();
			let new = old.checked_add(factor.mul_floor(old)).ok_or(ArithmeticError::Overflow)?;

			ensure!(
				new <= <T::ElectionProvider as ElectionProviderBase>::MaxWinners::get(),
				Error::<T>::TooManyValidators
			);

			ValidatorCount::<T>::put(new);
			Ok(())
		}

		/// Force there to be no new eras indefinitely.
		///
		/// The dispatch origin must be Root.
		///
		/// # Warning
		///
		/// The election process starts multiple blocks before the end of the era.
		/// Thus the election process may be ongoing when this is called. In this case the
		/// election will continue until the next era is triggered.
		///
		/// ## Complexity
		/// - No arguments.
		/// - Weight: O(1)
		#[pallet::call_index(12)]
		#[pallet::weight(T::WeightInfo::force_no_eras())]
		pub fn force_no_eras(origin: OriginFor<T>) -> DispatchResult {
			ensure_root(origin)?;
			Self::set_force_era(Forcing::ForceNone);
			Ok(())
		}

		/// Force there to be a new era at the end of the next session. After this, it will be
		/// reset to normal (non-forced) behaviour.
		///
		/// The dispatch origin must be Root.
		///
		/// # Warning
		///
		/// The election process starts multiple blocks before the end of the era.
		/// If this is called just before a new era is triggered, the election process may not
		/// have enough blocks to get a result.
		///
		/// ## Complexity
		/// - No arguments.
		/// - Weight: O(1)
		#[pallet::call_index(13)]
		#[pallet::weight(T::WeightInfo::force_new_era())]
		pub fn force_new_era(origin: OriginFor<T>) -> DispatchResult {
			ensure_root(origin)?;
			Self::set_force_era(Forcing::ForceNew);
			Ok(())
		}

		/// Set the validators who cannot be slashed (if any).
		///
		/// The dispatch origin must be Root.
		#[pallet::call_index(14)]
		#[pallet::weight(T::WeightInfo::set_invulnerables(invulnerables.len() as u32))]
		pub fn set_invulnerables(
			origin: OriginFor<T>,
			invulnerables: Vec<T::AccountId>,
		) -> DispatchResult {
			ensure_root(origin)?;
			<Invulnerables<T>>::put(invulnerables);
			Ok(())
		}

		/// Force a current staker to become completely unstaked, immediately.
		///
		/// The dispatch origin must be Root.
		///
		/// ## Parameters
		///
		/// - `num_slashing_spans`: Refer to comments on [`Call::withdraw_unbonded`] for more
		/// details.
		#[pallet::call_index(15)]
		#[pallet::weight(T::WeightInfo::force_unstake(*num_slashing_spans))]
		pub fn force_unstake(
			origin: OriginFor<T>,
			stash: T::AccountId,
			num_slashing_spans: u32,
		) -> DispatchResult {
			ensure_root(origin)?;

			// Remove all staking-related information.
			Self::kill_stash(&stash, num_slashing_spans)?;

			// Remove the lock.
			T::Currency::remove_lock(STAKING_ID, &stash);
			Ok(())
		}

		/// Force there to be a new era at the end of sessions indefinitely.
		///
		/// The dispatch origin must be Root.
		///
		/// # Warning
		///
		/// The election process starts multiple blocks before the end of the era.
		/// If this is called just before a new era is triggered, the election process may not
		/// have enough blocks to get a result.
		#[pallet::call_index(16)]
		#[pallet::weight(T::WeightInfo::force_new_era_always())]
		pub fn force_new_era_always(origin: OriginFor<T>) -> DispatchResult {
			ensure_root(origin)?;
			Self::set_force_era(Forcing::ForceAlways);
			Ok(())
		}

		/// Cancel enactment of a deferred slash.
		///
		/// Can be called by the `T::AdminOrigin`.
		///
		/// Parameters: era and indices of the slashes for that era to kill.
		#[pallet::call_index(17)]
		#[pallet::weight(T::WeightInfo::cancel_deferred_slash(slash_indices.len() as u32))]
		pub fn cancel_deferred_slash(
			origin: OriginFor<T>,
			era: EraIndex,
			slash_indices: Vec<u32>,
		) -> DispatchResult {
			T::AdminOrigin::ensure_origin(origin)?;

			ensure!(!slash_indices.is_empty(), Error::<T>::EmptyTargets);
			ensure!(is_sorted_and_unique(&slash_indices), Error::<T>::NotSortedAndUnique);

			let mut unapplied = UnappliedSlashes::<T>::get(&era);
			let last_item = slash_indices[slash_indices.len() - 1];
			ensure!((last_item as usize) < unapplied.len(), Error::<T>::InvalidSlashIndex);

			for (removed, index) in slash_indices.into_iter().enumerate() {
				let index = (index as usize) - removed;
				unapplied.remove(index);
			}

			UnappliedSlashes::<T>::insert(&era, &unapplied);
			Ok(())
		}

		/// Pay out next page of the stakers behind a validator for the given era.
		///
		/// - `validator_stash` is the stash account of the validator.
		/// - `era` may be any era between `[current_era - history_depth; current_era]`.
		///
		/// The origin of this call must be _Signed_. Any account can call this function, even if
		/// it is not one of the stakers.
		///
		/// This pays out the earliest exposure page not claimed for the era. If all pages are
		/// claimed, it returns an error `InvalidPage`.
		///
		/// If a validator has more than [`Config::MaxExposurePageSize`] nominators backing
		/// them, then the list of nominators is paged, with each page being capped at
		/// [`Config::MaxExposurePageSize`]. If a validator has more than one page of
		/// nominators, the call needs to be made for each page separately in order for all the
		/// nominators backing a validator receive the reward. The nominators are not sorted across
		/// pages and so it should not be assumed the highest staker would be on the topmost page
		/// and vice versa. If rewards are not claimed in [`Config::HistoryDepth`] eras, they are
		/// lost.
		///
		/// ## Complexity
		/// - At most O(MaxExposurePageSize).
		#[pallet::call_index(18)]
		#[pallet::weight(T::WeightInfo::payout_stakers_alive_staked(T::MaxExposurePageSize::get()))]
		pub fn payout_stakers(
			origin: OriginFor<T>,
			validator_stash: T::AccountId,
			era: EraIndex,
		) -> DispatchResultWithPostInfo {
			ensure_signed(origin)?;
			Self::do_payout_stakers(validator_stash, era)
		}

		/// Rebond a portion of the stash scheduled to be unlocked.
		///
		/// The dispatch origin must be signed by the controller.
		///
		/// ## Complexity
		/// - Time complexity: O(L), where L is unlocking chunks
		/// - Bounded by `MaxUnlockingChunks`.
		#[pallet::call_index(19)]
		#[pallet::weight(T::WeightInfo::rebond(T::MaxUnlockingChunks::get() as u32))]
		pub fn rebond(
			origin: OriginFor<T>,
			#[pallet::compact] value: BalanceOf<T>,
		) -> DispatchResultWithPostInfo {
			let controller = ensure_signed(origin)?;
			let ledger = Self::ledger(&controller).ok_or(Error::<T>::NotController)?;
			ensure!(!ledger.unlocking.is_empty(), Error::<T>::NoUnlockChunk);

			let initial_unlocking = ledger.unlocking.len() as u32;
			let (ledger, rebonded_value) = ledger.rebond(value);
			// Last check: the new active amount of ledger must be more than ED.
			ensure!(ledger.active >= T::Currency::minimum_balance(), Error::<T>::InsufficientBond);

			Self::deposit_event(Event::<T>::Bonded {
				stash: ledger.stash.clone(),
				amount: rebonded_value,
			});

			// NOTE: ledger must be updated prior to calling `Self::weight_of`.
			Self::update_ledger(&controller, &ledger);
			if T::VoterList::contains(&ledger.stash) {
				let _ = T::VoterList::on_update(&ledger.stash, Self::weight_of(&ledger.stash))
					.defensive();
			}

			let removed_chunks = 1u32 // for the case where the last iterated chunk is not removed
				.saturating_add(initial_unlocking)
				.saturating_sub(ledger.unlocking.len() as u32);
			Ok(Some(T::WeightInfo::rebond(removed_chunks)).into())
		}

		/// Remove all data structures concerning a staker/stash once it is at a state where it can
		/// be considered `dust` in the staking system. The requirements are:
		///
		/// 1. the `total_balance` of the stash is below existential deposit.
		/// 2. or, the `ledger.total` of the stash is below existential deposit.
		///
		/// The former can happen in cases like a slash; the latter when a fully unbonded account
		/// is still receiving staking rewards in `RewardDestination::Staked`.
		///
		/// It can be called by anyone, as long as `stash` meets the above requirements.
		///
		/// Refunds the transaction fees upon successful execution.
		///
		/// ## Parameters
		///
		/// - `num_slashing_spans`: Refer to comments on [`Call::withdraw_unbonded`] for more
		/// details.
		#[pallet::call_index(20)]
		#[pallet::weight(T::WeightInfo::reap_stash(*num_slashing_spans))]
		pub fn reap_stash(
			origin: OriginFor<T>,
			stash: T::AccountId,
			num_slashing_spans: u32,
		) -> DispatchResultWithPostInfo {
			let _ = ensure_signed(origin)?;

			let ed = T::Currency::minimum_balance();
			let reapable = T::Currency::total_balance(&stash) < ed ||
				Self::ledger(Self::bonded(stash.clone()).ok_or(Error::<T>::NotStash)?)
					.map(|l| l.total)
					.unwrap_or_default() < ed;
			ensure!(reapable, Error::<T>::FundedTarget);

			Self::kill_stash(&stash, num_slashing_spans)?;
			T::Currency::remove_lock(STAKING_ID, &stash);

			Ok(Pays::No.into())
		}

		/// Remove the given nominations from the calling validator.
		///
		/// Effects will be felt at the beginning of the next era.
		///
		/// The dispatch origin for this call must be _Signed_ by the controller, not the stash.
		///
		/// - `who`: A list of nominator stash accounts who are nominating this validator which
		///   should no longer be nominating this validator.
		///
		/// Note: Making this call only makes sense if you first set the validator preferences to
		/// block any further nominations.
		#[pallet::call_index(21)]
		#[pallet::weight(T::WeightInfo::kick(who.len() as u32))]
		pub fn kick(origin: OriginFor<T>, who: Vec<AccountIdLookupOf<T>>) -> DispatchResult {
			let controller = ensure_signed(origin)?;
			let ledger = Self::ledger(&controller).ok_or(Error::<T>::NotController)?;
			let stash = &ledger.stash;

			for nom_stash in who
				.into_iter()
				.map(T::Lookup::lookup)
				.collect::<Result<Vec<T::AccountId>, _>>()?
				.into_iter()
			{
				Nominators::<T>::mutate(&nom_stash, |maybe_nom| {
					if let Some(ref mut nom) = maybe_nom {
						if let Some(pos) = nom.targets.iter().position(|v| v == stash) {
							nom.targets.swap_remove(pos);
							Self::deposit_event(Event::<T>::Kicked {
								nominator: nom_stash.clone(),
								stash: stash.clone(),
							});
						}
					}
				});
			}

			Ok(())
		}

		/// Update the various staking configurations .
		///
		/// * `min_nominator_bond`: The minimum active bond needed to be a nominator.
		/// * `min_validator_bond`: The minimum active bond needed to be a validator.
		/// * `max_nominator_count`: The max number of users who can be a nominator at once. When
		///   set to `None`, no limit is enforced.
		/// * `max_validator_count`: The max number of users who can be a validator at once. When
		///   set to `None`, no limit is enforced.
		/// * `chill_threshold`: The ratio of `max_nominator_count` or `max_validator_count` which
		///   should be filled in order for the `chill_other` transaction to work.
		/// * `min_commission`: The minimum amount of commission that each validators must maintain.
		///   This is checked only upon calling `validate`. Existing validators are not affected.
		///
		/// RuntimeOrigin must be Root to call this function.
		///
		/// NOTE: Existing nominators and validators will not be affected by this update.
		/// to kick people under the new limits, `chill_other` should be called.
		// We assume the worst case for this call is either: all items are set or all items are
		// removed.
		#[pallet::call_index(22)]
		#[pallet::weight(
			T::WeightInfo::set_staking_configs_all_set()
				.max(T::WeightInfo::set_staking_configs_all_remove())
		)]
		pub fn set_staking_configs(
			origin: OriginFor<T>,
			min_nominator_bond: ConfigOp<BalanceOf<T>>,
			min_validator_bond: ConfigOp<BalanceOf<T>>,
			max_nominator_count: ConfigOp<u32>,
			max_validator_count: ConfigOp<u32>,
			chill_threshold: ConfigOp<Percent>,
			min_commission: ConfigOp<Perbill>,
		) -> DispatchResult {
			ensure_root(origin)?;

			macro_rules! config_op_exp {
				($storage:ty, $op:ident) => {
					match $op {
						ConfigOp::Noop => (),
						ConfigOp::Set(v) => <$storage>::put(v),
						ConfigOp::Remove => <$storage>::kill(),
					}
				};
			}

			config_op_exp!(MinNominatorBond<T>, min_nominator_bond);
			config_op_exp!(MinValidatorBond<T>, min_validator_bond);
			config_op_exp!(MaxNominatorsCount<T>, max_nominator_count);
			config_op_exp!(MaxValidatorsCount<T>, max_validator_count);
			config_op_exp!(ChillThreshold<T>, chill_threshold);
			config_op_exp!(MinCommission<T>, min_commission);
			Ok(())
		}
		/// Declare a `controller` to stop participating as either a validator or nominator.
		///
		/// Effects will be felt at the beginning of the next era.
		///
		/// The dispatch origin for this call must be _Signed_, but can be called by anyone.
		///
		/// If the caller is the same as the controller being targeted, then no further checks are
		/// enforced, and this function behaves just like `chill`.
		///
		/// If the caller is different than the controller being targeted, the following conditions
		/// must be met:
		///
		/// * `controller` must belong to a nominator who has become non-decodable,
		///
		/// Or:
		///
		/// * A `ChillThreshold` must be set and checked which defines how close to the max
		///   nominators or validators we must reach before users can start chilling one-another.
		/// * A `MaxNominatorCount` and `MaxValidatorCount` must be set which is used to determine
		///   how close we are to the threshold.
		/// * A `MinNominatorBond` and `MinValidatorBond` must be set and checked, which determines
		///   if this is a person that should be chilled because they have not met the threshold
		///   bond required.
		///
		/// This can be helpful if bond requirements are updated, and we need to remove old users
		/// who do not satisfy these requirements.
		#[pallet::call_index(23)]
		#[pallet::weight(T::WeightInfo::chill_other())]
		pub fn chill_other(origin: OriginFor<T>, controller: T::AccountId) -> DispatchResult {
			// Anyone can call this function.
			let caller = ensure_signed(origin)?;
			let ledger = Self::ledger(&controller).ok_or(Error::<T>::NotController)?;
			let stash = ledger.stash;

			// In order for one user to chill another user, the following conditions must be met:
			//
			// * `controller` belongs to a nominator who has become non-decodable,
			//
			// Or
			//
			// * A `ChillThreshold` is set which defines how close to the max nominators or
			//   validators we must reach before users can start chilling one-another.
			// * A `MaxNominatorCount` and `MaxValidatorCount` which is used to determine how close
			//   we are to the threshold.
			// * A `MinNominatorBond` and `MinValidatorBond` which is the final condition checked to
			//   determine this is a person that should be chilled because they have not met the
			//   threshold bond required.
			//
			// Otherwise, if caller is the same as the controller, this is just like `chill`.

			if Nominators::<T>::contains_key(&stash) && Nominators::<T>::get(&stash).is_none() {
				Self::chill_stash(&stash);
				return Ok(())
			}

			if caller != controller {
				let threshold = ChillThreshold::<T>::get().ok_or(Error::<T>::CannotChillOther)?;
				let min_active_bond = if Nominators::<T>::contains_key(&stash) {
					let max_nominator_count =
						MaxNominatorsCount::<T>::get().ok_or(Error::<T>::CannotChillOther)?;
					let current_nominator_count = Nominators::<T>::count();
					ensure!(
						threshold * max_nominator_count < current_nominator_count,
						Error::<T>::CannotChillOther
					);
					MinNominatorBond::<T>::get()
				} else if Validators::<T>::contains_key(&stash) {
					let max_validator_count =
						MaxValidatorsCount::<T>::get().ok_or(Error::<T>::CannotChillOther)?;
					let current_validator_count = Validators::<T>::count();
					ensure!(
						threshold * max_validator_count < current_validator_count,
						Error::<T>::CannotChillOther
					);
					MinValidatorBond::<T>::get()
				} else {
					Zero::zero()
				};

				ensure!(ledger.active < min_active_bond, Error::<T>::CannotChillOther);
			}

			Self::chill_stash(&stash);
			Ok(())
		}

		/// Force a validator to have at least the minimum commission. This will not affect a
		/// validator who already has a commission greater than or equal to the minimum. Any account
		/// can call this.
		#[pallet::call_index(24)]
		#[pallet::weight(T::WeightInfo::force_apply_min_commission())]
		pub fn force_apply_min_commission(
			origin: OriginFor<T>,
			validator_stash: T::AccountId,
		) -> DispatchResult {
			ensure_signed(origin)?;
			let min_commission = MinCommission::<T>::get();
			Validators::<T>::try_mutate_exists(validator_stash, |maybe_prefs| {
				maybe_prefs
					.as_mut()
					.map(|prefs| {
						(prefs.commission < min_commission)
							.then(|| prefs.commission = min_commission)
					})
					.ok_or(Error::<T>::NotStash)
			})?;
			Ok(())
		}

		/// Sets the minimum amount of commission that each validators must maintain.
		///
		/// This call has lower privilege requirements than `set_staking_config` and can be called
		/// by the `T::AdminOrigin`. Root can always call this.
		#[pallet::call_index(25)]
		#[pallet::weight(T::WeightInfo::set_min_commission())]
		pub fn set_min_commission(origin: OriginFor<T>, new: Perbill) -> DispatchResult {
			T::AdminOrigin::ensure_origin(origin)?;
			MinCommission::<T>::put(new);
			Ok(())
		}

		/// Pay out a page of the stakers behind a validator for the given era and page.
		///
		/// - `validator_stash` is the stash account of the validator.
		/// - `era` may be any era between `[current_era - history_depth; current_era]`.
		/// - `page` is the page index of nominators to pay out with value between 0 and
		///   `num_nominators / T::MaxExposurePageSize`.
		///
		/// The origin of this call must be _Signed_. Any account can call this function, even if
		/// it is not one of the stakers.
		///
		/// If a validator has more than [`Config::MaxExposurePageSize`] nominators backing
		/// them, then the list of nominators is paged, with each page being capped at
		/// [`Config::MaxExposurePageSize`.] If a validator has more than one page of nominators,
		/// the call needs to be made for each page separately in order for all the nominators
		/// backing a validator to receive the reward. The nominators are not sorted across pages and
		/// so it should not be assumed the highest staker would be on the topmost page and vice
		/// versa. If rewards are not claimed in [`Config::HistoryDepth`] eras, they are lost.
		#[pallet::call_index(26)]
		#[pallet::weight(T::WeightInfo::payout_stakers_alive_staked(T::MaxExposurePageSize::get()))]
		pub fn payout_stakers_by_page(
			origin: OriginFor<T>,
			validator_stash: T::AccountId,
			era: EraIndex,
			page: PageIndex,
		) -> DispatchResultWithPostInfo {
			ensure_signed(origin)?;
			Self::do_payout_stakers_by_page(validator_stash, era, page)
		}
	}
}

/// Check that list is sorted and has no duplicates.
fn is_sorted_and_unique(list: &[u32]) -> bool {
	list.windows(2).all(|w| w[0] < w[1])
}<|MERGE_RESOLUTION|>--- conflicted
+++ resolved
@@ -24,14 +24,9 @@
 	dispatch::Codec,
 	pallet_prelude::*,
 	traits::{
-<<<<<<< HEAD
-		Currency, CurrencyToVote, Defensive, DefensiveSaturating, EnsureOrigin,
-		EstimateNextNewSession, Get, LockIdentifier, LockableCurrency, OnUnbalanced, UnixTime,
-=======
 		Currency, Defensive, DefensiveResult, DefensiveSaturating, EnsureOrigin,
 		EstimateNextNewSession, Get, LockIdentifier, LockableCurrency, OnUnbalanced, TryCollect,
 		UnixTime,
->>>>>>> 3fee5c7a
 	},
 	weights::Weight,
 	BoundedVec,
@@ -1879,8 +1874,8 @@
 		/// them, then the list of nominators is paged, with each page being capped at
 		/// [`Config::MaxExposurePageSize`.] If a validator has more than one page of nominators,
 		/// the call needs to be made for each page separately in order for all the nominators
-		/// backing a validator to receive the reward. The nominators are not sorted across pages and
-		/// so it should not be assumed the highest staker would be on the topmost page and vice
+		/// backing a validator to receive the reward. The nominators are not sorted across pages
+		/// and so it should not be assumed the highest staker would be on the topmost page and vice
 		/// versa. If rewards are not claimed in [`Config::HistoryDepth`] eras, they are lost.
 		#[pallet::call_index(26)]
 		#[pallet::weight(T::WeightInfo::payout_stakers_alive_staked(T::MaxExposurePageSize::get()))]
