// This file is part of Substrate.

// Copyright (C) 2020-2021 Parity Technologies (UK) Ltd.
// SPDX-License-Identifier: Apache-2.0

// Licensed under the Apache License, Version 2.0 (the "License");
// you may not use this file except in compliance with the License.
// You may obtain a copy of the License at
//
// 	http://www.apache.org/licenses/LICENSE-2.0
//
// Unless required by applicable law or agreed to in writing, software
// distributed under the License is distributed on an "AS IS" BASIS,
// WITHOUT WARRANTIES OR CONDITIONS OF ANY KIND, either express or implied.
// See the License for the specific language governing permissions and
// limitations under the License.

//! Staking pallet benchmarking.

use super::*;
use crate::Pallet as Staking;
use testing_utils::*;

use sp_runtime::traits::One;
use frame_system::RawOrigin;
pub use frame_benchmarking::{
	benchmarks, account, whitelisted_caller, whitelist_account, impl_benchmark_test_suite,
};

const SEED: u32 = 0;
const MAX_SPANS: u32 = 100;
const MAX_VALIDATORS: u32 = 1000;
const MAX_NOMINATORS: u32 = 1000;
const MAX_SLASHES: u32 = 1000;

// Add slashing spans to a user account. Not relevant for actual use, only to benchmark
// read and write operations.
fn add_slashing_spans<T: Config>(who: &T::AccountId, spans: u32) {
	if spans == 0 { return }

	// For the first slashing span, we initialize
	let mut slashing_spans = crate::slashing::SlashingSpans::new(0);
	SpanSlash::<T>::insert((who, 0), crate::slashing::SpanRecord::default());

	for i in 1 .. spans {
		assert!(slashing_spans.end_span(i));
		SpanSlash::<T>::insert((who, i), crate::slashing::SpanRecord::default());
	}
	SlashingSpans::<T>::insert(who, slashing_spans);
}

// This function clears all existing validators and nominators from the set, and generates one new
// validator being nominated by n nominators, and returns the validator stash account and the
// nominators' stash and controller. It also starts an era and creates pending payouts.
pub fn create_validator_with_nominators<T: Config>(
	n: u32,
	upper_bound: u32,
	dead: bool,
	destination: RewardDestination<T::AccountId>
) -> Result<(T::AccountId, Vec<(T::AccountId, T::AccountId)>), &'static str> {
	// Clean up any existing state.
	clear_validators_and_nominators::<T>();
	let mut points_total = 0;
	let mut points_individual = Vec::new();

	let (v_stash, v_controller) = create_stash_controller::<T>(0, 100, destination.clone())?;
	let validator_prefs = ValidatorPrefs {
		commission: Perbill::from_percent(50),
		.. Default::default()
	};
	Staking::<T>::validate(RawOrigin::Signed(v_controller).into(), validator_prefs)?;
	let stash_lookup: <T::Lookup as StaticLookup>::Source = T::Lookup::unlookup(v_stash.clone());

	points_total += 10;
	points_individual.push((v_stash.clone(), 10));

	let mut nominators = Vec::new();

	// Give the validator n nominators, but keep total users in the system the same.
	for i in 0 .. upper_bound {
		let (n_stash, n_controller) = if !dead {
			create_stash_controller::<T>(u32::MAX - i, 100, destination.clone())?
		} else {
			create_stash_and_dead_controller::<T>(u32::MAX - i, 100, destination.clone())?
		};
		if i < n {
			Staking::<T>::nominate(RawOrigin::Signed(n_controller.clone()).into(), vec![stash_lookup.clone()])?;
			nominators.push((n_stash, n_controller));
		}
	}

	ValidatorCount::<T>::put(1);

	// Start a new Era
<<<<<<< HEAD
	let new_validators = Staking::<T>::try_trigger_new_era(SessionIndex::one()).unwrap();
=======
	let new_validators = Staking::<T>::try_trigger_new_era(SessionIndex::one(), true).unwrap();
>>>>>>> df501229

	assert_eq!(new_validators.len(), 1);
	assert_eq!(new_validators[0], v_stash, "Our validator was not selected!");

	// Give Era Points
	let reward = EraRewardPoints::<T::AccountId> {
		total: points_total,
		individual: points_individual.into_iter().collect(),
	};

	let current_era = CurrentEra::<T>::get().unwrap();
	ErasRewardPoints::<T>::insert(current_era, reward);

	// Create reward pool
	let total_payout = T::Currency::minimum_balance()
		.saturating_mul(upper_bound.into())
		.saturating_mul(1000u32.into());
	<ErasValidatorReward<T>>::insert(current_era, total_payout);

	Ok((v_stash, nominators))
}

const USER_SEED: u32 = 999666;

benchmarks! {
	bond {
		let stash = create_funded_user::<T>("stash", USER_SEED, 100);
		let controller = create_funded_user::<T>("controller", USER_SEED, 100);
		let controller_lookup: <T::Lookup as StaticLookup>::Source = T::Lookup::unlookup(controller.clone());
		let reward_destination = RewardDestination::Staked;
		let amount = T::Currency::minimum_balance() * 10u32.into();
		whitelist_account!(stash);
	}: _(RawOrigin::Signed(stash.clone()), controller_lookup, amount, reward_destination)
	verify {
		assert!(Bonded::<T>::contains_key(stash));
		assert!(Ledger::<T>::contains_key(controller));
	}

	bond_extra {
		let (stash, controller) = create_stash_controller::<T>(USER_SEED, 100, Default::default())?;
		let max_additional = T::Currency::minimum_balance() * 10u32.into();
		let ledger = Ledger::<T>::get(&controller).ok_or("ledger not created before")?;
		let original_bonded: BalanceOf<T> = ledger.active;
		whitelist_account!(stash);
	}: _(RawOrigin::Signed(stash), max_additional)
	verify {
		let ledger = Ledger::<T>::get(&controller).ok_or("ledger not created after")?;
		let new_bonded: BalanceOf<T> = ledger.active;
		assert!(original_bonded < new_bonded);
	}

	unbond {
		let (_, controller) = create_stash_controller::<T>(USER_SEED, 100, Default::default())?;
		let amount = T::Currency::minimum_balance() * 10u32.into();
		let ledger = Ledger::<T>::get(&controller).ok_or("ledger not created before")?;
		let original_bonded: BalanceOf<T> = ledger.active;
		whitelist_account!(controller);
	}: _(RawOrigin::Signed(controller.clone()), amount)
	verify {
		let ledger = Ledger::<T>::get(&controller).ok_or("ledger not created after")?;
		let new_bonded: BalanceOf<T> = ledger.active;
		assert!(original_bonded > new_bonded);
	}

	// Withdraw only updates the ledger
	withdraw_unbonded_update {
		// Slashing Spans
		let s in 0 .. MAX_SPANS;
		let (stash, controller) = create_stash_controller::<T>(0, 100, Default::default())?;
		add_slashing_spans::<T>(&stash, s);
		let amount = T::Currency::minimum_balance() * 5u32.into(); // Half of total
		Staking::<T>::unbond(RawOrigin::Signed(controller.clone()).into(), amount)?;
		CurrentEra::<T>::put(EraIndex::max_value());
		let ledger = Ledger::<T>::get(&controller).ok_or("ledger not created before")?;
		let original_total: BalanceOf<T> = ledger.total;
		whitelist_account!(controller);
	}: withdraw_unbonded(RawOrigin::Signed(controller.clone()), s)
	verify {
		let ledger = Ledger::<T>::get(&controller).ok_or("ledger not created after")?;
		let new_total: BalanceOf<T> = ledger.total;
		assert!(original_total > new_total);
	}

	// Worst case scenario, everything is removed after the bonding duration
	withdraw_unbonded_kill {
		// Slashing Spans
		let s in 0 .. MAX_SPANS;
		let (stash, controller) = create_stash_controller::<T>(0, 100, Default::default())?;
		add_slashing_spans::<T>(&stash, s);
		let amount = T::Currency::minimum_balance() * 10u32.into();
		Staking::<T>::unbond(RawOrigin::Signed(controller.clone()).into(), amount)?;
		CurrentEra::<T>::put(EraIndex::max_value());
		let ledger = Ledger::<T>::get(&controller).ok_or("ledger not created before")?;
		let original_total: BalanceOf<T> = ledger.total;
		whitelist_account!(controller);
	}: withdraw_unbonded(RawOrigin::Signed(controller.clone()), s)
	verify {
		assert!(!Ledger::<T>::contains_key(controller));
	}

	validate {
		let (stash, controller) = create_stash_controller::<T>(USER_SEED, 100, Default::default())?;
		let prefs = ValidatorPrefs::default();
		whitelist_account!(controller);
	}: _(RawOrigin::Signed(controller), prefs)
	verify {
		assert!(Validators::<T>::contains_key(stash));
	}

	kick {
		// scenario: we want to kick `k` nominators from nominating us (we are a validator).
		// we'll assume that `k` is under 128 for the purposes of determining the slope.
		// each nominator should have `T::MAX_NOMINATIONS` validators nominated, and our validator
		// should be somewhere in there.
		let k in 1 .. 128;

		// these are the other validators; there are `T::MAX_NOMINATIONS - 1` of them, so
		// there are a total of `T::MAX_NOMINATIONS` validators in the system.
		let rest_of_validators = create_validators::<T>(T::MAX_NOMINATIONS - 1, 100)?;

		// this is the validator that will be kicking.
		let (stash, controller) = create_stash_controller::<T>(
			T::MAX_NOMINATIONS - 1,
			100,
			Default::default(),
		)?;
		let stash_lookup: <T::Lookup as StaticLookup>::Source = T::Lookup::unlookup(stash.clone());

		// they start validating.
		Staking::<T>::validate(RawOrigin::Signed(controller.clone()).into(), Default::default())?;

		// we now create the nominators. there will be `k` of them; each will nominate all
		// validators. we will then kick each of the `k` nominators from the main validator.
		let mut nominator_stashes = Vec::with_capacity(k as usize);
		for i in 0 .. k {
			// create a nominator stash.
			let (n_stash, n_controller) = create_stash_controller::<T>(
				T::MAX_NOMINATIONS + i,
				100,
				Default::default(),
			)?;

			// bake the nominations; we first clone them from the rest of the validators.
			let mut nominations = rest_of_validators.clone();
			// then insert "our" validator somewhere in there (we vary it) to avoid accidental
			// optimisations/pessimisations.
			nominations.insert(i as usize % (nominations.len() + 1), stash_lookup.clone());
			// then we nominate.
			Staking::<T>::nominate(RawOrigin::Signed(n_controller.clone()).into(), nominations)?;

			nominator_stashes.push(n_stash);
		}

		// all nominators now should be nominating our validator...
		for n in nominator_stashes.iter() {
			assert!(Nominators::<T>::get(n).unwrap().targets.contains(&stash));
		}

		// we need the unlookuped version of the nominator stash for the kick.
		let kicks = nominator_stashes.iter()
			.map(|n| T::Lookup::unlookup(n.clone()))
			.collect::<Vec<_>>();

		whitelist_account!(controller);
	}: _(RawOrigin::Signed(controller), kicks)
	verify {
		// all nominators now should *not* be nominating our validator...
		for n in nominator_stashes.iter() {
			assert!(!Nominators::<T>::get(n).unwrap().targets.contains(&stash));
		}
	}

	// Worst case scenario, T::MAX_NOMINATIONS
	nominate {
		let n in 1 .. T::MAX_NOMINATIONS;
		let (stash, controller) = create_stash_controller::<T>(n + 1, 100, Default::default())?;
		let validators = create_validators::<T>(n, 100)?;
		whitelist_account!(controller);
	}: _(RawOrigin::Signed(controller), validators)
	verify {
		assert!(Nominators::<T>::contains_key(stash));
	}

	chill {
		let (_, controller) = create_stash_controller::<T>(USER_SEED, 100, Default::default())?;
		whitelist_account!(controller);
	}: _(RawOrigin::Signed(controller))

	set_payee {
		let (stash, controller) = create_stash_controller::<T>(USER_SEED, 100, Default::default())?;
		assert_eq!(Payee::<T>::get(&stash), RewardDestination::Staked);
		whitelist_account!(controller);
	}: _(RawOrigin::Signed(controller), RewardDestination::Controller)
	verify {
		assert_eq!(Payee::<T>::get(&stash), RewardDestination::Controller);
	}

	set_controller {
		let (stash, _) = create_stash_controller::<T>(USER_SEED, 100, Default::default())?;
		let new_controller = create_funded_user::<T>("new_controller", USER_SEED, 100);
		let new_controller_lookup = T::Lookup::unlookup(new_controller.clone());
		whitelist_account!(stash);
	}: _(RawOrigin::Signed(stash), new_controller_lookup)
	verify {
		assert!(Ledger::<T>::contains_key(&new_controller));
	}

	set_validator_count {
		let validator_count = MAX_VALIDATORS;
	}: _(RawOrigin::Root, validator_count)
	verify {
		assert_eq!(ValidatorCount::<T>::get(), validator_count);
	}

	force_no_eras {}: _(RawOrigin::Root)
	verify { assert_eq!(ForceEra::<T>::get(), Forcing::ForceNone); }

	force_new_era {}: _(RawOrigin::Root)
	verify { assert_eq!(ForceEra::<T>::get(), Forcing::ForceNew); }

	force_new_era_always {}: _(RawOrigin::Root)
	verify { assert_eq!(ForceEra::<T>::get(), Forcing::ForceAlways); }

	// Worst case scenario, the list of invulnerables is very long.
	set_invulnerables {
		let v in 0 .. MAX_VALIDATORS;
		let mut invulnerables = Vec::new();
		for i in 0 .. v {
			invulnerables.push(account("invulnerable", i, SEED));
		}
	}: _(RawOrigin::Root, invulnerables)
	verify {
		assert_eq!(Invulnerables::<T>::get().len(), v as usize);
	}

	force_unstake {
		// Slashing Spans
		let s in 0 .. MAX_SPANS;
		let (stash, controller) = create_stash_controller::<T>(0, 100, Default::default())?;
		add_slashing_spans::<T>(&stash, s);
	}: _(RawOrigin::Root, stash, s)
	verify {
		assert!(!Ledger::<T>::contains_key(&controller));
	}

	cancel_deferred_slash {
		let s in 1 .. MAX_SLASHES;
		let mut unapplied_slashes = Vec::new();
		let era = EraIndex::one();
		for _ in 0 .. MAX_SLASHES {
			unapplied_slashes.push(UnappliedSlash::<T::AccountId, BalanceOf<T>>::default());
		}
		UnappliedSlashes::<T>::insert(era, &unapplied_slashes);

		let slash_indices: Vec<u32> = (0 .. s).collect();
	}: _(RawOrigin::Root, era, slash_indices)
	verify {
		assert_eq!(UnappliedSlashes::<T>::get(&era).len(), (MAX_SLASHES - s) as usize);
	}

	payout_stakers_dead_controller {
		let n in 1 .. T::MaxNominatorRewardedPerValidator::get() as u32;
		let (validator, nominators) = create_validator_with_nominators::<T>(
			n,
			T::MaxNominatorRewardedPerValidator::get() as u32,
			true,
			RewardDestination::Controller,
		)?;

		let current_era = CurrentEra::<T>::get().unwrap();
		// set the commission for this particular era as well.
		<ErasValidatorPrefs<T>>::insert(current_era, validator.clone(), <Staking<T>>::validators(&validator));

		let caller = whitelisted_caller();
		let validator_controller = <Bonded<T>>::get(&validator).unwrap();
		let balance_before = T::Currency::free_balance(&validator_controller);
		for (_, controller) in &nominators {
			let balance = T::Currency::free_balance(&controller);
			ensure!(balance.is_zero(), "Controller has balance, but should be dead.");
		}
	}: payout_stakers(RawOrigin::Signed(caller), validator.clone(), current_era)
	verify {
		let balance_after = T::Currency::free_balance(&validator_controller);
		ensure!(
			balance_before < balance_after,
			"Balance of validator controller should have increased after payout.",
		);
		for (_, controller) in &nominators {
			let balance = T::Currency::free_balance(&controller);
			ensure!(!balance.is_zero(), "Payout not given to controller.");
		}
	}

	payout_stakers_alive_staked {
		let n in 1 .. T::MaxNominatorRewardedPerValidator::get() as u32;
		let (validator, nominators) = create_validator_with_nominators::<T>(
			n,
			T::MaxNominatorRewardedPerValidator::get() as u32,
			false,
			RewardDestination::Staked,
		)?;

		let current_era = CurrentEra::<T>::get().unwrap();
		// set the commission for this particular era as well.
		<ErasValidatorPrefs<T>>::insert(current_era, validator.clone(), <Staking<T>>::validators(&validator));

		let caller = whitelisted_caller();
		let balance_before = T::Currency::free_balance(&validator);
		let mut nominator_balances_before = Vec::new();
		for (stash, _) in &nominators {
			let balance = T::Currency::free_balance(&stash);
			nominator_balances_before.push(balance);
		}
	}: payout_stakers(RawOrigin::Signed(caller), validator.clone(), current_era)
	verify {
		let balance_after = T::Currency::free_balance(&validator);
		ensure!(
			balance_before < balance_after,
			"Balance of validator stash should have increased after payout.",
		);
		for ((stash, _), balance_before) in nominators.iter().zip(nominator_balances_before.iter()) {
			let balance_after = T::Currency::free_balance(&stash);
			ensure!(
				balance_before < &balance_after,
				"Balance of nominator stash should have increased after payout.",
			);
		}
	}

	rebond {
		let l in 1 .. MAX_UNLOCKING_CHUNKS as u32;
		let (_, controller) = create_stash_controller::<T>(USER_SEED, 100, Default::default())?;
		let mut staking_ledger = Ledger::<T>::get(controller.clone()).unwrap();
		let unlock_chunk = UnlockChunk::<BalanceOf<T>> {
			value: 1u32.into(),
			era: EraIndex::zero(),
		};
		for _ in 0 .. l {
			staking_ledger.unlocking.push(unlock_chunk.clone())
		}
		Ledger::<T>::insert(controller.clone(), staking_ledger.clone());
		let original_bonded: BalanceOf<T> = staking_ledger.active;
		whitelist_account!(controller);
	}: _(RawOrigin::Signed(controller.clone()), (l + 100).into())
	verify {
		let ledger = Ledger::<T>::get(&controller).ok_or("ledger not created after")?;
		let new_bonded: BalanceOf<T> = ledger.active;
		assert!(original_bonded < new_bonded);
	}

	set_history_depth {
		let e in 1 .. 100;
		HistoryDepth::<T>::put(e);
		CurrentEra::<T>::put(e);
		for i in 0 .. e {
			<ErasStakers<T>>::insert(i, T::AccountId::default(), Exposure::<T::AccountId, BalanceOf<T>>::default());
			<ErasStakersClipped<T>>::insert(i, T::AccountId::default(), Exposure::<T::AccountId, BalanceOf<T>>::default());
			<ErasValidatorPrefs<T>>::insert(i, T::AccountId::default(), ValidatorPrefs::default());
			<ErasValidatorReward<T>>::insert(i, BalanceOf::<T>::one());
			<ErasRewardPoints<T>>::insert(i, EraRewardPoints::<T::AccountId>::default());
			<ErasTotalStake<T>>::insert(i, BalanceOf::<T>::one());
			ErasStartSessionIndex::<T>::insert(i, i);
		}
	}: _(RawOrigin::Root, EraIndex::zero(), u32::MAX)
	verify {
		assert_eq!(HistoryDepth::<T>::get(), 0);
	}

	reap_stash {
		let s in 1 .. MAX_SPANS;
		let (stash, controller) = create_stash_controller::<T>(0, 100, Default::default())?;
		Staking::<T>::validate(RawOrigin::Signed(controller.clone()).into(), ValidatorPrefs::default())?;
		add_slashing_spans::<T>(&stash, s);
		T::Currency::make_free_balance_be(&stash, T::Currency::minimum_balance());
		whitelist_account!(controller);

		assert!(Bonded::<T>::contains_key(&stash));
		assert!(Validators::<T>::contains_key(&stash));

	}: _(RawOrigin::Signed(controller), stash.clone(), s)
	verify {
		assert!(!Bonded::<T>::contains_key(&stash));
		assert!(!Validators::<T>::contains_key(&stash));
	}

	new_era {
		let v in 1 .. 10;
		let n in 1 .. 100;

		create_validators_with_nominators_for_era::<T>(
			v,
			n,
			<T as Config>::MAX_NOMINATIONS as usize,
			false,
			None,
		)?;
		let session_index = SessionIndex::one();
	}: {
<<<<<<< HEAD
		let validators = Staking::<T>::try_trigger_new_era(session_index)
=======
		let validators = Staking::<T>::try_trigger_new_era(session_index, true)
>>>>>>> df501229
			.ok_or("`new_era` failed")?;
		assert!(validators.len() == v as usize);
	}

	#[extra]
	payout_all {
		let v in 1 .. 10;
		let n in 1 .. 100;
		create_validators_with_nominators_for_era::<T>(
			v,
			n,
			<T as Config>::MAX_NOMINATIONS as usize,
			false,
			None,
		)?;
		// Start a new Era
<<<<<<< HEAD
		let new_validators = Staking::<T>::try_trigger_new_era(SessionIndex::one()).unwrap();
=======
		let new_validators = Staking::<T>::try_trigger_new_era(SessionIndex::one(), true).unwrap();
>>>>>>> df501229
		assert!(new_validators.len() == v as usize);

		let current_era = CurrentEra::<T>::get().unwrap();
		let mut points_total = 0;
		let mut points_individual = Vec::new();
		let mut payout_calls_arg = Vec::new();

		for validator in new_validators.iter() {
			points_total += 10;
			points_individual.push((validator.clone(), 10));
			payout_calls_arg.push((validator.clone(), current_era));
		}

		// Give Era Points
		let reward = EraRewardPoints::<T::AccountId> {
			total: points_total,
			individual: points_individual.into_iter().collect(),
		};

		ErasRewardPoints::<T>::insert(current_era, reward);

		// Create reward pool
		let total_payout = T::Currency::minimum_balance() * 1000u32.into();
		<ErasValidatorReward<T>>::insert(current_era, total_payout);

		let caller: T::AccountId = whitelisted_caller();
	}: {
		for arg in payout_calls_arg {
			<Staking<T>>::payout_stakers(RawOrigin::Signed(caller.clone()).into(), arg.0, arg.1)?;
		}
	}

	#[extra]
	do_slash {
		let l in 1 .. MAX_UNLOCKING_CHUNKS as u32;
		let (stash, controller) = create_stash_controller::<T>(0, 100, Default::default())?;
		let mut staking_ledger = Ledger::<T>::get(controller.clone()).unwrap();
		let unlock_chunk = UnlockChunk::<BalanceOf<T>> {
			value: 1u32.into(),
			era: EraIndex::zero(),
		};
		for _ in 0 .. l {
			staking_ledger.unlocking.push(unlock_chunk.clone())
		}
		Ledger::<T>::insert(controller, staking_ledger);
		let slash_amount = T::Currency::minimum_balance() * 10u32.into();
		let balance_before = T::Currency::free_balance(&stash);
	}: {
		crate::slashing::do_slash::<T>(
			&stash,
			slash_amount,
			&mut BalanceOf::<T>::zero(),
			&mut NegativeImbalanceOf::<T>::zero()
		);
	} verify {
		let balance_after = T::Currency::free_balance(&stash);
		assert!(balance_before > balance_after);
	}

	get_npos_voters {
		// number of validator intention.
		let v in (MAX_VALIDATORS / 2) .. MAX_VALIDATORS;
		// number of nominator intention.
		let n in (MAX_NOMINATORS / 2) .. MAX_NOMINATORS;
		// total number of slashing spans. Assigned to validators randomly.
		let s in 1 .. 20;

		let validators = create_validators_with_nominators_for_era::<T>(v, n, T::MAX_NOMINATIONS as usize, false, None)?
			.into_iter()
			.map(|v| T::Lookup::lookup(v).unwrap())
			.collect::<Vec<_>>();

		(0..s).for_each(|index| {
			add_slashing_spans::<T>(&validators[index as usize], 10);
		});
	}: {
		let voters = <Staking<T>>::get_npos_voters();
		assert_eq!(voters.len() as u32, v + n);
	}

	get_npos_targets {
		// number of validator intention.
		let v in (MAX_VALIDATORS / 2) .. MAX_VALIDATORS;
		// number of nominator intention.
		let n = MAX_NOMINATORS;

		let _ = create_validators_with_nominators_for_era::<T>(v, n, T::MAX_NOMINATIONS as usize, false, None)?;
	}: {
		let targets = <Staking<T>>::get_npos_targets();
		assert_eq!(targets.len() as u32, v);
	}

	update_staking_limits {
		// This function always does the same thing... just write to 4 storage items.
	}: _(
		RawOrigin::Root,
		BalanceOf::<T>::max_value(),
		BalanceOf::<T>::max_value(),
		Some(u32::MAX),
		Some(u32::MAX)
	) verify {
		assert_eq!(MinNominatorBond::<T>::get(), BalanceOf::<T>::max_value());
		assert_eq!(MinValidatorBond::<T>::get(), BalanceOf::<T>::max_value());
		assert_eq!(MaxNominatorsCount::<T>::get(), Some(u32::MAX));
		assert_eq!(MaxValidatorsCount::<T>::get(), Some(u32::MAX));
	}

	chill_other {
		let (_, controller) = create_stash_controller::<T>(USER_SEED, 100, Default::default())?;
		Staking::<T>::validate(RawOrigin::Signed(controller.clone()).into(), ValidatorPrefs::default())?;
		Staking::<T>::update_staking_limits(
			RawOrigin::Root.into(), BalanceOf::<T>::max_value(), BalanceOf::<T>::max_value(), None, None,
		)?;
		let caller = whitelisted_caller();
	}: _(RawOrigin::Signed(caller), controller.clone())
	verify {
		assert!(!Validators::<T>::contains_key(controller));
	}
}

#[cfg(test)]
mod tests {
	use super::*;
	use crate::mock::{ExtBuilder, Test, Balances, Staking, Origin};
	use frame_support::assert_ok;

	#[test]
	fn create_validators_with_nominators_for_era_works() {
		ExtBuilder::default().has_stakers(true).build_and_execute(|| {
			let v = 10;
			let n = 100;

			create_validators_with_nominators_for_era::<Test>(
				v,
				n,
				<Test as Config>::MAX_NOMINATIONS as usize,
				false,
				None,
			).unwrap();

			let count_validators = Validators::<Test>::iter().count();
			let count_nominators = Nominators::<Test>::iter().count();

			assert_eq!(count_validators, v as usize);
			assert_eq!(count_nominators, n as usize);
		});
	}

	#[test]
	fn create_validator_with_nominators_works() {
		ExtBuilder::default().has_stakers(true).build_and_execute(|| {
			let n = 10;

			let (validator_stash, nominators) = create_validator_with_nominators::<Test>(
				n,
				<Test as Config>::MaxNominatorRewardedPerValidator::get() as u32,
				false,
				RewardDestination::Staked,
			).unwrap();

			assert_eq!(nominators.len() as u32, n);

			let current_era = CurrentEra::<Test>::get().unwrap();

			let original_free_balance = Balances::free_balance(&validator_stash);
			assert_ok!(Staking::payout_stakers(Origin::signed(1337), validator_stash, current_era));
			let new_free_balance = Balances::free_balance(&validator_stash);

			assert!(original_free_balance < new_free_balance);
		});
	}

	#[test]
	fn add_slashing_spans_works() {
		ExtBuilder::default().has_stakers(true).build_and_execute(|| {
			let n = 10;

			let (validator_stash, _nominators) = create_validator_with_nominators::<Test>(
				n,
				<Test as Config>::MaxNominatorRewardedPerValidator::get() as u32,
				false,
				RewardDestination::Staked,
			).unwrap();

			// Add 20 slashing spans
			let num_of_slashing_spans = 20;
			add_slashing_spans::<Test>(&validator_stash, num_of_slashing_spans);

			let slashing_spans = SlashingSpans::<Test>::get(&validator_stash).unwrap();
			assert_eq!(slashing_spans.iter().count(), num_of_slashing_spans as usize);
			for i in 0 .. num_of_slashing_spans {
				assert!(SpanSlash::<Test>::contains_key((&validator_stash, i)));
			}

			// Test everything is cleaned up
			assert_ok!(Staking::kill_stash(&validator_stash, num_of_slashing_spans));
			assert!(SlashingSpans::<Test>::get(&validator_stash).is_none());
			for i in 0 .. num_of_slashing_spans {
				assert!(!SpanSlash::<Test>::contains_key((&validator_stash, i)));
			}
		});
	}

	#[test]
	fn test_payout_all() {
		ExtBuilder::default().has_stakers(true).build_and_execute(|| {
			let v = 10;
			let n = 100;

			let selected_benchmark = SelectedBenchmark::payout_all;
			let c = vec![(frame_benchmarking::BenchmarkParameter::v, v), (frame_benchmarking::BenchmarkParameter::n, n)];
			let closure_to_benchmark =
				<SelectedBenchmark as frame_benchmarking::BenchmarkingSetup<Test>>::instance(
					&selected_benchmark,
					&c,
					true
				).unwrap();

			assert_ok!(closure_to_benchmark());
		});
	}
}

impl_benchmark_test_suite!(
	Staking,
	crate::mock::ExtBuilder::default().has_stakers(true),
	crate::mock::Test,
	exec_name = build_and_execute
);<|MERGE_RESOLUTION|>--- conflicted
+++ resolved
@@ -92,11 +92,7 @@
 	ValidatorCount::<T>::put(1);
 
 	// Start a new Era
-<<<<<<< HEAD
-	let new_validators = Staking::<T>::try_trigger_new_era(SessionIndex::one()).unwrap();
-=======
 	let new_validators = Staking::<T>::try_trigger_new_era(SessionIndex::one(), true).unwrap();
->>>>>>> df501229
 
 	assert_eq!(new_validators.len(), 1);
 	assert_eq!(new_validators[0], v_stash, "Our validator was not selected!");
@@ -495,11 +491,7 @@
 		)?;
 		let session_index = SessionIndex::one();
 	}: {
-<<<<<<< HEAD
-		let validators = Staking::<T>::try_trigger_new_era(session_index)
-=======
 		let validators = Staking::<T>::try_trigger_new_era(session_index, true)
->>>>>>> df501229
 			.ok_or("`new_era` failed")?;
 		assert!(validators.len() == v as usize);
 	}
@@ -516,11 +508,7 @@
 			None,
 		)?;
 		// Start a new Era
-<<<<<<< HEAD
-		let new_validators = Staking::<T>::try_trigger_new_era(SessionIndex::one()).unwrap();
-=======
 		let new_validators = Staking::<T>::try_trigger_new_era(SessionIndex::one(), true).unwrap();
->>>>>>> df501229
 		assert!(new_validators.len() == v as usize);
 
 		let current_era = CurrentEra::<T>::get().unwrap();
