--- conflicted
+++ resolved
@@ -4712,14 +4712,6 @@
 	}
 }
 
-<<<<<<< HEAD
-mod staking_interface {
-	// use super::*;
-	// use sp_staking::StakingInterface as _;
-
-	// TODO: probably should test all other fns of the interface impl? Although benchmarks should
-	// at least make sure those work on the happy path
-=======
 #[test]
 fn force_apply_min_commission_works() {
 	let prefs = |c| ValidatorPrefs { commission: Perbill::from_percent(c), blocked: false };
@@ -4753,5 +4745,12 @@
 			Error::<Test>::NotStash
 		);
 	});
->>>>>>> adc95f06
+}
+
+mod staking_interface {
+	// use super::*;
+	// use sp_staking::StakingInterface as _;
+
+	// TODO: probably should test all other fns of the interface impl? Although benchmarks should
+	// at least make sure those work on the happy path
 }