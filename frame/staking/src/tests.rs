--- conflicted
+++ resolved
@@ -5811,7 +5811,29 @@
 			));
 		});
 	}
-<<<<<<< HEAD
+
+	#[test]
+	fn status() {
+		ExtBuilder::default().build_and_execute(|| {
+			// stash of a validator is identified as a validator
+			assert_eq!(Staking::status(&11).unwrap(), StakerStatus::Validator);
+			// .. but not the controller.
+			assert!(Staking::status(&10).is_err());
+
+			// stash of nominator is identified as a nominator
+			assert_eq!(Staking::status(&101).unwrap(), StakerStatus::Nominator(vec![11, 21]));
+			// .. but not the controller.
+			assert!(Staking::status(&100).is_err());
+
+			// stash of chilled is identified as a chilled
+			assert_eq!(Staking::status(&41).unwrap(), StakerStatus::Idle);
+			// .. but not the controller.
+			assert!(Staking::status(&40).is_err());
+
+			// random other account.
+			assert!(Staking::status(&42).is_err());
+		})
+	}
 }
 
 mod on_staking_update {
@@ -6374,29 +6396,5 @@
 				assert!(<Staking as StakingInterface>::stake(&STASH).is_err());
 			})
 		}
-=======
-
-	#[test]
-	fn status() {
-		ExtBuilder::default().build_and_execute(|| {
-			// stash of a validator is identified as a validator
-			assert_eq!(Staking::status(&11).unwrap(), StakerStatus::Validator);
-			// .. but not the controller.
-			assert!(Staking::status(&10).is_err());
-
-			// stash of nominator is identified as a nominator
-			assert_eq!(Staking::status(&101).unwrap(), StakerStatus::Nominator(vec![11, 21]));
-			// .. but not the controller.
-			assert!(Staking::status(&100).is_err());
-
-			// stash of chilled is identified as a chilled
-			assert_eq!(Staking::status(&41).unwrap(), StakerStatus::Idle);
-			// .. but not the controller.
-			assert!(Staking::status(&40).is_err());
-
-			// random other account.
-			assert!(Staking::status(&42).is_err());
-		})
->>>>>>> c014d4a8
 	}
 }