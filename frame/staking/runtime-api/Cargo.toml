--- conflicted
+++ resolved
@@ -13,11 +13,7 @@
 targets = ["x86_64-unknown-linux-gnu"]
 
 [dependencies]
-<<<<<<< HEAD
-codec = { package = "parity-scale-codec", version = "3.2.2", default-features = false, features = ["derive"] }
-=======
 codec = { package = "parity-scale-codec", version = "3.6.1", default-features = false, features = ["derive"] }
->>>>>>> fe1f8ba1
 sp-api = { version = "4.0.0-dev", default-features = false, path = "../../../primitives/api" }
 sp-staking = { version = "4.0.0-dev", default-features = false, path = "../../../primitives/staking" }
 
