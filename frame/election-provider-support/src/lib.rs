// This file is part of Substrate.

// Copyright (C) 2020-2022 Parity Technologies (UK) Ltd.
// SPDX-License-Identifier: Apache-2.0

// Licensed under the Apache License, Version 2.0 (the "License");
// you may not use this file except in compliance with the License.
// You may obtain a copy of the License at
//
// 	http://www.apache.org/licenses/LICENSE-2.0
//
// Unless required by applicable law or agreed to in writing, software
// distributed under the License is distributed on an "AS IS" BASIS,
// WITHOUT WARRANTIES OR CONDITIONS OF ANY KIND, either express or implied.
// See the License for the specific language governing permissions and
// limitations under the License.

//! Primitive traits for providing election functionality.
//!
//! This crate provides two traits that could interact to enable extensible election functionality
//! within FRAME pallets.
//!
//! Something that will provide the functionality of election will implement [`ElectionProvider`],
//! whilst needing an associated [`ElectionProvider::DataProvider`], which needs to be fulfilled by
//! an entity implementing [`ElectionDataProvider`]. Most often, *the data provider is* the receiver
//! of the election, resulting in a diagram as below:
//!
//! ```ignore
//!                                         ElectionDataProvider
//!                          <------------------------------------------+
//!                          |                                          |
//!                          v                                          |
//!                    +-----+----+                              +------+---+
//!                    |          |                              |          |
//! pallet-do-election |          |                              |          | pallet-needs-election
//!                    |          |                              |          |
//!                    |          |                              |          |
//!                    +-----+----+                              +------+---+
//!                          |                                          ^
//!                          |                                          |
//!                          +------------------------------------------+
//!                                         ElectionProvider
//! ```
//!
//! > It could also be possible that a third party pallet (C), provides the data of election to an
//! > election provider (B), which then passes the election result to another pallet (A).
//!
//! ## Election Types
//!
//! Typically, two types of elections exist:
//!
//! 1. **Stateless**: Election data is provided, and the election result is immediately ready.
//! 2. **Stateful**: Election data is is queried ahead of time, and the election result might be
//!    ready some number of blocks in the future.
//!
//! To accommodate both type of elections in one trait, the traits lean toward **stateful
//! election**, as it is more general than the stateless. This is why [`ElectionProvider::elect`]
//! has no parameters. All value and type parameter must be provided by the [`ElectionDataProvider`]
//! trait, even if the election happens immediately.
//!
//! ## Election Data
//!
//! The data associated with an election, essentially what the [`ElectionDataProvider`] must convey
//! is as follows:
//!
//! 1. A list of voters, with their stake.
//! 2. A list of targets (i.e. _candidates_).
//! 3. A number of desired targets to be elected (i.e. _winners_)
//!
//! In addition to that, the [`ElectionDataProvider`] must also hint [`ElectionProvider`] at when
//! the next election might happen ([`ElectionDataProvider::next_election_prediction`]). A stateless
//! election provider would probably ignore this. A stateful election provider can use this to
//! prepare the election result in advance.
//!
//! Nonetheless, an [`ElectionProvider`] shan't rely on this and should preferably provide some
//! means of fallback election as well, in case the `elect` was called immaturely early.
//!
//! ## Example
//!
//! ```rust
//! # use frame_election_provider_support::{*, data_provider};
//! # use sp_npos_elections::{Support, Assignment};
//! # use frame_support::traits::ConstU32;
//!
//! type AccountId = u64;
//! type Balance = u64;
//! type BlockNumber = u32;
//!
//! mod data_provider_mod {
//!     use super::*;
//!
//!     pub trait Config: Sized {
//!         type ElectionProvider: ElectionProvider<
//!             AccountId = AccountId,
//!             BlockNumber = BlockNumber,
//!             DataProvider = Pallet<Self>,
//!         >;
//!     }
//!
//!     pub struct Pallet<T: Config>(std::marker::PhantomData<T>);
//!
//!     impl<T: Config> ElectionDataProvider for Pallet<T> {
//!         type AccountId = AccountId;
//!         type BlockNumber = BlockNumber;
//!         type MaxVotesPerVoter = ConstU32<1>;
//!
//!         fn desired_targets() -> data_provider::Result<u32> {
//!             Ok(1)
//!         }
//!         fn voters(maybe_max_len: Option<usize>)
//!           -> data_provider::Result<Vec<VoterOf<Self>>>
//!         {
//!             Ok(Default::default())
//!         }
//!         fn targets(maybe_max_len: Option<usize>) -> data_provider::Result<Vec<AccountId>> {
//!             Ok(vec![10, 20, 30])
//!         }
//!         fn next_election_prediction(now: BlockNumber) -> BlockNumber {
//!             0
//!         }
//!     }
//! }
//!
//!
//! mod generic_election_provider {
//!     use super::*;
//!
//!     pub struct GenericElectionProvider<T: Config>(std::marker::PhantomData<T>);
//!
//!     pub trait Config {
//!         type DataProvider: ElectionDataProvider<AccountId=AccountId, BlockNumber = BlockNumber>;
//!     }
//!
//!     impl<T: Config> ElectionProvider for GenericElectionProvider<T> {
//!         type AccountId = AccountId;
//!         type BlockNumber = BlockNumber;
//!         type Error = &'static str;
//!         type DataProvider = T::DataProvider;
//!
//!         fn elect() -> Result<Supports<AccountId>, Self::Error> {
//!             Self::DataProvider::targets(None)
//!                 .map_err(|_| "failed to elect")
//!                 .map(|t| vec![(t[0], Support::default())])
//!         }
//!     }
//! }
//!
//! mod runtime {
//!     use super::generic_election_provider;
//!     use super::data_provider_mod;
//!     use super::AccountId;
//!
//!     struct Runtime;
//!     impl generic_election_provider::Config for Runtime {
//!         type DataProvider = data_provider_mod::Pallet<Runtime>;
//!     }
//!
//!     impl data_provider_mod::Config for Runtime {
//!         type ElectionProvider = generic_election_provider::GenericElectionProvider<Runtime>;
//!     }
//!
//! }
//!
//! # fn main() {}
//! ```

#![cfg_attr(not(feature = "std"), no_std)]

pub mod onchain;
use frame_support::{traits::Get, BoundedVec};
use sp_runtime::traits::Bounded;
use sp_std::{fmt::Debug, prelude::*};

/// Re-export some type as they are used in the interface.
pub use frame_election_provider_solution_type::generate_solution_type;
pub use sp_arithmetic::PerThing;
pub use sp_npos_elections::{
	Assignment, ElectionResult, ExtendedBalance, IdentifierT, PerThing128, Support, Supports,
	VoteWeight,
};

/// Types that are used by the data provider trait.
pub mod data_provider {
	/// Alias for the result type of the election data provider.
	pub type Result<T> = sp_std::result::Result<T, &'static str>;
}

/// Something that can provide the data to an [`ElectionProvider`].
pub trait ElectionDataProvider {
	/// The account identifier type.
	type AccountId;

	/// The block number type.
	type BlockNumber;

	/// Maximum number of votes per voter that this data provider is providing.
	type MaxVotesPerVoter: Get<u32>;

	/// All possible targets for the election, i.e. the candidates.
	///
	/// If `maybe_max_len` is `Some(v)` then the resulting vector MUST NOT be longer than `v` items
	/// long.
	///
	/// This should be implemented as a self-weighing function. The implementor should register its
	/// appropriate weight at the end of execution with the system pallet directly.
	fn targets(maybe_max_len: Option<usize>) -> data_provider::Result<Vec<Self::AccountId>>;

	/// All possible voters for the election.
	///
	/// Note that if a notion of self-vote exists, it should be represented here.
	///
	/// If `maybe_max_len` is `Some(v)` then the resulting vector MUST NOT be longer than `v` items
	/// long.
	///
	/// This should be implemented as a self-weighing function. The implementor should register its
	/// appropriate weight at the end of execution with the system pallet directly.
	fn voters(maybe_max_len: Option<usize>) -> data_provider::Result<Vec<VoterOf<Self>>>;

	/// The number of targets to elect.
	///
	/// This should be implemented as a self-weighing function. The implementor should register its
	/// appropriate weight at the end of execution with the system pallet directly.
	fn desired_targets() -> data_provider::Result<u32>;

	/// Provide a best effort prediction about when the next election is about to happen.
	///
	/// In essence, the implementor should predict with this function when it will trigger the
	/// [`ElectionProvider::elect`].
	///
	/// This is only useful for stateful election providers.
	fn next_election_prediction(now: Self::BlockNumber) -> Self::BlockNumber;

	/// Utility function only to be used in benchmarking scenarios, to be implemented optionally,
	/// else a noop.
	#[cfg(any(feature = "runtime-benchmarks", test))]
	fn put_snapshot(
		_voters: Vec<VoterOf<Self>>,
		_targets: Vec<Self::AccountId>,
		_target_stake: Option<VoteWeight>,
	) {
	}

	/// Utility function only to be used in benchmarking scenarios, to be implemented optionally,
	/// else a noop.
	///
	/// Same as `put_snapshot`, but can add a single voter one by one.
	#[cfg(any(feature = "runtime-benchmarks", test))]
	fn add_voter(
		_voter: Self::AccountId,
		_weight: VoteWeight,
		_targets: BoundedVec<Self::AccountId, Self::MaxVotesPerVoter>,
	) {
	}

	/// Utility function only to be used in benchmarking scenarios, to be implemented optionally,
	/// else a noop.
	///
	/// Same as `put_snapshot`, but can add a single voter one by one.
	#[cfg(any(feature = "runtime-benchmarks", test))]
	fn add_target(_target: Self::AccountId) {}

	/// Clear all voters and targets.
	#[cfg(any(feature = "runtime-benchmarks", test))]
	fn clear() {}
}

<<<<<<< HEAD
// TODO: [now] this isn't practically useful, we require the dataprovider for staking's election
// provider to be the staking pallet
/// An election data provider that should only be used for testing.
#[cfg(feature = "std")]
pub struct TestDataProvider<X>(sp_std::marker::PhantomData<X>);

#[cfg(feature = "std")]
impl<AccountId, BlockNumber> ElectionDataProvider for TestDataProvider<(AccountId, BlockNumber)> {
	type AccountId = AccountId;
	type BlockNumber = BlockNumber;
	type MaxVotesPerVoter = ();

	fn targets(_maybe_max_len: Option<usize>) -> data_provider::Result<Vec<AccountId>> {
		Ok(Default::default())
	}

	fn voters(_maybe_max_len: Option<usize>) -> data_provider::Result<Vec<VoterOf<Self>>> {
		Ok(Default::default())
	}

	fn desired_targets() -> data_provider::Result<u32> {
		Ok(Default::default())
	}

	fn next_election_prediction(now: BlockNumber) -> BlockNumber {
		now
	}
}

=======
>>>>>>> cc282f84
/// Something that can compute the result of an election and pass it back to the caller.
///
/// This trait only provides an interface to _request_ an election, i.e.
/// [`ElectionProvider::elect`]. That data required for the election need to be passed to the
/// implemented of this trait through [`ElectionProvider::DataProvider`].
pub trait ElectionProvider {
	/// The account identifier type.
	type AccountId;

	/// The block number type.
	type BlockNumber;

	/// The error type that is returned by the provider.
	type Error: Debug;

	/// The data provider of the election.
	type DataProvider: ElectionDataProvider<
		AccountId = Self::AccountId,
		BlockNumber = Self::BlockNumber,
	>;

	/// Elect a new set of winners.
	///
	/// The result is returned in a target major format, namely as vector of supports.
	///
	/// This should be implemented as a self-weighing function. The implementor should register its
	/// appropriate weight at the end of execution with the system pallet directly.
	fn elect() -> Result<Supports<Self::AccountId>, Self::Error>;
}

/// A sub-trait of the [`ElectionProvider`] for cases where we need to be sure an election needs to
/// happen instantly, not asynchronously.
///
/// The same `DataProvider` is assumed to be used.
///
/// Consequently, allows for control over the amount of data that is being fetched from the
/// [`ElectionProvider::DataProvider`].
pub trait InstantElectionProvider: ElectionProvider {
	/// Elect a new set of winners, instantly, with the given given limits set on the
	/// `DataProvider`.
	fn instant_elect(
		maybe_max_voters: Option<usize>,
		maybe_max_targets: Option<usize>,
	) -> Result<Supports<Self::AccountId>, Self::Error>;
}

/// An election provider to be used only for testing.
#[cfg(feature = "std")]
pub struct NoElection<X>(sp_std::marker::PhantomData<X>);

#[cfg(feature = "std")]
impl<AccountId, BlockNumber, DataProvider> ElectionProvider
	for NoElection<(AccountId, BlockNumber, DataProvider)>
where
	DataProvider: ElectionDataProvider<AccountId = AccountId, BlockNumber = BlockNumber>,
{
	type AccountId = AccountId;
	type BlockNumber = BlockNumber;
	type Error = &'static str;
	type DataProvider = DataProvider;

	fn elect() -> Result<Supports<AccountId>, Self::Error> {
		Err("<NoElection as ElectionProvider> cannot do anything.")
	}
}

/// A utility trait for something to implement `ElectionDataProvider` in a sensible way.
///
/// This is generic over `AccountId` and it can represent a validator, a nominator, or any other
/// entity.
///
/// The scores (see [`Self::Score`]) are ascending, the higher, the better.
///
/// Something that implements this trait will do a best-effort sort over ids, and thus can be
/// used on the implementing side of [`ElectionDataProvider`].
pub trait SortedListProvider<AccountId> {
	/// The list's error type.
	type Error: sp_std::fmt::Debug;

	/// The type used by the list to compare nodes for ordering.
	type Score: Bounded;

	/// An iterator over the list, which can have `take` called on it.
	fn iter() -> Box<dyn Iterator<Item = AccountId>>;

	/// The current count of ids in the list.
	fn count() -> u32;

	/// Return true if the list already contains `id`.
	fn contains(id: &AccountId) -> bool;

	/// Hook for inserting a new id.
	fn on_insert(id: AccountId, score: Self::Score) -> Result<(), Self::Error>;

	/// Hook for updating a single id.
	fn on_update(id: &AccountId, score: Self::Score);

	/// Hook for removing am id from the list.
	fn on_remove(id: &AccountId);

	/// Regenerate this list from scratch. Returns the count of items inserted.
	///
	/// This should typically only be used at a runtime upgrade.
	///
	/// ## WARNING
	///
	/// This function should be called with care, regenerate will remove the current list write the
	/// new list, which can lead to too many storage accesses, exhausting the block weight.
	fn unsafe_regenerate(
		all: impl IntoIterator<Item = AccountId>,
		score_of: Box<dyn Fn(&AccountId) -> Self::Score>,
	) -> u32;

	/// Remove all items from the list.
	///
	/// ## WARNING
	///
	/// This function should never be called in production settings because it can lead to an
	/// unbounded amount of storage accesses.
	fn unsafe_clear();

	/// Sanity check internal state of list. Only meant for debug compilation.
	fn sanity_check() -> Result<(), &'static str>;

	/// If `who` changes by the returned amount they are guaranteed to have a worst case change
	/// in their list position.
	#[cfg(feature = "runtime-benchmarks")]
	fn score_update_worst_case(_who: &AccountId, _is_increase: bool) -> Self::Score {
		Self::Score::max_value()
	}
}

/// Something that can provide the `VoteWeight` of an account. Similar to [`ElectionProvider`] and
/// [`ElectionDataProvider`], this should typically be implementing by whoever is supposed to *use*
/// `SortedListProvider`.
pub trait ScoreProvider<AccountId> {
	type Score;

	/// Get the current `Score` of `who`.
	fn score(who: &AccountId) -> Self::Score;

	/// For tests and benchmarks, set the `VoteWeight`.
	#[cfg(any(feature = "runtime-benchmarks", test))]
	fn set_score_of(_: &AccountId, _: Self::Score) {}
}

/// Something that can compute the result to an NPoS solution.
pub trait NposSolver {
	/// The account identifier type of this solver.
	type AccountId: sp_npos_elections::IdentifierT;
	/// The accuracy of this solver. This will affect the accuracy of the output.
	type Accuracy: PerThing128;
	/// The error type of this implementation.
	type Error: sp_std::fmt::Debug + sp_std::cmp::PartialEq;

	/// Solve an NPoS solution with the given `voters`, `targets`, and select `to_elect` count
	/// of `targets`.
	fn solve(
		to_elect: usize,
		targets: Vec<Self::AccountId>,
		voters: Vec<(Self::AccountId, VoteWeight, impl IntoIterator<Item = Self::AccountId>)>,
	) -> Result<ElectionResult<Self::AccountId, Self::Accuracy>, Self::Error>;
}

/// A wrapper for [`sp_npos_elections::seq_phragmen`] that implements [`NposSolver`]. See the
/// documentation of [`sp_npos_elections::seq_phragmen`] for more info.
pub struct SequentialPhragmen<AccountId, Accuracy, Balancing = ()>(
	sp_std::marker::PhantomData<(AccountId, Accuracy, Balancing)>,
);

impl<
		AccountId: IdentifierT,
		Accuracy: PerThing128,
		Balancing: Get<Option<(usize, ExtendedBalance)>>,
	> NposSolver for SequentialPhragmen<AccountId, Accuracy, Balancing>
{
	type AccountId = AccountId;
	type Accuracy = Accuracy;
	type Error = sp_npos_elections::Error;
	fn solve(
		winners: usize,
		targets: Vec<Self::AccountId>,
		voters: Vec<(Self::AccountId, VoteWeight, impl IntoIterator<Item = Self::AccountId>)>,
	) -> Result<ElectionResult<Self::AccountId, Self::Accuracy>, Self::Error> {
		sp_npos_elections::seq_phragmen(winners, targets, voters, Balancing::get())
	}
}

/// A wrapper for [`sp_npos_elections::phragmms()`] that implements [`NposSolver`]. See the
/// documentation of [`sp_npos_elections::phragmms()`] for more info.
pub struct PhragMMS<AccountId, Accuracy, Balancing = ()>(
	sp_std::marker::PhantomData<(AccountId, Accuracy, Balancing)>,
);

impl<
		AccountId: IdentifierT,
		Accuracy: PerThing128,
		Balancing: Get<Option<(usize, ExtendedBalance)>>,
	> NposSolver for PhragMMS<AccountId, Accuracy, Balancing>
{
	type AccountId = AccountId;
	type Accuracy = Accuracy;
	type Error = sp_npos_elections::Error;
	fn solve(
		winners: usize,
		targets: Vec<Self::AccountId>,
		voters: Vec<(Self::AccountId, VoteWeight, impl IntoIterator<Item = Self::AccountId>)>,
	) -> Result<ElectionResult<Self::AccountId, Self::Accuracy>, Self::Error> {
		sp_npos_elections::phragmms(winners, targets, voters, Balancing::get())
	}
}

/// A voter, at the level of abstraction of this crate.
pub type Voter<AccountId, Bound> = (AccountId, VoteWeight, BoundedVec<AccountId, Bound>);

/// Same as [`Voter`], but parameterized by an [`ElectionDataProvider`].
pub type VoterOf<D> =
	Voter<<D as ElectionDataProvider>::AccountId, <D as ElectionDataProvider>::MaxVotesPerVoter>;<|MERGE_RESOLUTION|>--- conflicted
+++ resolved
@@ -264,38 +264,6 @@
 	fn clear() {}
 }
 
-<<<<<<< HEAD
-// TODO: [now] this isn't practically useful, we require the dataprovider for staking's election
-// provider to be the staking pallet
-/// An election data provider that should only be used for testing.
-#[cfg(feature = "std")]
-pub struct TestDataProvider<X>(sp_std::marker::PhantomData<X>);
-
-#[cfg(feature = "std")]
-impl<AccountId, BlockNumber> ElectionDataProvider for TestDataProvider<(AccountId, BlockNumber)> {
-	type AccountId = AccountId;
-	type BlockNumber = BlockNumber;
-	type MaxVotesPerVoter = ();
-
-	fn targets(_maybe_max_len: Option<usize>) -> data_provider::Result<Vec<AccountId>> {
-		Ok(Default::default())
-	}
-
-	fn voters(_maybe_max_len: Option<usize>) -> data_provider::Result<Vec<VoterOf<Self>>> {
-		Ok(Default::default())
-	}
-
-	fn desired_targets() -> data_provider::Result<u32> {
-		Ok(Default::default())
-	}
-
-	fn next_election_prediction(now: BlockNumber) -> BlockNumber {
-		now
-	}
-}
-
-=======
->>>>>>> cc282f84
 /// Something that can compute the result of an election and pass it back to the caller.
 ///
 /// This trait only provides an interface to _request_ an election, i.e.
