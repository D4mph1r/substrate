--- conflicted
+++ resolved
@@ -571,13 +571,10 @@
 	#[cfg(any(feature = "runtime-benchmarks", test))]
 	fn unsafe_clear();
 
-<<<<<<< HEAD
-=======
 	/// Check internal state of the list. Only meant for debugging.
 	#[cfg(feature = "try-runtime")]
 	fn try_state() -> Result<(), TryRuntimeError>;
 
->>>>>>> c32f5ed2
 	/// If `who` changes by the returned amount they are guaranteed to have a worst case change
 	/// in their list position.
 	#[cfg(any(feature = "runtime-benchmarks", test))]
