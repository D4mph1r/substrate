--- conflicted
+++ resolved
@@ -28,11 +28,8 @@
 sc-telemetry = { version = "4.0.0-dev", path = "../../../client/telemetry" }
 sc-transaction-pool = { version = "4.0.0-dev", path = "../../../client/transaction-pool" }
 sc-transaction-pool-api = { version = "4.0.0-dev", path = "../../../client/transaction-pool/api" }
-<<<<<<< HEAD
 sc-offchain = { version = "4.0.0-dev", path = "../../../client/offchain" }
 sc-statement-store = { version = "4.0.0-dev", path = "../../../client/statement-store" }
-=======
->>>>>>> c14ff62f
 sc-consensus-aura = { version = "0.10.0-dev", path = "../../../client/consensus/aura" }
 sp-consensus-aura = { version = "0.10.0-dev", path = "../../../primitives/consensus/aura" }
 sc-consensus = { version = "0.10.0-dev", path = "../../../client/consensus/common" }
